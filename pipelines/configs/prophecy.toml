--- conflicted
+++ resolved
@@ -1,13 +1,5 @@
 [workflow]
 access_level = 'full'
-dataset = 'prophecy'
-<<<<<<< HEAD
-keep_scratch = true
-skip_samples_with_missing_input = true
-check_expected_outputs = true
-sequence_filters.batches = ['2']
-
-=======
 datasets = ['prophecy']
 check_inputs = true
 skip_samples_with_missing_input = true
@@ -17,7 +9,7 @@
   'CPG216275',  # https://batch.hail.populationgenomics.org.au/batches/74382
   'CPG216010',  # https://batch.hail.populationgenomics.org.au/batches/74382
 ]
->>>>>>> d35a3e00
+sequence_filters.batches = ['2']
 
 [hail]
 pool_label = 'large-cohort'
