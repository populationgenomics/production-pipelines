"""
Driver for computing structural variants from GATK-SV.
Uses metadata from the sample-metadata server.

Example running:
gatk_sv.py \
    -n test \
    --analysis-project seqr \
    --input-project acute-care \
    -s CPG199869 -s CPG199877 -s CPG199885 \
    -s CPG199893 -s CPG199901 -s CPG199919 \
    -s CPG199927 -s CPG199935 -s CPG199943 \
    -s CPG54098
"""

import json
import logging
import os
from os.path import join, dirname
from typing import Dict, List, Optional

import click
from analysis_runner.cromwell import (
    run_cromwell_workflow_from_repo_and_get_outputs,
    CromwellOutputType,
)

from cpg_pipes import images
from cpg_pipes.hb.batch import job_name
from cpg_pipes.hb.command import wrap_command
<<<<<<< HEAD
from cpg_pipes.pipeline import (
    Sample,
    SampleStage,
    pipeline_click_options,
    StageInput,
    stage,
    Pipeline,
    find_stages_in_module,
    StageOutput,
)
=======
from cpg_pipes.pipeline.cli_opts import pipeline_click_options
from cpg_pipes.pipeline.cohort import Cohort
from cpg_pipes.pipeline.pipeline import Pipeline, skipped, stage
from cpg_pipes.pipeline.project import Project
from cpg_pipes.pipeline.sample import Sample
from cpg_pipes.pipeline.stage import StageInput, StageOutput, CohortStage, SampleStage, \
    ProjectStage
>>>>>>> 4cf7be3a

logger = logging.getLogger(__file__)
logging.basicConfig(format='%(levelname)s (%(name)s %(lineno)s): %(message)s')
logger.setLevel(logging.INFO)


GATK_SV_COMMIT = 'c9e88f056fa154a01e2fcd7f8f0703342537a06e'
SV_CALLERS = ['manta', 'wham']

ACCESS_LEVEL = os.environ['ACCESS_LEVEL']


def get_dockers(keys: List[str]) -> Dict[str, object]:
    """parse the WDL inputs with docker images"""
    with open(join(dirname(__file__), 'dockers.json')) as f:
        return {k: v for k, v in json.load(f).items() if k in keys}


def get_references(keys: List[str]) -> Dict[str, object]:
    """parse the WDL inputs with reference files"""
    with open(join(dirname(__file__), 'references.json')) as f:
        return {k: v for k, v in json.load(f).items() if k in keys}


def add_gatksv_job(
    pipeline,
    wfl_name: str,
    input_dict: Dict[str, object],
    expected_out_dict: Dict[str, str],
    project_name: Optional[str] = None,
    sample_id: Optional[str] = None,
):
    """
    Generic function to add a job that would run one GATK-SV workflow.
    """
    # Where Cromwell writes the output.
    # Will be different from paths in expected_out_dict:
    output_suffix = f'gatk_sv/output/{wfl_name}'
    if project_name:
        output_suffix = join(output_suffix, project_name)
    if sample_id:
        output_suffix = join(output_suffix, sample_id)

    outputs_to_collect = dict()
    for key in expected_out_dict.keys():
        outputs_to_collect[key] = CromwellOutputType.single_path(f'{wfl_name}.{key}')

    job_prefix = job_name(wfl_name, sample=sample_id, project=project_name)
    output_dict = run_cromwell_workflow_from_repo_and_get_outputs(
        b=pipeline.b,
        job_prefix=job_prefix,
        dataset=pipeline.analysis_project.stack,
        access_level=ACCESS_LEVEL,
        repo='gatk-sv',
        commit=GATK_SV_COMMIT,
        cwd='wdl',
        workflow=f'{wfl_name}.wdl',
        libs=['.'],
        output_suffix=output_suffix,
        input_dict={f'{wfl_name}.{k}': v for k, v in input_dict.items()},
        outputs_to_collect=outputs_to_collect,
        driver_image=images.DRIVER_IMAGE,
    )

    copy_j = pipeline.b.new_job(f'{job_prefix}: copy outputs')
    copy_j.image(images.DRIVER_IMAGE)
    cmds = []
    for key, resource in output_dict.items():
        out_path = expected_out_dict[key]
        cmds.append(f'gsutil cp $(cat {resource}) {out_path}')
    copy_j.command(wrap_command(cmds, setup_gcp=True))

    return output_dict, copy_j


@stage
class GatherSampleEvidence(SampleStage):
    """
    https://github.com/broadinstitute/gatk-sv#gathersampleevidence
    """

    def expected_result(self, sample: Sample) -> Dict[str, str]:
        d = dict()
        fname_by_key = {'coverage_counts': 'coverage_counts.tsv.gz'}
        for caller in SV_CALLERS:
            fname_by_key[f'{caller}_vcf'] = f'{caller}.vcf.gz'
            fname_by_key[f'{caller}_index'] = f'{caller}.vcf.gz.tbi'

        # Split reads (SR) and Discordant read pairs (PE)
        for k in ['disc', 'split']:
            fname_by_key[f'pesr_{k}'] = f'pesr_{k}.txt.gz'
            fname_by_key[f'pesr_{k}_index'] = f'pesr_{k}.txt.gz.tbi'

        for key, fname in fname_by_key.items():
            stage = self.name.lower()
            d[key] = join(
                sample.project.get_bucket(), 'gatk_sv', stage, sample.id + '-' + fname
            )
        return d

    def queue_jobs(self, sample: Sample, inputs: StageInput) -> StageOutput:
        cram_path = f'{sample.project.get_bucket()}/cram/{sample.id}.cram'

        input_dict: Dict[str, object] = {
            'bam_or_cram_file': cram_path,
            'bam_or_cram_index': cram_path + '.crai',
            'sample_id': sample.id,
            # 'revise_base_cram_to_bam': True,
        }

        input_dict.update(
            get_dockers(
                [
                    'sv_pipeline_docker',
                    'sv_base_mini_docker',
                    'samtools_cloud_docker',
                    'gatk_docker',
                    'genomes_in_the_cloud_docker',
                    'cloud_sdk_docker',
                    'wham_docker',
                    # 'melt_docker',
                    'manta_docker',
                    'sv_pipeline_base_docker',
                    'gatk_docker_pesr_override',
                ]
            )
        )

        input_dict.update(
            get_references(
                [
                    'primary_contigs_fai',
                    'primary_contigs_list',
                    'reference_fasta',
                    'reference_index',
                    'reference_dict',
                    'reference_version',
                    'preprocessed_intervals',
                    'manta_region_bed',
                    'wham_include_list_bed_file',
                    # 'melt_standard_vcf_header',
                ]
            )
        )

        expected_d = self.expected_result(sample)

        output_dict, j = add_gatksv_job(
            self.pipe,
            wfl_name=self.name,
            input_dict=input_dict,
            expected_out_dict=expected_d,
            sample_id=sample.id,
            project_name=sample.project.name,
        )

        return self.make_outputs(sample, data=output_dict, jobs=[j])


<<<<<<< HEAD
=======
@skipped(assume_results_exist=True)
@stage(requires_stages=GatherSampleEvidence)
class EvidenceQC(ProjectStage):
    """
    # https://github.com/broadinstitute/gatk-sv#evidenceqc
    """
    def expected_result(self, project: Project) -> Dict[str, str]:
        d = dict()
        fname_by_key = {
            'ploidy_matrix':       'ploidy_matrix.bed.gz',
            'ploidy_plots':        'ploidy_plots.tar.gz',
            'WGD_dist':            'WGD_score_distributions.pdf',
            'WGD_matrix':          'WGD_scoring_matrix_output.bed.gz',
            'WGD_scores':          'WGD_scores.txt.gz',
            'bincov_median':       'RD.txt.gz',
            'bincov_matrix':       'RD.txt.gz',
            'bincov_matrix_index': 'RD.txt.gz.tbi',
        }
        for caller in SV_CALLERS:
            for k in ['low', 'high']:
                fname_by_key[f'{caller}_qc_{k}'] = f'{caller}_QC.outlier.{k}'

        for key, fname in fname_by_key.items():
            d[key] = join(project.get_bucket(), 'gatk_sv', self.name.lower(), fname)
        return d

    def queue_jobs(self, project: Project, inputs: StageInput) -> StageOutput:

        d = inputs.as_dict_by_target(GatherSampleEvidence)

        sids = [s.id for s in project.get_samples()]

        input_dict = {
            'batch': project.name,
            'samples': sids,
            'run_vcf_qc': True,  # generates <caller>_qc_low/<caller>_qc_high
            'counts': [d[sid]['coverage_counts'] for sid in sids],
        }
        for caller in SV_CALLERS:
            input_dict[f'{caller}_vcfs'] = [d[sid][f'{caller}_vcf'] for sid in sids]

        input_dict.update(get_dockers([
            'sv_base_mini_docker',
            'sv_base_docker',
            'sv_pipeline_docker',
            'sv_pipeline_qc_docker',
        ]))
        
        input_dict.update(get_references([
            'genome_file',
            'wgd_scoring_mask',
        ]))

        expected_d = self.expected_result(project)

        output_dict, j = add_gatksv_job(
            self.pipe,
            wfl_name=self.name,
            input_dict=input_dict,
            expected_out_dict=expected_d,
            project_name=project.name,
        )

        return self.make_outputs(project, data=output_dict, jobs=[j])


@stage(requires_stages=[GatherSampleEvidence])
class TrainGCNV(CohortStage):
    """
    # https://github.com/populationgenomics/gatk-sv/blob/main/wdl/TrainGCNV.wdl
    """
    def expected_result(self, cohort: Cohort) -> Dict[str, str]:
        d = dict()
        fname_by_key = {
            'cohort_contig_ploidy_model_tar': 'cohort_contig_ploidy_model.tar',
            'cohort_contig_ploidy_calls_tar': 'cohort_contig_ploidy_calls.tar',
        }
        for key, fname in fname_by_key.items():
            d[key] = join(self.pipe.analysis_bucket, 'gatk_sv', self.name.lower(), fname)
        return d

    def queue_jobs(self, cohort: Cohort, inputs: StageInput) -> StageOutput:

        d = inputs.as_dict_by_target(GatherSampleEvidence)
        
        sids = cohort.get_all_sample_ids()
        input_dict = {
            'cohort': cohort.unique_id,
            'samples': sids,
            'count_files': [d[sid]['coverage_counts'] for sid in sids],
            'ref_copy_number_autosomal_contigs': 2,
            'num_intervals_per_scatter': 5000,
        }
        for caller in SV_CALLERS:
            input_dict[f'{caller}_vcfs'] = [d[sid][f'{caller}_vcf'] for sid in sids]

        input_dict.update(get_dockers([
            'sv_base_mini_docker',
            'condense_counts_docker',
            'gatk_docker',
            'linux_docker',
        ]))
        
        input_dict.update(get_references([
            'reference_fasta',
            'reference_index',
            'reference_dict',
            'allosomal_contigs',
            'contig_ploidy_priors',
        ]))

        expected_d = self.expected_result(cohort)

        output_dict, j = add_gatksv_job(
            self.pipe,
            wfl_name=self.name,
            input_dict=input_dict,
            expected_out_dict=expected_d,
        )

        return self.make_outputs(cohort, data=output_dict, jobs=[j])


>>>>>>> 4cf7be3a
@click.command()
@pipeline_click_options
def main(
    input_projects: List[str],
    output_version: str,
    **kwargs,
):  # pylint: disable=missing-function-docstring
    assert input_projects
    title = (
        f'GATK-SV: samples from: {", ".join(input_projects)}'
        f', version {output_version}'
    )
    pipeline = Pipeline(
        name='gatk_sv',
        title=title,
        input_projects=input_projects,
        output_version=output_version,
        **kwargs,
    )
    pipeline.submit_batch()


if __name__ == '__main__':
    main()  # pylint: disable=E1120<|MERGE_RESOLUTION|>--- conflicted
+++ resolved
@@ -28,26 +28,18 @@
 from cpg_pipes import images
 from cpg_pipes.hb.batch import job_name
 from cpg_pipes.hb.command import wrap_command
-<<<<<<< HEAD
-from cpg_pipes.pipeline import (
-    Sample,
-    SampleStage,
-    pipeline_click_options,
-    StageInput,
-    stage,
-    Pipeline,
-    find_stages_in_module,
-    StageOutput,
-)
-=======
 from cpg_pipes.pipeline.cli_opts import pipeline_click_options
 from cpg_pipes.pipeline.cohort import Cohort
 from cpg_pipes.pipeline.pipeline import Pipeline, skipped, stage
 from cpg_pipes.pipeline.project import Project
 from cpg_pipes.pipeline.sample import Sample
-from cpg_pipes.pipeline.stage import StageInput, StageOutput, CohortStage, SampleStage, \
-    ProjectStage
->>>>>>> 4cf7be3a
+from cpg_pipes.pipeline.stage import (
+    StageInput,
+    StageOutput,
+    CohortStage,
+    SampleStage,
+    ProjectStage,
+)
 
 logger = logging.getLogger(__file__)
 logging.basicConfig(format='%(levelname)s (%(name)s %(lineno)s): %(message)s')
@@ -207,24 +199,23 @@
         return self.make_outputs(sample, data=output_dict, jobs=[j])
 
 
-<<<<<<< HEAD
-=======
 @skipped(assume_results_exist=True)
 @stage(requires_stages=GatherSampleEvidence)
 class EvidenceQC(ProjectStage):
     """
     # https://github.com/broadinstitute/gatk-sv#evidenceqc
     """
+
     def expected_result(self, project: Project) -> Dict[str, str]:
         d = dict()
         fname_by_key = {
-            'ploidy_matrix':       'ploidy_matrix.bed.gz',
-            'ploidy_plots':        'ploidy_plots.tar.gz',
-            'WGD_dist':            'WGD_score_distributions.pdf',
-            'WGD_matrix':          'WGD_scoring_matrix_output.bed.gz',
-            'WGD_scores':          'WGD_scores.txt.gz',
-            'bincov_median':       'RD.txt.gz',
-            'bincov_matrix':       'RD.txt.gz',
+            'ploidy_matrix': 'ploidy_matrix.bed.gz',
+            'ploidy_plots': 'ploidy_plots.tar.gz',
+            'WGD_dist': 'WGD_score_distributions.pdf',
+            'WGD_matrix': 'WGD_scoring_matrix_output.bed.gz',
+            'WGD_scores': 'WGD_scores.txt.gz',
+            'bincov_median': 'RD.txt.gz',
+            'bincov_matrix': 'RD.txt.gz',
             'bincov_matrix_index': 'RD.txt.gz.tbi',
         }
         for caller in SV_CALLERS:
@@ -250,17 +241,25 @@
         for caller in SV_CALLERS:
             input_dict[f'{caller}_vcfs'] = [d[sid][f'{caller}_vcf'] for sid in sids]
 
-        input_dict.update(get_dockers([
-            'sv_base_mini_docker',
-            'sv_base_docker',
-            'sv_pipeline_docker',
-            'sv_pipeline_qc_docker',
-        ]))
-        
-        input_dict.update(get_references([
-            'genome_file',
-            'wgd_scoring_mask',
-        ]))
+        input_dict.update(
+            get_dockers(
+                [
+                    'sv_base_mini_docker',
+                    'sv_base_docker',
+                    'sv_pipeline_docker',
+                    'sv_pipeline_qc_docker',
+                ]
+            )
+        )
+
+        input_dict.update(
+            get_references(
+                [
+                    'genome_file',
+                    'wgd_scoring_mask',
+                ]
+            )
+        )
 
         expected_d = self.expected_result(project)
 
@@ -280,6 +279,7 @@
     """
     # https://github.com/populationgenomics/gatk-sv/blob/main/wdl/TrainGCNV.wdl
     """
+
     def expected_result(self, cohort: Cohort) -> Dict[str, str]:
         d = dict()
         fname_by_key = {
@@ -287,13 +287,15 @@
             'cohort_contig_ploidy_calls_tar': 'cohort_contig_ploidy_calls.tar',
         }
         for key, fname in fname_by_key.items():
-            d[key] = join(self.pipe.analysis_bucket, 'gatk_sv', self.name.lower(), fname)
+            d[key] = join(
+                self.pipe.analysis_bucket, 'gatk_sv', self.name.lower(), fname
+            )
         return d
 
     def queue_jobs(self, cohort: Cohort, inputs: StageInput) -> StageOutput:
 
         d = inputs.as_dict_by_target(GatherSampleEvidence)
-        
+
         sids = cohort.get_all_sample_ids()
         input_dict = {
             'cohort': cohort.unique_id,
@@ -305,20 +307,28 @@
         for caller in SV_CALLERS:
             input_dict[f'{caller}_vcfs'] = [d[sid][f'{caller}_vcf'] for sid in sids]
 
-        input_dict.update(get_dockers([
-            'sv_base_mini_docker',
-            'condense_counts_docker',
-            'gatk_docker',
-            'linux_docker',
-        ]))
-        
-        input_dict.update(get_references([
-            'reference_fasta',
-            'reference_index',
-            'reference_dict',
-            'allosomal_contigs',
-            'contig_ploidy_priors',
-        ]))
+        input_dict.update(
+            get_dockers(
+                [
+                    'sv_base_mini_docker',
+                    'condense_counts_docker',
+                    'gatk_docker',
+                    'linux_docker',
+                ]
+            )
+        )
+
+        input_dict.update(
+            get_references(
+                [
+                    'reference_fasta',
+                    'reference_index',
+                    'reference_dict',
+                    'allosomal_contigs',
+                    'contig_ploidy_priors',
+                ]
+            )
+        )
 
         expected_d = self.expected_result(cohort)
 
@@ -332,7 +342,6 @@
         return self.make_outputs(cohort, data=output_dict, jobs=[j])
 
 
->>>>>>> 4cf7be3a
 @click.command()
 @pipeline_click_options
 def main(
