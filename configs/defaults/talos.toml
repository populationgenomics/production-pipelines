--- conflicted
+++ resolved
@@ -103,8 +103,4 @@
 [talos_stages.ValidateMOI]
 cpu = 4.0
 memory = 'highmem'
-<<<<<<< HEAD
-storage = '10Gi'
-=======
-#storage = '10Gi'
->>>>>>> 3c0c1dd3
+#storage = '10Gi'