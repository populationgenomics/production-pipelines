--- conflicted
+++ resolved
@@ -22,40 +22,24 @@
     'recalibrate_gq_segmental_dups',
     'recalibrate_gq_simple_reps',
     'recalibrate_gq_umap_s100',
-<<<<<<< HEAD
-    'recalibrate_gq_umap_s24'
-=======
     'recalibrate_gq_umap_s24',
->>>>>>> f4cf4f08
 ]
 genome_tracks_index = [
     'recalibrate_gq_repeatmasker_index',
     'recalibrate_gq_segmental_dups_index',
     'recalibrate_gq_simple_reps_index',
     'recalibrate_gq_umap_s100_index',
-<<<<<<< HEAD
-    'recalibrate_gq_umap_s24_index'
-=======
     'recalibrate_gq_umap_s24_index',
->>>>>>> f4cf4f08
 ]
 recalibrate_gq_args = [
     '--keep-homvar false',
     '--keep-homref true',
     '--keep-multiallelic true',
     '--skip-genotype-filtering true',
-<<<<<<< HEAD
-    '--min-samples-to-estimate-allele-frequency -1'
-]
-
-# FilterGenotypes - stringent end of [0.3, 0.5] range
-fmax_beta = 0.3
-=======
     '--min-samples-to-estimate-allele-frequency -1',
 ]
 
 # FilterGenotypes - stringent end of [0.3, 0.5] range
 fmax_beta = 0.3
 
-sl_filter_args = '--small-del-threshold 93 --medium-del-threshold 150 --small-dup-threshold -51 --medium-dup-threshold -4 --ins-threshold -13 --inv-threshold -19'
->>>>>>> f4cf4f08
+sl_filter_args = '--small-del-threshold 93 --medium-del-threshold 150 --small-dup-threshold -51 --medium-dup-threshold -4 --ins-threshold -13 --inv-threshold -19'