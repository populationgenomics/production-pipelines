--- conflicted
+++ resolved
@@ -93,18 +93,6 @@
 [hail]
 delete_scratch_on_exit = false
 
-<<<<<<< HEAD
-[mito_snv]
-# Example config for broad wdl found here:
-# https://raw.githubusercontent.com/broadinstitute/gatk/master/scripts/mitochondria_m2_wdl/ExampleInputsMitochondriaPipeline.json
-# f_score_beta is not configured so will use tool default of 1.0
-f_score_beta = 1.0
-# Sarah Stenton from Broad runs this pipline for seqr ingest and indicated they use a
-# threshold of 0.01 for seqr cohorts.
-vaf_filter_threshold = 0.01
-# Use verifybamid in adition to haplocheck for contamination estimate
-use_verifybamid = true
-=======
 [resource_overrides]
 # Override default resource requirements for unusually large seq data without
 # demanding higher resources for all operations as standard. Examples below
@@ -116,4 +104,14 @@
 # haplotype caller overrides, see production-pipelines PR#381
 # defaults in code are 40 for genomes, none for exomes
 #haplotypecaller_storage = 80
->>>>>>> a21ebff1
+
+[mito_snv]
+# Example config for broad wdl found here:
+# https://raw.githubusercontent.com/broadinstitute/gatk/master/scripts/mitochondria_m2_wdl/ExampleInputsMitochondriaPipeline.json
+# f_score_beta is not configured so will use tool default of 1.0
+f_score_beta = 1.0
+# Sarah Stenton from Broad runs this pipline for seqr ingest and indicated they use a
+# threshold of 0.01 for seqr cohorts.
+vaf_filter_threshold = 0.01
+# Use verifybamid in adition to haplocheck for contamination estimate
+use_verifybamid = true