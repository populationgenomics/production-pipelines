"""Runs the hail combiner

Inputs:
    - output_vds_path: str - The destination that the VDS will be saved at
    - sequencing_type: str - Used to specify what intervals to use (exome or genome)
    - tmp_prefix: str - Where to store temporary combiner plans
    - genome_build: str - What reference genome to use for the combiner
    - gvcf_paths: list[str] | None - The optional list of gvcf paths in string format to combine
    - vds_paths: list[str] | None - The optional list of VDS paths in string format to combine
"""

from typing import TYPE_CHECKING, Any

from hail.vds import new_combiner
from hail.vds.combiner.variant_dataset_combiner import VariantDatasetCombiner
from hailtop.batch.job import PythonJob

from cpg_utils.config import config_retrieve, genome_build
from cpg_utils.hail_batch import get_batch, init_batch
from cpg_workflows.targets import Cohort, SequencingGroup
from cpg_workflows.utils import can_reuse, slugify, to_path
from metamist.graphql import gql, query

if TYPE_CHECKING:
    from graphql import DocumentNode

    from hail.vds.combiner.variant_dataset_combiner import VariantDatasetCombiner
    from hail.vds.variant_dataset import VariantDataset


def _initalise_combiner_job(cohort: Cohort) -> PythonJob:
    j: PythonJob = get_batch().new_python_job('Combiner', (cohort.get_job_attrs() or {}) | {'tool': 'hail query'})  # type: ignore[reportUnknownArgumentType]
    j.image(config_retrieve(['workflow', 'driver_image']))
    j.memory(config_retrieve(['combiner', 'memory']))
    j.storage(config_retrieve(['combiner', 'storage']))

    # set this job to be non-spot (i.e. non-preemptible)
    # previous issues with preemptible VMs led to multiple simultaneous QOB groups processing the same data
    j.spot(config_retrieve(['combiner', 'preemptible_vms'], False))
    return j


def get_vds_ids_output(vds_id: int) -> tuple[str, list[str]]:
    get_vds_analysis_query: DocumentNode = gql(
        """
            query getVDSByAnalysisIds($vds_id: Int!) {
                analyses(id: {eq: $vds_id}) {
                    output
                    sequencingGroups {
                        id
                    }
                }
            }
        """,
    )
    query_results: dict[str, Any] = query(get_vds_analysis_query, variables={'vds_id': vds_id})
    vds_path: str = query_results['analyses'][0]['output']
    vds_sgids: list[str] = [sg['id'] for sg in query_results['analyses'][0]['sequencingGroups']]
    return (vds_path, vds_sgids)


def combiner(cohort: Cohort, output_vds_path: str, save_path: str) -> PythonJob:
    workflow_config = config_retrieve('workflow')
    combiner_config = config_retrieve('combiner')

    tmp_prefix_for_withdrawals: str = slugify(
        f'{cohort.analysis_dataset.tmp_prefix()}{cohort.name}-{workflow_config["sequencing_type"]}-{combiner_config["vds_version"]}',
    )

    vds_paths: list[str] = []
    sg_ids_in_vds: list[str] = []
    new_sg_gvcfs: list[str] = []
    cohort_sgs: list[SequencingGroup] = cohort.get_sequencing_groups(only_active=True)
    cohort_sg_ids: list[str] = cohort.get_sequencing_group_ids(only_active=True)
    gvcf_external_header: str | None = None
    sequencing_group_names: list[str] | None = None

    for vds_id in config_retrieve(['combiner', 'vds_analysis_ids'], []):
        tmp_query_res, tmp_sg_ids_in_vds = get_vds_ids_output(vds_id)
        vds_paths.append(tmp_query_res)
        sg_ids_in_vds = sg_ids_in_vds + tmp_sg_ids_in_vds

    sgs_for_withdrawal: list[str] = [sg for sg in sg_ids_in_vds if sg not in cohort_sg_ids]

    if not config_retrieve(['combiner', 'merge_only_vds'], False):
        # Get SG IDs from the cohort object itself, rather than call Metamist.
        # Get VDS IDs first and filter out from this list
        new_sg_gvcfs = [str(sg.gvcf) for sg in cohort_sgs if sg.gvcf is not None and sg.id not in sg_ids_in_vds]
        if new_sg_gvcfs:
            gvcf_external_header = new_sg_gvcfs[0]
            sequencing_group_names = [
                str(sg.id) for sg in cohort_sgs if sg.gvcf is not None and sg.id not in sg_ids_in_vds
            ]

    if new_sg_gvcfs and len(new_sg_gvcfs) == 0 and len(vds_paths) <= 1 and not sgs_for_withdrawal:
        raise Exception

    combiner_job: PythonJob = _initalise_combiner_job(cohort=cohort)

    # Default to GRCh38 for reference if not specified
    combiner_job.call(
        _run,
        output_vds_path=output_vds_path,
        sequencing_type=workflow_config['sequencing_type'],
        tmp_prefix=f'{cohort.analysis_dataset.tmp_prefix()}combiner_temp_dir',
        genome_build=genome_build(),
        save_path=save_path,
        force_new_combiner=config_retrieve(['combiner', 'force_new_combiner']),
        sequencing_group_names=sequencing_group_names,
        gvcf_external_header=gvcf_external_header,
        gvcf_paths=new_sg_gvcfs,
        vds_paths=vds_paths,
        sgs_for_withdrawal=sgs_for_withdrawal,
        tmp_prefix_for_withdrawals=tmp_prefix_for_withdrawals,
    )

    return combiner_job


def _run(
    output_vds_path: str,
    sequencing_type: str,
    tmp_prefix: str,
    genome_build: str,
    save_path: str | None,
    sgs_for_withdrawal: list[str] | None = None,
    tmp_prefix_for_withdrawals: str | None = None,
    force_new_combiner: bool = False,
    sequencing_group_names: list[str] | None = None,
    gvcf_external_header: str | None = None,
    gvcf_paths: list[str] | None = None,
    vds_paths: list[str] | None = None,
    specific_intervals: list[str] | None = None,
) -> None:
    """
    Runs the combiner

    Scenarios, all predicated on output_vds_path not existing (otherwise this stage won't be scheduled) -
    1. no SGs to withdraw, combining to do
        - create a new combiner result, writing to the main output path
    2. SGs to withdraw, and combining to do
        - create a new combiner result, writing to the temporary output path
        - remove the withdrawn SGs from the temp VDS
    3. SGs to withdraw, no combining to do
        - don't run the combiner... this assumes vds_paths has only one element
        - filter samples from the result, then write to the main output path

    Args:
        output_vds_path (str): eventual output path for the VDS
        sequencing_type (str): genome/exome, relevant in selecting defaults
        tmp_prefix (str): where to store temporary combiner intermediates
        genome_build (str): GRCh38
        save_path (str | None): where to store the combiner plan, or where to resume from
        force_new_combiner (bool): whether to force a new combiner run, or permit resume from a previous one
        gvcf_paths (list[str] | None): list of paths to GVCFs
        vds_paths (list[str] | None): list of paths to VDSs
        specific_intervals (list[str] | None): list of intervals to use for the combiner, if using non-standard
    """

    if vds_paths is None:
        vds_paths = []

    if sgs_for_withdrawal and tmp_prefix_for_withdrawals is None:
        raise ValueError('tmp_prefix_for_withdrawals must be set if sgs_for_withdrawal is set')

    import logging

    import hail as hl

    # set up a quick logger inside the job
    logging.basicConfig(level=logging.INFO)

<<<<<<< HEAD
    # init batch early, this method won't run if output_vds_path exists, so we have some work to do
    init_batch(worker_memory='highmem', driver_memory='highmem', driver_cores=4)

    # do we need to do any combining?
    combining_to_do: bool = bool(gvcf_paths or len(vds_paths) > 1)
=======
    if not can_reuse(to_path(output_vds_path)):
        init_batch(worker_memory='highmem', driver_memory='highmem', driver_cores=4)
>>>>>>> beaeab02

    # if we're going to do some combining, we need to set up the combiner instance
    if combining_to_do:
        if specific_intervals:
            logging.info(f'Using specific intervals: {specific_intervals}')
            intervals = hl.eval(
                [hl.parse_locus_interval(interval, reference_genome=genome_build) for interval in specific_intervals],
            )

        else:
            intervals = None

<<<<<<< HEAD
        # If we have SGs to withdraw, we write to a temp location, otherwise write straight out
        combiner_vds_output_path = tmp_prefix_for_withdrawals if sgs_for_withdrawal else output_vds_path

        # Load from save, if supplied
        if save_path:
            if force_new_combiner:
                logging.info(f'Combiner plan {save_path} will be ignored/written new')
            else:
                logging.info(f'Resuming combiner plan from {save_path}')
=======
        if not sgs_for_withdrawal:
            combiner_vds_output_path: str = output_vds_path
            # Load from save, if supplied
            if save_path:
                if force_new_combiner:
                    logging.info(f'Combiner plan {save_path} will be ignored/written new')
                else:
                    logging.info(f'Resuming combiner plan from {save_path}')
        # We have some SGs to withdrawal
        else:
            combiner_vds_output_path = tmp_prefix_for_withdrawals
>>>>>>> beaeab02

        combiner_instance: VariantDatasetCombiner = new_combiner(
            output_path=combiner_vds_output_path,
            save_path=save_path,
            gvcf_paths=gvcf_paths,
            gvcf_sample_names=sequencing_group_names,
            # Header must be used with gvcf_sample_names, otherwise gvcf_sample_names
            # will be ignored. The first gvcf path works fine as a header because it will
            # be only read until the last line that begins with "#":
            gvcf_external_header=gvcf_external_header,
            vds_paths=vds_paths,
            reference_genome=genome_build,
            temp_path=tmp_prefix,
            use_exome_default_intervals=sequencing_type == 'exome',
            use_genome_default_intervals=sequencing_type == 'genome',
            intervals=intervals,
            force=force_new_combiner,
            branch_factor=config_retrieve(
                ['combiner', 'branch_factor'],
                100,
            ),
            gvcf_batch_size=config_retrieve(
                ['combiner', 'gvcf_batch_size'],
                None,
            ),
        )

        combiner_instance.run()

<<<<<<< HEAD
    # do we need to run filter_samples?
    if sgs_for_withdrawal:

        # select which path to filter samples from - either the temp path if combining has occurred, or the only VDS
        path_to_read_from = tmp_prefix_for_withdrawals if combining_to_do else vds_paths[0]

        logging.info(f'There are {len(sgs_for_withdrawal)} sequencing groups to remove.')
        logging.info(f'Removing: {" ".join(sgs_for_withdrawal)}')
        filtered_vds: VariantDataset = hl.vds.filter_samples(
            vds=hl.vds.read_vds(path_to_read_from),
            samples=sgs_for_withdrawal,
            keep=False,
            remove_dead_alleles=True,
        )
        filtered_vds.write(output_vds_path)
=======
        if sgs_for_withdrawal:
            logging.info(f'There are {len(sgs_for_withdrawal)} sequencing groups to remove.')
            logging.info(f'Removing: {" ".join(sgs_for_withdrawal)}')
            logging.info('Removing samples from VDS')
            filtered_vds: VariantDataset = hl.vds.filter_samples(
                vds=hl.vds.read_vds(tmp_prefix_for_withdrawals),
                samples=sgs_for_withdrawal,
                keep=False,
                remove_dead_alleles=True,
            )
            filtered_vds.write(output_vds_path)
>>>>>>> beaeab02
<|MERGE_RESOLUTION|>--- conflicted
+++ resolved
@@ -170,16 +170,11 @@
     # set up a quick logger inside the job
     logging.basicConfig(level=logging.INFO)
 
-<<<<<<< HEAD
     # init batch early, this method won't run if output_vds_path exists, so we have some work to do
     init_batch(worker_memory='highmem', driver_memory='highmem', driver_cores=4)
 
     # do we need to do any combining?
     combining_to_do: bool = bool(gvcf_paths or len(vds_paths) > 1)
-=======
-    if not can_reuse(to_path(output_vds_path)):
-        init_batch(worker_memory='highmem', driver_memory='highmem', driver_cores=4)
->>>>>>> beaeab02
 
     # if we're going to do some combining, we need to set up the combiner instance
     if combining_to_do:
@@ -192,7 +187,6 @@
         else:
             intervals = None
 
-<<<<<<< HEAD
         # If we have SGs to withdraw, we write to a temp location, otherwise write straight out
         combiner_vds_output_path = tmp_prefix_for_withdrawals if sgs_for_withdrawal else output_vds_path
 
@@ -202,19 +196,6 @@
                 logging.info(f'Combiner plan {save_path} will be ignored/written new')
             else:
                 logging.info(f'Resuming combiner plan from {save_path}')
-=======
-        if not sgs_for_withdrawal:
-            combiner_vds_output_path: str = output_vds_path
-            # Load from save, if supplied
-            if save_path:
-                if force_new_combiner:
-                    logging.info(f'Combiner plan {save_path} will be ignored/written new')
-                else:
-                    logging.info(f'Resuming combiner plan from {save_path}')
-        # We have some SGs to withdrawal
-        else:
-            combiner_vds_output_path = tmp_prefix_for_withdrawals
->>>>>>> beaeab02
 
         combiner_instance: VariantDatasetCombiner = new_combiner(
             output_path=combiner_vds_output_path,
@@ -244,7 +225,6 @@
 
         combiner_instance.run()
 
-<<<<<<< HEAD
     # do we need to run filter_samples?
     if sgs_for_withdrawal:
 
@@ -259,17 +239,4 @@
             keep=False,
             remove_dead_alleles=True,
         )
-        filtered_vds.write(output_vds_path)
-=======
-        if sgs_for_withdrawal:
-            logging.info(f'There are {len(sgs_for_withdrawal)} sequencing groups to remove.')
-            logging.info(f'Removing: {" ".join(sgs_for_withdrawal)}')
-            logging.info('Removing samples from VDS')
-            filtered_vds: VariantDataset = hl.vds.filter_samples(
-                vds=hl.vds.read_vds(tmp_prefix_for_withdrawals),
-                samples=sgs_for_withdrawal,
-                keep=False,
-                remove_dead_alleles=True,
-            )
-            filtered_vds.write(output_vds_path)
->>>>>>> beaeab02
+        filtered_vds.write(output_vds_path)