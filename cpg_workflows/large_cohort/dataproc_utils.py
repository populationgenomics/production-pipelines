--- conflicted
+++ resolved
@@ -5,19 +5,13 @@
 import math
 from typing import Sequence
 
+from hailtop.batch.job import Job
+
 from analysis_runner import dataproc
 from cpg_utils import Path, to_path
 from cpg_utils.config import get_config
-<<<<<<< HEAD
 from cpg_utils.hail_batch import get_batch
-from hailtop.batch.job import Job
 
-=======
-from hailtop.batch.job import Job
-
-from cpg_workflows.batch import get_batch
-
->>>>>>> d4b068b8
 DATAPROC_PACKAGES = [
     'cpg-utils',
     'click',
