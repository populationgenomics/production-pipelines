"""
Hail Query functions for seqr loader.
"""

import logging

import hail as hl

from cpg_utils.config import get_config
from cpg_utils.hail_batch import reference_path, genome_build
from hail_scripts.computed_fields import vep, variant_id

from cpg_workflows.large_cohort.load_vqsr import load_vqsr
from cpg_workflows.utils import checkpoint_hail


def annotate_cohort(
<<<<<<< HEAD
    mt_or_vcf_path,
    out_mt_path,
    vep_ht_path,
    site_only_vqsr_vcf_path=None,
    checkpoint_prefix=None,
=======
    mt_or_vcf_path: str,
    out_mt_path: str,
    vep_ht_path: str,
    site_only_vqsr_vcf_path: str | None = None,
    checkpoint_prefix: str | None = None,
>>>>>>> 9c54e11a
):
    """
    Takes either a VCF or a MatrixTable as input. Annotates for Seqr Loader and adds
    add VEP and VQSR annotations. Returns a MatrixTable.
    """

<<<<<<< HEAD
    print('checkpoint_prefix:', checkpoint_prefix)
    if str(mt_or_vcf_path).endswith('.mt'):
        mt = hl.read_matrix_table(str(mt_or_vcf_path))
=======
    # set logging for the duration of annotate cohort
    logging.getLogger().setLevel(logging.INFO)

    print('checkpoint_prefix:', checkpoint_prefix)
    if mt_or_vcf_path.endswith('.mt'):
        mt = hl.read_matrix_table(mt_or_vcf_path)
>>>>>>> 9c54e11a
        mt.describe()
        mt.show()
    else:
        mt = hl.import_vcf(
<<<<<<< HEAD
            str(mt_or_vcf_path),
=======
            mt_or_vcf_path,
>>>>>>> 9c54e11a
            reference_genome=genome_build(),
            skip_invalid_loci=True,
            force_bgz=True,
        )
        logging.info(f'Importing VCF {mt_or_vcf_path}')

<<<<<<< HEAD
    logging.info(f'Loading VEP Table from {vep_ht_path}')
=======
>>>>>>> 9c54e11a
    # Annotate VEP. Do this before splitting multi because VEP  is run on the un-split VCF
    # and hl.split_multi_hts can handle multiallelic VEP field.
    logging.info(f'Adding VEP annotations into the Matrix Table from {vep_ht_path}')
    vep_ht = hl.read_table(vep_ht_path)
    mt = mt.annotate_rows(vep=vep_ht[mt.locus].vep)
<<<<<<< HEAD
    mt.describe()  # THis describe shows the mt.info struct exists as expected.
=======
    mt.describe()  # describe() shows the mt.info struct exists as expected.
>>>>>>> 9c54e11a

    # Split multi-allelics. We do not handle AS info fields here - we handle
    # them when loading VQSR instead, and populate entire "info" from VQSR.
    mt = mt.annotate_rows(locus_old=mt.locus, alleles_old=mt.alleles)
<<<<<<< HEAD
    split_mt = hl.split_multi_hts(mt.annotate_rows(locus_old=mt.locus, alleles_old=mt.alleles))
    split_mt = checkpoint_hail(mt, 'mt-vep-split.mt', checkpoint_prefix)
    split_mt.describe() # The info field is not present in the split_mt - not sure why?

    # Try re-adding the info field to split_mt from mt.
    # this results in: TypeError: MatrixTable.__getitem__: invalid index argument(s)
    # ? what is different between this and the annotate_rows at line 48 above?
    full_mt = split_mt.annotate_rows(info=mt[split_mt.locus].info)
    full_mt.describe()
=======
    mt = hl.split_multi_hts(
        mt.annotate_rows(locus_old=mt.locus, alleles_old=mt.alleles)
    )
    logging.info('Description post-split')
    mt.describe()
    mt = checkpoint_hail(mt, 'mt-vep-split.mt', checkpoint_prefix)
>>>>>>> 9c54e11a

    if site_only_vqsr_vcf_path:
        vqsr_ht = load_vqsr(site_only_vqsr_vcf_path)
        vqsr_ht = checkpoint_hail(vqsr_ht, 'vqsr.ht', checkpoint_prefix)

        logging.info('Adding VQSR annotations into the Matrix Table')
        mt = mt.annotate_globals(**vqsr_ht.index_globals())
        # TODO: add existence check for info field
        mt.describe()

<<<<<<< HEAD
        mt = mt.annotate_rows(
            # vqsr_ht has info annotation split by allele, plus the new AS-VQSR annotations
            info=vqsr_ht[mt.row_key].info,
=======
        # annotate with VQSR fields, not full overwrite
        mt = mt.annotate_rows(
            # vqsr_ht has info annotation split by allele, plus the new AS-VQSR annotations
            info=mt.info.annotate(**vqsr_ht[mt.row_key].info),
>>>>>>> 9c54e11a
            # TODO: handle existing filters in vcf path
            # filters=mt.filters.union(vqsr_ht[mt.row_key].filters).filter(
            #     lambda val: val != 'PASS'
            # ),
<<<<<<< HEAD
            filters=vqsr_ht[mt.row_key].filters
=======
            filters=vqsr_ht[mt.row_key].filters,
>>>>>>> 9c54e11a
        )
        # new_mt = new_mt.annotate_rows(
        #     info=new_mt.info.annotate(
        #         AC=mt[new_mt.row_key].AC,
        #         AF=mt[new_mt.row_key].AF,
        #         AN=mt[new_mt.row_key].AN,
        #     )
        # )
        mt.describe()
        mt = checkpoint_hail(mt, 'mt-vep-split-vqsr.mt', checkpoint_prefix)

        # Re add AN, AC, AF fields
        mt = mt.annotate_rows(info=mt.info.annotate(AC=mt.info.AC))
        mt = mt.annotate_rows(info=mt.info.annotate(AN=mt.info.AN))
        mt = mt.annotate_rows(info=mt.info.annotate(AF=mt.info.AF))

    ref_ht = hl.read_table(str(reference_path('seqr_combined_reference_data')))
    clinvar_ht = hl.read_table(str(reference_path('seqr_clinvar')))

    logging.info('Annotating with seqr-loader fields: round 1')
    # this allow-to-fail was specifically for AIP, and should be reconsidered
    # # don't fail if the AC/AF attributes are an inappropriate type
    # # don't fail if completely absent either
    # for attr in ['AC', 'AF']:
    #     if attr not in mt.info:
    #         mt = mt.annotate_rows(info=mt.info.annotate(**{attr: [1]}))
    #     elif not isinstance(mt.info[attr], hl.ArrayExpression):
    #         mt = mt.annotate_rows(info=mt.info.annotate(**{attr: [mt.info[attr]]}))
    #
    # if 'AN' not in mt.info:
    #     mt = mt.annotate_rows(info=mt.info.annotate(AN=1))

    mt = mt.annotate_rows(
        AC=mt.info.AC[mt.a_index - 1],
        AF=mt.info.AF[mt.a_index - 1],
        AN=mt.info.AN,
        aIndex=mt.a_index,
        wasSplit=mt.was_split,
        originalAltAlleles=variant_id.get_expr_for_variant_ids(
            mt.locus_old, mt.alleles_old
        ),
        sortedTranscriptConsequences=vep.get_expr_for_vep_sorted_transcript_consequences_array(
            mt.vep
        ),
        variantId=variant_id.get_expr_for_variant_id(mt),
        contig=variant_id.get_expr_for_contig(mt.locus),
        pos=mt.locus.position,
        start=mt.locus.position,
        end=mt.locus.position + hl.len(mt.alleles[0]) - 1,
        ref=mt.alleles[0],
        alt=mt.alleles[1],
        xpos=variant_id.get_expr_for_xpos(mt.locus),
        xstart=variant_id.get_expr_for_xpos(mt.locus),
        xstop=variant_id.get_expr_for_xpos(mt.locus) + hl.len(mt.alleles[0]) - 1,
        clinvar_data=clinvar_ht[mt.row_key],
        ref_data=ref_ht[mt.row_key],
    )

    # this was previously executed in the MtToEs job, as it was not
    # previously possible on QoB
    logging.info('Adding GRCh37 coords')
    liftover_path = reference_path('liftover_38_to_37')
    rg37 = hl.get_reference('GRCh37')
    rg38 = hl.get_reference('GRCh38')
    rg38.add_liftover(str(liftover_path), rg37)
<<<<<<< HEAD
    mt = mt.annotate_rows(
        rg37_locus=hl.liftover(mt.locus, 'GRCh37'), info=mt.info.drop('InbreedingCoeff')
    )
=======
    mt = mt.annotate_rows(rg37_locus=hl.liftover(mt.locus, 'GRCh37'))

    # only remove if present
    if 'InbreedingCoeff' in mt.info:
        mt.annotate_rows(info=mt.info.drop('InbreedingCoeff'))
>>>>>>> 9c54e11a

    mt = checkpoint_hail(mt, 'mt-vep-split-vqsr-round1.mt', checkpoint_prefix)

    logging.info(
        'Annotating with seqr-loader fields: round 2 '
        '(expanding sortedTranscriptConsequences, ref_data, clinvar_data)'
    )
    mt = mt.annotate_rows(
        domains=vep.get_expr_for_vep_protein_domains_set_from_sorted(
            mt.sortedTranscriptConsequences
        ),
        transcriptConsequenceTerms=vep.get_expr_for_vep_consequence_terms_set(
            mt.sortedTranscriptConsequences
        ),
        transcriptIds=vep.get_expr_for_vep_transcript_ids_set(
            mt.sortedTranscriptConsequences
        ),
        mainTranscript=vep.get_expr_for_worst_transcript_consequence_annotations_struct(
            mt.sortedTranscriptConsequences
        ),
        geneIds=vep.get_expr_for_vep_gene_ids_set(mt.sortedTranscriptConsequences),
        codingGeneIds=vep.get_expr_for_vep_gene_ids_set(
            mt.sortedTranscriptConsequences, only_coding_genes=True
        ),
        cadd=mt.ref_data.cadd,
        dbnsfp=mt.ref_data.dbnsfp,
        geno2mp=mt.ref_data.geno2mp,
        gnomad_exomes=mt.ref_data.gnomad_exomes,
        gnomad_exome_coverage=mt.ref_data.gnomad_exome_coverage,
        gnomad_genomes=mt.ref_data.gnomad_genomes,
        gnomad_genome_coverage=mt.ref_data.gnomad_genome_coverage,
        eigen=mt.ref_data.eigen,
        exac=mt.ref_data.exac,
        g1k=mt.ref_data.g1k,
        mpc=mt.ref_data.mpc,
        primate_ai=mt.ref_data.primate_ai,
        splice_ai=mt.ref_data.splice_ai,
        topmed=mt.ref_data.topmed,
        clinvar=hl.struct(
            **{
                'allele_id': mt.clinvar_data.info.ALLELEID,
                'clinical_significance': hl.delimit(mt.clinvar_data.info.CLNSIG),
                'gold_stars': mt.clinvar_data.gold_stars,
            }
        ),
    )
    mt = mt.annotate_globals(
        sourceFilePath=mt_or_vcf_path,
        genomeVersion=genome_build().replace('GRCh', ''),
        hail_version=hl.version(),
    )
    if sequencing_type := get_config()['workflow'].get('sequencing_type'):
        # Map to Seqr-style string
        # https://github.com/broadinstitute/seqr/blob/e0c179c36c0f68c892017de5eab2e4c1b9ffdc92/seqr/models.py#L592-L594
        mt = mt.annotate_globals(
            sampleType={
                'genome': 'WGS',
                'exome': 'WES',
                'single_cell': 'RNA',
            }.get(sequencing_type, ''),
        )

    logging.info('Done:')
    mt.describe()
    mt.write(out_mt_path, overwrite=True)
    logging.info(f'Written final matrix table into {out_mt_path}')


def subset_mt_to_samples(mt_path, sample_ids, out_mt_path):
    """
    Subset the MatrixTable to the provided list of samples and to variants present
    in those samples
    @param mt_path: cohort-level matrix table from VCF.
    @param sample_ids: samples to take from the matrix table.
    @param out_mt_path: path to write the result.
    """
    mt = hl.read_matrix_table(str(mt_path))

    sample_ids = set(sample_ids)
    mt_sample_ids = set(mt.s.collect())

    sample_ids_not_in_mt = sample_ids - mt_sample_ids
    if sample_ids_not_in_mt:
        raise Exception(
            f'Found {len(sample_ids_not_in_mt)}/{len(sample_ids)} samples '
            f'in the subset set that do not matching IDs in the variant callset.\n'
            f'IDs that aren\'t in the callset: {sample_ids_not_in_mt}\n'
            f'All callset sample IDs: {mt_sample_ids}',
        )

    logging.info(
        f'Found {len(mt_sample_ids)} samples in mt, '
        f'subsetting to {len(sample_ids)} samples.'
    )

    n_rows_before = mt.count_rows()

    mt = mt.filter_cols(hl.literal(sample_ids).contains(mt.s))
    mt = mt.filter_rows(hl.agg.any(mt.GT.is_non_ref()))

    logging.info(
        f'Finished subsetting to {len(sample_ids)} samples. '
        f'Kept {mt.count_cols()}/{len(mt_sample_ids)} samples, '
        f'{mt.count_rows()}/{n_rows_before} rows'
    )
    mt.write(str(out_mt_path), overwrite=True)
    logging.info(f'Written {out_mt_path}')


def vcf_from_mt_subset(mt_path: str, out_vcf_path: str):
    """
    Read the MT in, and write out to a VCF
    If we wanted to translate sample IDs to external samples
    then we could do that here, otherwise rely on VCF re-heading

    Args:
        mt_path (str): path of the single-dataset MT to read in
        out_vcf_path (str): path of the vcf.bgz to generate
    """

    mt = hl.read_matrix_table(str(mt_path))
    logging.info(f'Dataset MT dimensions: {mt.count()}')
    hl.export_vcf(mt, out_vcf_path, tabix=True)
    logging.info(f'Written {out_vcf_path}')


def annotate_dataset_mt(mt_path, out_mt_path, checkpoint_prefix):
    """
    Add dataset-level annotations.
    """
    mt = hl.read_matrix_table(str(mt_path))

    # Convert the mt genotype entries into num_alt, gq, ab, dp, and sample_id.
    is_called = hl.is_defined(mt.GT)
    genotype_fields = {
        'num_alt': hl.if_else(is_called, mt.GT.n_alt_alleles(), -1),
        'gq': hl.if_else(is_called, mt.GQ, hl.null(hl.tint)),
        'ab': hl.bind(
            lambda total: hl.if_else(
                is_called & (total != 0) & (hl.len(mt.AD) > 1),
                hl.float(mt.AD[1] / total),
                hl.missing(hl.tfloat),
            ),
            hl.sum(mt.AD),
        ),
        'dp': hl.if_else(
            is_called, hl.int(hl.min(mt.DP, 32000)), hl.missing(hl.tfloat)
        ),
        'sample_id': mt.s,
    }
    logging.info('Annotating genotypes')
    mt = mt.annotate_rows(
        genotypes=hl.agg.collect(hl.struct(**genotype_fields)),
    )

    mt = checkpoint_hail(mt, 'dataset-genotypes.mt', checkpoint_prefix)

    def _genotype_filter_samples(fn):
        # Filter on the genotypes.
        return hl.set(mt.genotypes.filter(fn).map(lambda g: g.sample_id))

    # 2022-07-28 mfranklin: Initially the code looked like:
    #           {**_genotype_filter_samples(lambda g: g.num_alt == i) for i in ...}
    #   except the lambda definition doesn't bind the loop variable i in this scope
    #   instead let's define the filters as functions, and wrap them in a decorator
    #   that captures the value of i.

    # top level - decorator
    def _capture_i_decorator(func):
        # call the returned_function(i) which locks in the value of i
        def _inner_filter(i):
            # the _genotype_filter_samples will call this _func with g
            def _func(g):
                return func(i, g)

            return _func

        return _inner_filter

    @_capture_i_decorator
    def _filter_num_alt(i, g):
        return i == g.num_alt

    @_capture_i_decorator
    def _filter_samples_gq(i, g):
        return (g.gq >= i) & (g.gq < i + 5)

    @_capture_i_decorator
    def _filter_samples_ab(i, g):
        return (g.num_alt == 1) & ((g.ab * 100) >= i) & ((g.ab * 100) < i + 5)

    mt = mt.annotate_rows(
        samples_no_call=_genotype_filter_samples(lambda g: g.num_alt == -1),
        samples_num_alt=hl.struct(
            **{
                ('%i' % i): _genotype_filter_samples(_filter_num_alt(i))
                for i in range(1, 3, 1)
            }
        ),
        samples_gq=hl.struct(
            **{
                ('%i_to_%i' % (i, i + 5)): _genotype_filter_samples(
                    _filter_samples_gq(i)
                )
                for i in range(0, 95, 5)
            }
        ),
        samples_ab=hl.struct(
            **{
                '%i_to_%i' % (i, i + 5): _genotype_filter_samples(_filter_samples_ab(i))
                for i in range(0, 45, 5)
            }
        ),
    )
    mt.describe()
    mt.write(out_mt_path, overwrite=True)
    logging.info(f'Written {out_mt_path}')


def vds_to_mt_and_sites_only_vcf(
    vds_path: str, out_mt_path: str, out_sites_only_path: str | None = None
):
    """
    Read the VDS in, densify and write out to a MT optionally also write out
    a sites only VCF.

    Args:
        vds_path (str): path of the VDS to read in
        out_mt_path (str): output path for the MT
        out_sites_only_path (str): output path for the sites only VCF
    """

    vds = hl.vds.read_vds(str(vds_path))

    # from https://discuss.hail.is/t/export-vds-to-vcf/2951/13
    vd_gt = vds.variant_data.transmute_entries(
        GT=hl.vds.lgt_to_gt(vds.variant_data.LGT, vds.variant_data.LA),
        # FT=hl.if_else(vds.variant_data.FT, "PASS", "FAIL")
    )

    logging.info('Densifying data...')
    mt = hl.vds.to_dense_mt(hl.vds.VariantDataset(vds.reference_data, vd_gt))
    # mt = hl.vds.to_dense_mt(vds)

    mt = mt.naive_coalesce(1000)  # How many partitions to coalesce to?

    # mt = mt.checkpoint(str(out_mt_path), overwrite=True)
    # Calculate freq stats
    mt.describe()
    mt = hl.variant_qc(mt)
    mt.describe()

    # mt = mt.annotate_rows(info=mt.info.annotate(AC=mt.variant_qc.AC))
    # mt = mt.annotate_rows(info=mt.info.annotate(AN=mt.variant_qc.AN))
    # mt = mt.annotate_rows(info=mt.info.annotate(AF=mt.variant_qc.AF))
    mt = mt.annotate_rows(
<<<<<<< HEAD
        info=hl.Struct(
            AC=mt.variant_qc.AC,
            AN=mt.variant_qc.AN,
            AF=mt.variant_qc.AF
        )
=======
        info=hl.Struct(AC=mt.variant_qc.AC, AN=mt.variant_qc.AN, AF=mt.variant_qc.AF)
>>>>>>> 9c54e11a
    )

    mt.describe()
    mt = mt.checkpoint(str(out_mt_path), overwrite=True)

    if out_sites_only_path:
        logging.info('Writing sites only VCF...')
        sites_only_ht = mt.rows()
        hl.export_vcf(sites_only_ht, out_sites_only_path, tabix=True)
        logging.info(f'Written {out_sites_only_path}')<|MERGE_RESOLUTION|>--- conflicted
+++ resolved
@@ -15,88 +15,50 @@
 
 
 def annotate_cohort(
-<<<<<<< HEAD
-    mt_or_vcf_path,
-    out_mt_path,
-    vep_ht_path,
-    site_only_vqsr_vcf_path=None,
-    checkpoint_prefix=None,
-=======
     mt_or_vcf_path: str,
     out_mt_path: str,
     vep_ht_path: str,
     site_only_vqsr_vcf_path: str | None = None,
     checkpoint_prefix: str | None = None,
->>>>>>> 9c54e11a
 ):
     """
     Takes either a VCF or a MatrixTable as input. Annotates for Seqr Loader and adds
     add VEP and VQSR annotations. Returns a MatrixTable.
     """
 
-<<<<<<< HEAD
-    print('checkpoint_prefix:', checkpoint_prefix)
-    if str(mt_or_vcf_path).endswith('.mt'):
-        mt = hl.read_matrix_table(str(mt_or_vcf_path))
-=======
     # set logging for the duration of annotate cohort
     logging.getLogger().setLevel(logging.INFO)
 
     print('checkpoint_prefix:', checkpoint_prefix)
     if mt_or_vcf_path.endswith('.mt'):
         mt = hl.read_matrix_table(mt_or_vcf_path)
->>>>>>> 9c54e11a
         mt.describe()
         mt.show()
     else:
         mt = hl.import_vcf(
-<<<<<<< HEAD
-            str(mt_or_vcf_path),
-=======
             mt_or_vcf_path,
->>>>>>> 9c54e11a
             reference_genome=genome_build(),
             skip_invalid_loci=True,
             force_bgz=True,
         )
         logging.info(f'Importing VCF {mt_or_vcf_path}')
 
-<<<<<<< HEAD
-    logging.info(f'Loading VEP Table from {vep_ht_path}')
-=======
->>>>>>> 9c54e11a
     # Annotate VEP. Do this before splitting multi because VEP  is run on the un-split VCF
     # and hl.split_multi_hts can handle multiallelic VEP field.
     logging.info(f'Adding VEP annotations into the Matrix Table from {vep_ht_path}')
     vep_ht = hl.read_table(vep_ht_path)
     mt = mt.annotate_rows(vep=vep_ht[mt.locus].vep)
-<<<<<<< HEAD
-    mt.describe()  # THis describe shows the mt.info struct exists as expected.
-=======
     mt.describe()  # describe() shows the mt.info struct exists as expected.
->>>>>>> 9c54e11a
 
     # Split multi-allelics. We do not handle AS info fields here - we handle
     # them when loading VQSR instead, and populate entire "info" from VQSR.
     mt = mt.annotate_rows(locus_old=mt.locus, alleles_old=mt.alleles)
-<<<<<<< HEAD
-    split_mt = hl.split_multi_hts(mt.annotate_rows(locus_old=mt.locus, alleles_old=mt.alleles))
-    split_mt = checkpoint_hail(mt, 'mt-vep-split.mt', checkpoint_prefix)
-    split_mt.describe() # The info field is not present in the split_mt - not sure why?
-
-    # Try re-adding the info field to split_mt from mt.
-    # this results in: TypeError: MatrixTable.__getitem__: invalid index argument(s)
-    # ? what is different between this and the annotate_rows at line 48 above?
-    full_mt = split_mt.annotate_rows(info=mt[split_mt.locus].info)
-    full_mt.describe()
-=======
     mt = hl.split_multi_hts(
         mt.annotate_rows(locus_old=mt.locus, alleles_old=mt.alleles)
     )
     logging.info('Description post-split')
     mt.describe()
     mt = checkpoint_hail(mt, 'mt-vep-split.mt', checkpoint_prefix)
->>>>>>> 9c54e11a
 
     if site_only_vqsr_vcf_path:
         vqsr_ht = load_vqsr(site_only_vqsr_vcf_path)
@@ -107,25 +69,15 @@
         # TODO: add existence check for info field
         mt.describe()
 
-<<<<<<< HEAD
-        mt = mt.annotate_rows(
-            # vqsr_ht has info annotation split by allele, plus the new AS-VQSR annotations
-            info=vqsr_ht[mt.row_key].info,
-=======
         # annotate with VQSR fields, not full overwrite
         mt = mt.annotate_rows(
             # vqsr_ht has info annotation split by allele, plus the new AS-VQSR annotations
             info=mt.info.annotate(**vqsr_ht[mt.row_key].info),
->>>>>>> 9c54e11a
             # TODO: handle existing filters in vcf path
             # filters=mt.filters.union(vqsr_ht[mt.row_key].filters).filter(
             #     lambda val: val != 'PASS'
             # ),
-<<<<<<< HEAD
-            filters=vqsr_ht[mt.row_key].filters
-=======
             filters=vqsr_ht[mt.row_key].filters,
->>>>>>> 9c54e11a
         )
         # new_mt = new_mt.annotate_rows(
         #     info=new_mt.info.annotate(
@@ -191,17 +143,11 @@
     rg37 = hl.get_reference('GRCh37')
     rg38 = hl.get_reference('GRCh38')
     rg38.add_liftover(str(liftover_path), rg37)
-<<<<<<< HEAD
-    mt = mt.annotate_rows(
-        rg37_locus=hl.liftover(mt.locus, 'GRCh37'), info=mt.info.drop('InbreedingCoeff')
-    )
-=======
     mt = mt.annotate_rows(rg37_locus=hl.liftover(mt.locus, 'GRCh37'))
 
     # only remove if present
     if 'InbreedingCoeff' in mt.info:
         mt.annotate_rows(info=mt.info.drop('InbreedingCoeff'))
->>>>>>> 9c54e11a
 
     mt = checkpoint_hail(mt, 'mt-vep-split-vqsr-round1.mt', checkpoint_prefix)
 
@@ -458,15 +404,7 @@
     # mt = mt.annotate_rows(info=mt.info.annotate(AN=mt.variant_qc.AN))
     # mt = mt.annotate_rows(info=mt.info.annotate(AF=mt.variant_qc.AF))
     mt = mt.annotate_rows(
-<<<<<<< HEAD
-        info=hl.Struct(
-            AC=mt.variant_qc.AC,
-            AN=mt.variant_qc.AN,
-            AF=mt.variant_qc.AF
-        )
-=======
         info=hl.Struct(AC=mt.variant_qc.AC, AN=mt.variant_qc.AN, AF=mt.variant_qc.AF)
->>>>>>> 9c54e11a
     )
 
     mt.describe()
