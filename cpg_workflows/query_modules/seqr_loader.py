--- conflicted
+++ resolved
@@ -98,20 +98,8 @@
     clinvar_ht = hl.read_table(str(reference_path('seqr_clinvar')))
 
     logging.info('Annotating with seqr-loader fields: round 1')
-<<<<<<< HEAD
-    # this allow-to-fail was specifically for AIP, and should be reconsidered
-    # # don't fail if the AC/AF attributes are an inappropriate type
-    # # don't fail if completely absent either
-    # for attr in ['AC', 'AF']:
-    #     if attr not in mt.info:
-    #         mt = mt.annotate_rows(info=mt.info.annotate(**{attr: [1]}))
-    #     elif not isinstance(mt.info[attr], hl.ArrayExpression):
-    #         mt = mt.annotate_rows(info=mt.info.annotate(**{attr: [mt.info[attr]]}))
-    #
-    # if 'AN' not in mt.info:
-    #     mt = mt.annotate_rows(info=mt.info.annotate(AN=1))
-=======
-
+
+    ## To do: remove/move this for combiner?
     # don't fail if the AC/AF attributes are an inappropriate type
     # don't fail if completely absent either
     for attr in ['AC', 'AF']:
@@ -119,7 +107,6 @@
             mt = mt.annotate_rows(info=mt.info.annotate(**{attr: [1]}))
         elif not isinstance(mt.info[attr], hl.ArrayExpression):
             mt = mt.annotate_rows(info=mt.info.annotate(**{attr: [mt.info[attr]]}))
->>>>>>> 30c75732
 
     if 'AN' not in mt.info:
         mt = mt.annotate_rows(info=mt.info.annotate(AN=1))
@@ -157,17 +144,9 @@
     rg37 = hl.get_reference('GRCh37')
     rg38 = hl.get_reference('GRCh38')
     rg38.add_liftover(str(liftover_path), rg37)
-<<<<<<< HEAD
-    mt = mt.annotate_rows(rg37_locus=hl.liftover(mt.locus, 'GRCh37'))
-
-    # only remove if present
-    if 'InbreedingCoeff' in mt.info:
-        mt.annotate_rows(info=mt.info.drop('InbreedingCoeff'))
-=======
     mt = mt.annotate_rows(
         rg37_locus=hl.liftover(mt.locus, 'GRCh37')
     )
->>>>>>> 30c75732
 
     # only remove if present
     if 'InbreedingCoeff' in mt.info:
