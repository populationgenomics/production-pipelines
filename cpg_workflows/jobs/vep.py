#!/usr/bin/env python3

"""
Creates a Hail Batch job to run the command line VEP tool.
"""
import logging
from typing import Literal

import hailtop.batch as hb
from hailtop.batch.job import Job
from hailtop.batch import Batch

from cpg_utils import Path, to_path
<<<<<<< HEAD
from cpg_utils.hail_batch import (
    image_path,
    reference_path,
    command,
    authenticate_cloud_credentials_in_job,
    query_command,
)
from cpg_workflows.resources import HIGHMEM
=======
from cpg_utils.config import get_config
from cpg_utils.hail_batch import image_path, reference_path, query_command
from cpg_workflows.resources import STANDARD
>>>>>>> 30c75732
from cpg_workflows.utils import can_reuse

from cpg_workflows.jobs.picard import get_intervals
from cpg_workflows.jobs.vcf import gather_vcfs, subset_vcf


def add_vep_jobs(
    b: Batch,
    input_siteonly_vcf_path: Path,
    tmp_prefix: Path,
    scatter_count: int,
    input_siteonly_vcf_part_paths: list[Path] | None = None,
    out_path: Path | None = None,
    job_attrs: dict | None = None,
) -> list[Job]:
    """
    Runs VEP on provided VCF. Writes a VCF into `out_path` by default,
    unless `out_path` ends with ".ht", in which case writes a Hail table.
    """
    to_hail_table = out_path and out_path.suffix == '.ht'
    if not to_hail_table:
        assert str(out_path).endswith('.vcf.gz'), out_path

    if out_path and can_reuse(out_path):
        return []

    jobs: list[Job] = []
    siteonly_vcf = b.read_input_group(
        **{
            'vcf.gz': str(input_siteonly_vcf_path),
            'vcf.gz.tbi': str(input_siteonly_vcf_path) + '.tbi',
        }
    )

    input_vcf_parts: list[hb.ResourceGroup] = []
    if input_siteonly_vcf_part_paths:
        assert len(input_siteonly_vcf_part_paths) == scatter_count
        for path in input_siteonly_vcf_part_paths:
            input_vcf_parts.append(
                b.read_input_group(
                    **{'vcf.gz': str(path), 'vcf.gz.tbi': str(path) + '.tbi'}
                )
            )

    # If there is only one partition, we don't need to split the VCF
    elif scatter_count == 1:
        input_vcf_parts.append(siteonly_vcf)

    else:
        intervals_j, intervals = get_intervals(
            b=b,
            scatter_count=scatter_count,
            job_attrs=job_attrs,
            output_prefix=tmp_prefix / f'intervals_{scatter_count}',
        )
        if intervals_j:
            jobs.append(intervals_j)

        # Splitting variant calling by intervals
        for idx in range(scatter_count):
            subset_j = subset_vcf(
                b,
                vcf=siteonly_vcf,
                interval=intervals[idx],
                job_attrs=(job_attrs or {}) | dict(part=f'{idx + 1}/{scatter_count}'),
            )
            jobs.append(subset_j)
            assert isinstance(subset_j.output_vcf, hb.ResourceGroup)
            input_vcf_parts.append(subset_j.output_vcf)

    result_parts_bucket = tmp_prefix / 'vep' / 'parts'
    result_part_paths = []
    for idx, resource in enumerate(input_vcf_parts):
        if to_hail_table:
            result_part_path = result_parts_bucket / f'part{idx + 1}.jsonl'
        else:
            result_part_path = result_parts_bucket / f'part{idx + 1}.vcf.gz'
        result_part_paths.append(result_part_path)
        if can_reuse(result_part_path):
            continue

        # noinspection PyTypeChecker
        vep_one_job = vep_one(
            b,
            vcf=resource['vcf.gz'],
            out_format='json' if to_hail_table else 'vcf',
            out_path=result_part_paths[idx],
            job_attrs=(job_attrs or {}) | dict(part=f'{idx + 1}/{scatter_count}'),
        )
        if vep_one_job:
            jobs.append(vep_one_job)

    if to_hail_table:
        j = gather_vep_json_to_ht(
            b=b,
            vep_results_paths=result_part_paths,
            out_path=out_path,
            job_attrs=job_attrs,
            depends_on=jobs,
        )
        gather_jobs = [j]
    elif scatter_count != 1:
        assert len(result_part_paths) == scatter_count
        gather_jobs = gather_vcfs(
            b=b,
            input_vcfs=result_part_paths,
            out_vcf_path=out_path,
        )
    else:
        print('no need to merge VCF results')
        gather_jobs = []
    for j in gather_jobs:
        j.depends_on(*jobs)
        jobs.append(j)
    return jobs


def gather_vep_json_to_ht(
    b: Batch,
    vep_results_paths: list[Path],
    out_path: Path,
    job_attrs: dict | None = None,
    use_dataproc: bool = False,
    depends_on: list[hb.job.Job] | None = None,
) -> Job:
    """
    Parse results from VEP with annotations formatted in JSON,
    and write into a Hail Table using a Batch job.
    """

    vep_version = get_config()['workflow']['vep_version']

    if use_dataproc:
        # Importing this requires CPG_CONFIG_PATH to be already set, that's why
        # we are not importing it on the top level.
        from analysis_runner import dataproc

        # Script path and pyfiles should be relative to the repository root
        script_path = 'cpg_workflows/dataproc_scripts/vep_json_to_ht.py'
        pyfiles = ['cpg_workflows/query_modules']

        j = dataproc.hail_dataproc_job(
            b,
            f'{script_path} --out_path {out_path} --vep_version {vep_version}'
            + ' '.join(str(p) for p in vep_results_paths),
            max_age='24h',
            packages=[
                'cpg_workflows',
                'google',
                'fsspec',
                'gcloud',
            ],
            num_workers=2,
            num_secondary_workers=20,
            job_name=f'VEP JSON to Hail table',
            depends_on=depends_on,
            scopes=['cloud-platform'],
            pyfiles=pyfiles,
            init=['gs://cpg-common-main/hail_dataproc/install_common.sh'],
        )
        j.attributes = (job_attrs or {}) | {'tool': 'hailctl dataproc'}
    else:
        from cpg_workflows.query_modules import vep

        j = b.new_job(f'VEP', job_attrs)
        j.image(image_path('cpg_workflows'))
        j.command(
            query_command(
                vep,
                vep.vep_json_to_ht.__name__,
                [str(p) for p in vep_results_paths],
                str(out_path),
                vep_version,
                setup_gcp=True,
            )
        )
    return j


def vep_one(
    b: Batch,
    vcf: Path | hb.ResourceFile,
    out_path: Path | None = None,
    out_format: Literal['vcf', 'json'] = 'vcf',
    job_attrs: dict | None = None,
) -> Job | None:
    """
    Run a single VEP job.
    """
    if out_path and can_reuse(out_path):
        return None

<<<<<<< HEAD
    j = b.new_job('VEP', (job_attrs or {}) | dict(tool='vep'))
    j.image(image_path('vep'))
    # STANDARD.set_resources(j, storage_gb=50, mem_gb=50, ncpu=16)
    HIGHMEM.set_resources(j, mem_gb=10, ncpu=2)
=======
    vep_version = get_config()['workflow'].get('vep_version')
    if not vep_version:
        raise IndexError('No VEP version specified in config.workflow.vep_version')

    # check that the cache and image for this version exist
    vep_image = image_path(f'vep_{vep_version}')
    vep_mount_path = reference_path(f'vep_{vep_version}_mount')
    assert all([vep_image, vep_mount_path])
    logging.info(f'Using VEP {vep_version}')

    j = b.new_job('VEP', (job_attrs or {}) | dict(tool=f'VEP {vep_version}'))
    j.image(vep_image)
    splice_ai = get_config()['workflow'].get('spliceai_plugin', False)

    # vep is single threaded, with a middling memory requirement
    # during test it can exceed 8GB, so we'll give it 16GB
    j.memory('16Gi').storage('15Gi').cpu(1)
>>>>>>> 30c75732

    if not isinstance(vcf, hb.ResourceFile):
        vcf = b.read_input(str(vcf))

    if out_format == 'vcf':
        j.declare_resource_group(
            output={'vcf.gz': '{root}.vcf.gz', 'vcf.gz.tbi': '{root}.vcf.gz.tbi'}
        )
        assert isinstance(j.output, hb.ResourceGroup)
        output = j.output['vcf.gz']
    else:
        assert isinstance(j.output, hb.ResourceFile)
        output = j.output

    # gcsfuse works only with the root bucket, without prefix:
    data_mount = to_path(f'/{vep_mount_path.drive}')
    j.cloudfuse(vep_mount_path.drive, str(data_mount), read_only=True)
    vep_dir = data_mount / '/'.join(vep_mount_path.parts[2:])

    # assume for now that only VEP 105 has a non-standard install location
    loftee_conf = {
        'gerp_bigwig': f'{vep_dir}/gerp_conservation_scores.homo_sapiens.GRCh38.bw',
        'human_ancestor_fa': f'{vep_dir}/human_ancestor.fa.gz',
        'conservation_file': f'{vep_dir}/loftee.sql',
        'loftee_path': '$MAMBA_ROOT_PREFIX/share/ensembl-vep' if vep_version == '105' else '$VEP_DIR_PLUGINS'
    }

    # sexy new plugin - only present in 110 build
    alpha_missense_plugin = f'--plugin AlphaMissense,file={vep_dir}/AlphaMissense_hg38.tsv.gz '

    # UTRannotator plugin doesn't support JSON output at this time; only activate for VCF outputs
    # VCF annotation doesn't utilise the aggregated Seqr reference data, including spliceAI
    # SpliceAI requires both indel and SNV files to be present (~100GB), untested
    vcf_plugins = '--plugin UTRAnnotator,file=$UTR38 '
    if splice_ai:
        vcf_plugins += (
            f'--plugin SpliceAI,snv={vep_dir}/spliceai_scores.raw.snv.hg38.vcf.gz,'
            f'indel={vep_dir}/spliceai_scores.raw.indel.hg38.vcf.gz '
        )

    # VEP 105 installs plugins in non-standard locations
    loftee_plugin_path = '--dir_plugins $MAMBA_ROOT_PREFIX/share/ensembl-vep '

    cmd = f"""\
    FASTA={vep_dir}/vep/homo_sapiens/*/Homo_sapiens.GRCh38*.fa.gz
    vep \\
    --format vcf \\
    --{out_format} {'--compress_output bgzip' if out_format == 'vcf' else ''} \\
    -o {output} \\
    -i {vcf} \\
    --everything \\
    --mane_select \\
    --allele_number \\
    --minimal \\
    --species homo_sapiens \\
    --cache --offline --assembly GRCh38 \\
    --dir_cache {vep_dir}/vep/ \\
    --fasta $FASTA \\
    {loftee_plugin_path if vep_version == '105' else alpha_missense_plugin} \
    --plugin LoF,{','.join(f'{k}:{v}' for k, v in loftee_conf.items())} \
    {vcf_plugins if (vep_version == '110' and out_format == 'vcf') else ''}
    """

    if out_format == 'vcf':
        cmd += f'tabix -p vcf {output}'

    j.command(cmd)

    if out_path:
        b.write_output(j.output, str(out_path).replace('.vcf.gz', ''))

    return j<|MERGE_RESOLUTION|>--- conflicted
+++ resolved
@@ -11,20 +11,9 @@
 from hailtop.batch import Batch
 
 from cpg_utils import Path, to_path
-<<<<<<< HEAD
-from cpg_utils.hail_batch import (
-    image_path,
-    reference_path,
-    command,
-    authenticate_cloud_credentials_in_job,
-    query_command,
-)
-from cpg_workflows.resources import HIGHMEM
-=======
 from cpg_utils.config import get_config
 from cpg_utils.hail_batch import image_path, reference_path, query_command
-from cpg_workflows.resources import STANDARD
->>>>>>> 30c75732
+from cpg_workflows.resources import HIGHMEM
 from cpg_workflows.utils import can_reuse
 
 from cpg_workflows.jobs.picard import get_intervals
@@ -217,12 +206,6 @@
     if out_path and can_reuse(out_path):
         return None
 
-<<<<<<< HEAD
-    j = b.new_job('VEP', (job_attrs or {}) | dict(tool='vep'))
-    j.image(image_path('vep'))
-    # STANDARD.set_resources(j, storage_gb=50, mem_gb=50, ncpu=16)
-    HIGHMEM.set_resources(j, mem_gb=10, ncpu=2)
-=======
     vep_version = get_config()['workflow'].get('vep_version')
     if not vep_version:
         raise IndexError('No VEP version specified in config.workflow.vep_version')
@@ -240,7 +223,6 @@
     # vep is single threaded, with a middling memory requirement
     # during test it can exceed 8GB, so we'll give it 16GB
     j.memory('16Gi').storage('15Gi').cpu(1)
->>>>>>> 30c75732
 
     if not isinstance(vcf, hb.ResourceFile):
         vcf = b.read_input(str(vcf))
