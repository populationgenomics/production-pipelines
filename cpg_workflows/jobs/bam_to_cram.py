--- conflicted
+++ resolved
@@ -70,12 +70,6 @@
     cmd = f'samtools view -@ {res.get_nthreads() - 1} -T {fasta.fasta} -C {input_bam.bam} | tee {j.sorted_cram["cram"]} | samtools index -@ {res.get_nthreads() - 1} - {j.sorted_cram["cram.crai"]}'
     j.command(command(cmd, monitor_space=True))
 
-<<<<<<< HEAD
-    # Write output to file
-    if output_cram:
-        output_bam_path = to_path(output_cram.path)
-        b.write_output(j.sorted_cram, str(output_bam_path.with_suffix('')))
-
     return j, j.sorted_cram
 
 
@@ -138,7 +132,4 @@
         output_bam_path = to_path(output_bam.path)
         b.write_output(j.sorted_bam, str(output_bam_path.with_suffix('')))
 
-    return j, j.sorted_bam
-=======
-    return j, j.sorted_cram
->>>>>>> 599f5fba
+    return j, j.sorted_bam