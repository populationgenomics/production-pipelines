--- conflicted
+++ resolved
@@ -9,7 +9,13 @@
 
 from cpg_utils import Path
 from cpg_utils.config import get_config
-from cpg_utils.hail_batch import command, fasta_res_group, get_batch, image_path, query_command
+from cpg_utils.hail_batch import (
+    command,
+    fasta_res_group,
+    get_batch,
+    image_path,
+    query_command,
+)
 from cpg_workflows.filetypes import CramPath
 from cpg_workflows.query_modules import seqr_loader, seqr_loader_cnv
 from cpg_workflows.resources import HIGHMEM
@@ -358,14 +364,8 @@
       --sample-index {sample_index} \\
       --output-genotyped-intervals {j.output['intervals.vcf.gz']} \\
       --output-genotyped-segments {j.output['segments.vcf.gz']} \\
-<<<<<<< HEAD
-      --output-denoised-copy-ratios {j.output['ratios.tsv']} \\
-      {extra_args}
+      --output-denoised-copy-ratios {j.output['ratios.tsv']} {extra_args}
     """,
-=======
-      --output-denoised-copy-ratios {j.output['ratios.tsv']} {extra_args}
-    """
->>>>>>> 4dc7bd67
     )
 
     # index the output VCFs - GATK does this already?
