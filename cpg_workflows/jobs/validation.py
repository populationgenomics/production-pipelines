--- conflicted
+++ resolved
@@ -108,7 +108,8 @@
     """
 
     happy_j = b.new_job(
-        f'Run Happy on {sequencing_group_ext_id} VCF', (job_attrs or {}) | {'tool': 'hap.py'}
+        f'Run Happy on {sequencing_group_ext_id} VCF',
+        (job_attrs or {}) | {'tool': 'hap.py'},
     )
     happy_j.image(image_path('hap-py')).memory('100Gi').storage('100Gi').cpu(4)
     if depends_on:
@@ -173,7 +174,7 @@
     sequencing_group_id: str,
     sequencing_group_ext_id: str,
     happy_results: dict,
-    out_file: str
+    out_file: str,
 ):
     """
     Read the Hap.py results, and update Metamist
@@ -221,13 +222,8 @@
     get_metamist().create_analysis(
         dataset=get_config()['workflow']['dataset'],
         status=AnalysisStatus('completed'),
-<<<<<<< HEAD
-        sequencing_group_ids=[sequencing_group.id],
+        sequencing_group_ids=[sequencing_group_id],
         type_='qc',
-=======
-        sequencing_group_ids=[sequencing_group_id],
-        type='qc',
->>>>>>> 2dd2607f
         output=str(happy_csv.parent),
         meta=summary_data,
     )