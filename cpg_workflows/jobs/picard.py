"""
Create Hail Batch jobs to run Picard tools (marking duplicates, QC).
"""

import hailtop.batch as hb
from hailtop.batch.job import Job

from cpg_utils import Path
from cpg_utils.config import get_config, image_path, reference_path
from cpg_utils.hail_batch import command, fasta_res_group
from cpg_workflows.filetypes import CramPath
from cpg_workflows.resources import (
    HIGHMEM,
    STANDARD,
    storage_for_cram_qc_job,
    storage_for_joint_vcf,
)
from cpg_workflows.utils import can_reuse, exists


def get_intervals(
    b: hb.Batch,
    scatter_count: int,
    source_intervals_path: Path | None = None,
    exclude_intervals_path: Path | None = None,
    job_attrs: dict[str, str] | None = None,
    output_prefix: Path | None = None,
) -> tuple[Job | None, list[hb.ResourceFile]]:
    """
    Add a job that splits genome/exome intervals into sub-intervals to be used to
    parallelize variant calling.

    @param b: Hail Batch object,
    @param scatter_count: number of target sub-intervals,
    @param source_intervals_path: path to source intervals to split. Would check for
        config if not provided.
    @param exclude_intervals_path: path to file with intervals to exclude.
        Would check for config if not provided.
    @param job_attrs: attributes for Hail Batch job,
    @param output_prefix: path optionally to save split subintervals.

    The job calls picard IntervalListTools to scatter the input interval list
    into scatter_count sub-interval lists, inspired by this WARP task :
    https://github.com/broadinstitute/warp/blob/bc90b0db0138747685b459c83ce52c8576ce03cd/tasks/broad/Utilities.wdl

    Note that we use the mode INTERVAL_SUBDIVISION instead of
    BALANCING_WITHOUT_INTERVAL_SUBDIVISION_WITH_OVERFLOW. Modes other than
    INTERVAL_SUBDIVISION produce an unpredictable number of intervals. WDL can
    handle that, but Hail Batch is not dynamic and expects a certain number
    of output files.
    """
    assert scatter_count > 0, scatter_count
    sequencing_type = get_config()['workflow']['sequencing_type']
    source_intervals_path = source_intervals_path or reference_path(f'broad/{sequencing_type}_calling_interval_lists')
    exclude_intervals_path = (
        exclude_intervals_path or reference_path('hg38_telomeres_and_centromeres_intervals/interval_list') or None
    )

    if scatter_count == 1:
        # Special case when we don't need to split
        return None, [b.read_input(source_intervals_path)]

    if output_prefix:
        interval_lists_exist = all(
            exists(output_prefix / f'{idx}.interval_list') for idx in range(1, scatter_count + 1)
        )
        if interval_lists_exist:
            return None, [b.read_input(str(output_prefix / f'{idx + 1}.interval_list')) for idx in range(scatter_count)]

    j = b.new_job(
        f'Make {scatter_count} intervals for {sequencing_type}',
        attributes=(job_attrs or {}) | dict(tool='picard IntervalListTools'),
    )
    j.image(image_path('picard'))
    STANDARD.set_resources(j, storage_gb=16, mem_gb=2)

    break_bands_at_multiples_of = {
        'genome': 100000,
        'exome': 0,
    }.get(sequencing_type, 0)

    extra_cmd = ''
    if exclude_intervals_path:
        # If there are intervals to exclude, subtract them from the source intervals
        extra_cmd = f"""-ACTION SUBTRACT \
        -SI {b.read_input(str(exclude_intervals_path))} \
        """

    cmd = f"""
    mkdir $BATCH_TMPDIR/out

    picard -Xms1000m -Xmx1500m \
    IntervalListTools \
<<<<<<< HEAD
    SCATTER_COUNT={scatter_count} \
    SUBDIVISION_MODE=INTERVAL_SUBDIVISION \
    UNIQUE=true \
    SORT=true \
    BREAK_BANDS_AT_MULTIPLES_OF={break_bands_at_multiples_of} \
    INPUT={b.read_input(source_intervals_path)} \
    OUTPUT=$BATCH_TMPDIR/out
=======
    -SCATTER_COUNT {scatter_count} \
    -SUBDIVISION_MODE INTERVAL_SUBDIVISION \
    -UNIQUE true \
    -SORT true \
    -BREAK_BANDS_AT_MULTIPLES_OF {break_bands_at_multiples_of} \
    -I {b.read_input(str(source_intervals_path))} \
    {extra_cmd} \
    -OUTPUT $BATCH_TMPDIR/out
>>>>>>> e3c4a616
    ls $BATCH_TMPDIR/out
    ls $BATCH_TMPDIR/out/*
    """
    for idx in range(scatter_count):
        name = f'temp_{str(idx + 1).zfill(4)}_of_{scatter_count}'
        cmd += f"""
        ln $BATCH_TMPDIR/out/{name}/scattered.interval_list {j[f'{idx + 1}.interval_list']}
        """

    j.command(command(cmd))
    if output_prefix:
        for idx in range(scatter_count):
            b.write_output(
                j[f'{idx + 1}.interval_list'],
                str(output_prefix / f'{idx + 1}.interval_list'),
            )

    intervals: list[hb.ResourceFile] = []
    for idx in range(scatter_count):
        interval = j[f'{idx + 1}.interval_list']
        assert isinstance(interval, hb.ResourceFile)
        intervals.append(interval)
    return j, intervals


def markdup(
    b: hb.Batch,
    sorted_bam: hb.ResourceFile,
    job_attrs: dict | None = None,
    output_path: Path | None = None,
    out_markdup_metrics_path: Path | None = None,
    fasta_reference: hb.ResourceGroup | None = None,
    overwrite: bool = False,
) -> Job | None:
    """
    Make job that runs Picard MarkDuplicates and converts the result to CRAM.
    """
    job_attrs = (job_attrs or {}) | dict(tool='picard_MarkDuplicates')
    j = b.new_job('MarkDuplicates', job_attrs)
    if can_reuse(output_path, overwrite):
        return None

    j.image(image_path('picard'))

    # check for a memory override for impossible sequencing groups
    # if RAM is overridden, update the memory resource setting
    memory_override = get_config()['resource_overrides'].get('picard_mem_gb')
    assert isinstance(memory_override, (int, type(None)))

    resource = HIGHMEM.request_resources(ncpu=4, mem_gb=memory_override)

    # check for a storage override for unreasonably large sequencing groups
    if (storage_override := get_config()['resource_overrides'].get('picard_storage_gb')) is not None:
        assert isinstance(storage_override, int)
        resource.attach_disk_storage_gb = storage_override
    else:
        # enough for input BAM and output CRAM
        resource.attach_disk_storage_gb = 250

    resource.set_to_job(j)

    j.declare_resource_group(
        output_cram={
            'cram': '{root}.cram',
            'cram.crai': '{root}.cram.crai',
        },
    )

    if fasta_reference is None:
        fasta_reference = fasta_res_group(b)

    assert isinstance(j.output_cram, hb.ResourceGroup)
    cmd = f"""
    picard {resource.java_mem_options()} MarkDuplicates \\
    I={sorted_bam} O={j.temp_bam} M={j.markdup_metrics} \\
    TMP_DIR=$(dirname {j.output_cram.cram})/picard-tmp \\
    ASSUME_SORT_ORDER=coordinate
    echo "MarkDuplicates finished successfully"

    rm {sorted_bam}

    samtools view --write-index -@{resource.get_nthreads() - 1} \\
    -T {fasta_reference.base} \\
    -O cram \\
    -o {j.output_cram.cram} \\
    {j.temp_bam}
    echo "samtools view finished successfully"
    """
    j.command(command(cmd, monitor_space=True))

    if output_path:
        b.write_output(j.output_cram, str(output_path.with_suffix('')))
        if out_markdup_metrics_path:
            b.write_output(
                j.markdup_metrics,
                str(out_markdup_metrics_path),
            )

    return j


def vcf_qc(
    b: hb.Batch,
    vcf_or_gvcf: hb.ResourceGroup,
    is_gvcf: bool,
    sequencing_group_count: int | None = None,
    job_attrs: dict | None = None,
    output_summary_path: Path | None = None,
    output_detail_path: Path | None = None,
    overwrite: bool = False,
) -> Job | None:
    """
    Make job that runs Picard CollectVariantCallingMetrics.
    """
    if output_summary_path and can_reuse(output_detail_path, overwrite):
        return None

    job_attrs = (job_attrs or {}) | {'tool': 'picard CollectVariantCallingMetrics'}
    j = b.new_job('CollectVariantCallingMetrics', job_attrs)
    j.image(image_path('picard'))
    storage_gb = 20 if is_gvcf else storage_for_joint_vcf(sequencing_group_count, site_only=False)
    res = STANDARD.set_resources(j, storage_gb=storage_gb, mem_gb=3)
    reference = fasta_res_group(b)
    dbsnp_vcf = b.read_input_group(
        base=reference_path('broad/dbsnp_vcf'),
        index=reference_path('broad/dbsnp_vcf_index'),
    )
    sequencing_type = get_config()['workflow']['sequencing_type']
    intervals_file = b.read_input(reference_path(f'broad/{sequencing_type}_evaluation_interval_lists'))

    if is_gvcf:
        input_file = vcf_or_gvcf['g.vcf.gz']
    else:
        input_file = vcf_or_gvcf['vcf.gz']

    cmd = f"""\
    picard {res.java_mem_options()} \
    CollectVariantCallingMetrics \
    INPUT={input_file} \
    OUTPUT=$BATCH_TMPDIR/prefix \
    DBSNP={dbsnp_vcf['base']} \
    SEQUENCE_DICTIONARY={reference['dict']} \
    TARGET_INTERVALS={intervals_file} \
    GVCF_INPUT={"true" if is_gvcf else "false"}

    cp $BATCH_TMPDIR/prefix.variant_calling_summary_metrics {j.summary}
    cp $BATCH_TMPDIR/prefix.variant_calling_detail_metrics {j.detail}
    """

    j.command(command(cmd))

    if output_summary_path:
        b.write_output(j.summary, str(output_summary_path))
    if output_detail_path:
        b.write_output(j.detail, str(output_detail_path))
    return j


def picard_collect_metrics(
    b,
    cram_path: CramPath,
    out_alignment_summary_metrics_path: Path,
    out_base_distribution_by_cycle_metrics_path: Path,
    out_insert_size_metrics_path: Path,
    out_quality_by_cycle_metrics_path: Path,
    out_quality_yield_metrics_path: Path,
    job_attrs: dict | None = None,
    overwrite: bool = False,
) -> Job | None:
    """
    Run picard CollectMultipleMetrics metrics for sample QC.
    Based on https://github.com/broadinstitute/warp/blob/master/tasks/broad/Qc.wdl#L141
    """
    if can_reuse(
        [
            out_alignment_summary_metrics_path,
            out_base_distribution_by_cycle_metrics_path,
            out_insert_size_metrics_path,
            out_quality_by_cycle_metrics_path,
            out_quality_yield_metrics_path,
        ],
        overwrite,
    ):
        return None

    job_attrs = (job_attrs or {}) | {'tool': 'picard_CollectMultipleMetrics'}
    j = b.new_job('Picard CollectMultipleMetrics', job_attrs)
    j.image(image_path('picard'))
    res = STANDARD.request_resources(ncpu=2)
    res.attach_disk_storage_gb = storage_for_cram_qc_job()
    res.set_to_job(j)
    reference = fasta_res_group(b)
    # define variable for whether picard output is sorted or not
    sorted_output = get_config()['cramqc']['assume_sorted']

    assert cram_path.index_path
    cmd = f"""\
    CRAM=$BATCH_TMPDIR/{cram_path.path.name}
    CRAI=$BATCH_TMPDIR/{cram_path.index_path.name}

    # Retrying copying to avoid google bandwidth limits
    retry_gs_cp {str(cram_path.path)} $CRAM
    retry_gs_cp {str(cram_path.index_path)} $CRAI

    picard {res.java_mem_options()} \\
      CollectMultipleMetrics \\
      INPUT=$CRAM \\
      REFERENCE_SEQUENCE={reference.base} \\
      OUTPUT=$BATCH_TMPDIR/prefix \\
      ASSUME_SORTED={sorted_output} \\
      PROGRAM=null \\
      VALIDATION_STRINGENCY=SILENT \\
      PROGRAM=CollectAlignmentSummaryMetrics \\
      PROGRAM=CollectInsertSizeMetrics \\
      PROGRAM=MeanQualityByCycle \\
      PROGRAM=CollectBaseDistributionByCycle \\
      PROGRAM=CollectQualityYieldMetrics \\
      METRIC_ACCUMULATION_LEVEL=null \\
      METRIC_ACCUMULATION_LEVEL=SAMPLE

    ls $BATCH_TMPDIR/
    cp $BATCH_TMPDIR/prefix.alignment_summary_metrics {j.out_alignment_summary_metrics}
    cp $BATCH_TMPDIR/prefix.base_distribution_by_cycle_metrics {j.out_base_distribution_by_cycle_metrics}
    cp $BATCH_TMPDIR/prefix.insert_size_metrics {j.out_insert_size_metrics}
    cp $BATCH_TMPDIR/prefix.quality_by_cycle_metrics {j.out_quality_by_cycle_metrics}
    cp $BATCH_TMPDIR/prefix.quality_yield_metrics {j.out_quality_yield_metrics}
    """

    j.command(command(cmd, define_retry_function=True))
    b.write_output(j.out_alignment_summary_metrics, str(out_alignment_summary_metrics_path))
    b.write_output(j.out_insert_size_metrics, str(out_insert_size_metrics_path))
    b.write_output(j.out_quality_by_cycle_metrics, str(out_quality_by_cycle_metrics_path))
    b.write_output(
        j.out_base_distribution_by_cycle_metrics,
        str(out_base_distribution_by_cycle_metrics_path),
    )
    b.write_output(j.out_quality_yield_metrics, str(out_quality_yield_metrics_path))
    return j


def picard_hs_metrics(
    b,
    cram_path: CramPath,
    job_attrs: dict | None = None,
    out_picard_hs_metrics_path: Path | None = None,
    overwrite: bool = False,
) -> Job | None:
    """
    Run picard CollectHsMetrics metrics.
    Based on https://github.com/broadinstitute/warp/blob/master/tasks/broad/Qc.wdl#L528
    """
    if can_reuse(out_picard_hs_metrics_path, overwrite):
        return None

    job_attrs = (job_attrs or {}) | {'tool': 'picard_CollectHsMetrics'}
    j = b.new_job('Picard CollectHsMetrics', job_attrs)
    j.image(image_path('picard'))
    sequencing_type = get_config()['workflow']['sequencing_type']
    assert sequencing_type == 'exome'
    res = STANDARD.request_resources(ncpu=2)
    res.attach_disk_storage_gb = storage_for_cram_qc_job()
    res.set_to_job(j)
    reference = fasta_res_group(b)
    interval_file = b.read_input(reference_path('broad/exome_evaluation_interval_lists'))

    assert cram_path.index_path
    cmd = f"""\
    CRAM=$BATCH_TMPDIR/{cram_path.path.name}
    CRAI=$BATCH_TMPDIR/{cram_path.index_path.name}

    # Retrying copying to avoid google bandwidth limits
    retry_gs_cp {str(cram_path.path)} $CRAM
    retry_gs_cp {str(cram_path.index_path)} $CRAI

    # Picard is strict about the interval-list file header - contigs md5s, etc. - and
    # if md5s do not match the ref.dict file, picard would crash. So fixing the header
    # by converting the interval-list to bed (i.e. effectively dropping the header)
    # and back to interval-list (effectively re-adding the header from input ref-dict).
    # VALIDATION_STRINGENCY=SILENT does not help.
    picard IntervalListToBed \\
    I={interval_file} \\
    O=$BATCH_TMPDIR/intervals.bed
    picard BedToIntervalList \\
    I=$BATCH_TMPDIR/intervals.bed \\
    O=$BATCH_TMPDIR/intervals.interval_list \\
    SD={reference.dict}

    picard {res.java_mem_options()} \\
      CollectHsMetrics \\
      INPUT=$CRAM \\
      REFERENCE_SEQUENCE={reference.base} \\
      VALIDATION_STRINGENCY=SILENT \\
      TARGET_INTERVALS=$BATCH_TMPDIR/intervals.interval_list \\
      BAIT_INTERVALS=$BATCH_TMPDIR/intervals.interval_list \\
      METRIC_ACCUMULATION_LEVEL=null \\
      METRIC_ACCUMULATION_LEVEL=SAMPLE \\
      METRIC_ACCUMULATION_LEVEL=LIBRARY \\
      OUTPUT={j.out_hs_metrics}
    """

    j.command(command(cmd, define_retry_function=True))
    b.write_output(j.out_hs_metrics, str(out_picard_hs_metrics_path))
    return j


def picard_wgs_metrics(
    b,
    cram_path: CramPath,
    out_picard_wgs_metrics_path: Path,
    job_attrs: dict | None = None,
    overwrite: bool = False,
    read_length: int = 250,
) -> Job | None:
    """
    Run picard CollectWgsMetrics metrics.
    Based on https://github.com/broadinstitute/warp/blob/e1ac6718efd7475ca373b7988f81e54efab608b4/tasks/broad/Qc.wdl#L444
    """
    if can_reuse(out_picard_wgs_metrics_path, overwrite):
        return None

    job_attrs = (job_attrs or {}) | {'tool': 'picard_CollectWgsMetrics'}
    j = b.new_job('Picard CollectWgsMetrics', job_attrs)

    j.image(image_path('picard'))
    sequencing_type = get_config()['workflow']['sequencing_type']
    assert sequencing_type == 'genome'
    res = STANDARD.request_resources(ncpu=2)
    res.attach_disk_storage_gb = storage_for_cram_qc_job()
    res.set_to_job(j)
    reference = fasta_res_group(b)
    interval_file = b.read_input(reference_path('broad/genome_coverage_interval_list'))

    assert cram_path.index_path
    cmd = f"""\
    CRAM=$BATCH_TMPDIR/{cram_path.path.name}
    CRAI=$BATCH_TMPDIR/{cram_path.index_path.name}

    # Retrying copying to avoid google bandwidth limits
    retry_gs_cp {str(cram_path.path)} $CRAM
    retry_gs_cp {str(cram_path.index_path)} $CRAI

    picard {res.java_mem_options()} \\
      CollectWgsMetrics \\
      INPUT=$CRAM \\
      VALIDATION_STRINGENCY=SILENT \\
      REFERENCE_SEQUENCE={reference.base} \\
      INTERVALS={interval_file} \\
      OUTPUT={j.out_csv} \\
      USE_FAST_ALGORITHM=true \\
      READ_LENGTH={read_length}
    """

    j.command(command(cmd, define_retry_function=True))
    b.write_output(j.out_csv, str(out_picard_wgs_metrics_path))
    return j<|MERGE_RESOLUTION|>--- conflicted
+++ resolved
@@ -91,24 +91,14 @@
 
     picard -Xms1000m -Xmx1500m \
     IntervalListTools \
-<<<<<<< HEAD
-    SCATTER_COUNT={scatter_count} \
-    SUBDIVISION_MODE=INTERVAL_SUBDIVISION \
-    UNIQUE=true \
-    SORT=true \
-    BREAK_BANDS_AT_MULTIPLES_OF={break_bands_at_multiples_of} \
-    INPUT={b.read_input(source_intervals_path)} \
-    OUTPUT=$BATCH_TMPDIR/out
-=======
     -SCATTER_COUNT {scatter_count} \
     -SUBDIVISION_MODE INTERVAL_SUBDIVISION \
     -UNIQUE true \
     -SORT true \
     -BREAK_BANDS_AT_MULTIPLES_OF {break_bands_at_multiples_of} \
-    -I {b.read_input(str(source_intervals_path))} \
+    -I {b.read_input(source_intervals_path)} \
     {extra_cmd} \
     -OUTPUT $BATCH_TMPDIR/out
->>>>>>> e3c4a616
     ls $BATCH_TMPDIR/out
     ls $BATCH_TMPDIR/out/*
     """
