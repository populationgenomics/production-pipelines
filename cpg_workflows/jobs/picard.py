"""
Create Hail Batch jobs to run Picard tools (marking duplicates, QC).
"""

import hailtop.batch as hb
from hailtop.batch.job import Job

from cpg_utils import Path
from cpg_utils.config import get_config
from cpg_utils.hail_batch import image_path, fasta_res_group, reference_path
from cpg_utils.hail_batch import command
from cpg_workflows.resources import (
    HIGHMEM,
    STANDARD,
    storage_for_cram_qc_job,
    storage_for_joint_vcf,
)
from cpg_workflows.filetypes import CramPath
from cpg_workflows.utils import can_reuse, exists


def get_intervals(
    b: hb.Batch,
    scatter_count: int,
    source_intervals_path: Path | None = None,
    job_attrs: dict[str, str] | None = None,
    output_prefix: Path | None = None,
) -> tuple[Job | None, list[hb.ResourceFile]]:
    """
    Add a job that splits genome/exome intervals into sub-intervals to be used to
    parallelize variant calling.

    @param b: Hail Batch object,
    @param scatter_count: number of target sub-intervals,
    @param source_intervals_path: path to source intervals to split. Would check for
        config if not provided.
    @param job_attrs: attributes for Hail Batch job,
    @param output_prefix: path optionally to save split subintervals.

    The job calls picard IntervalListTools to scatter the input interval list
    into scatter_count sub-interval lists, inspired by this WARP task :
    https://github.com/broadinstitute/warp/blob/bc90b0db0138747685b459c83ce52c8576ce03cd/tasks/broad/Utilities.wdl

    Note that we use the mode INTERVAL_SUBDIVISION instead of
    BALANCING_WITHOUT_INTERVAL_SUBDIVISION_WITH_OVERFLOW. Modes other than
    INTERVAL_SUBDIVISION produce an unpredictable number of intervals. WDL can
    handle that, but Hail Batch is not dynamic and expects a certain number
    of output files.
    """
    assert scatter_count > 0, scatter_count
    sequencing_type = get_config()['workflow']['sequencing_type']
    source_intervals_path = source_intervals_path or reference_path(
        f'broad/{sequencing_type}_calling_interval_lists'
    )

    if scatter_count == 1:
        # Special case when we don't need to split
        return None, [b.read_input(str(source_intervals_path))]

    if output_prefix and exists(output_prefix / '1.interval_list'):
        return None, [
            b.read_input(str(output_prefix / f'{idx + 1}.interval_list'))
            for idx in range(scatter_count)
        ]

    j = b.new_job(
        f'Make {scatter_count} intervals for {sequencing_type}',
        attributes=(job_attrs or {}) | dict(tool='picard IntervalListTools'),
    )
    j.image(image_path('picard'))
    STANDARD.set_resources(j, storage_gb=16, mem_gb=2)

    break_bands_at_multiples_of = {
        'genome': 100000,
        'exome': 0,
    }.get(sequencing_type, 0)

    cmd = f"""
    mkdir $BATCH_TMPDIR/out

    picard -Xms1000m -Xmx1500m \
    IntervalListTools \
    SCATTER_COUNT={scatter_count} \
    SUBDIVISION_MODE=INTERVAL_SUBDIVISION \
    UNIQUE=true \
    SORT=true \
    BREAK_BANDS_AT_MULTIPLES_OF={break_bands_at_multiples_of} \
    INPUT={b.read_input(str(source_intervals_path))} \
    OUTPUT=$BATCH_TMPDIR/out
    ls $BATCH_TMPDIR/out
    ls $BATCH_TMPDIR/out/*
    """
    for idx in range(scatter_count):
        name = f'temp_{str(idx + 1).zfill(4)}_of_{scatter_count}'
        cmd += f"""
        ln $BATCH_TMPDIR/out/{name}/scattered.interval_list {j[f'{idx + 1}.interval_list']}
        """

    j.command(command(cmd))
    if output_prefix:
        for idx in range(scatter_count):
            b.write_output(
                j[f'{idx + 1}.interval_list'],
                str(output_prefix / f'{idx + 1}.interval_list'),
            )

    intervals: list[hb.ResourceFile] = []
    for idx in range(scatter_count):
        interval = j[f'{idx + 1}.interval_list']
        assert isinstance(interval, hb.ResourceFile)
        intervals.append(interval)
    return j, intervals


def markdup(
    b: hb.Batch,
    sorted_bam: hb.ResourceFile,
    job_attrs: dict | None = None,
    output_path: Path | None = None,
    out_markdup_metrics_path: Path | None = None,
    fasta_reference: hb.ResourceGroup | None = None,
    overwrite: bool = False,
) -> Job | None:
    """
    Make job that runs Picard MarkDuplicates and converts the result to CRAM.
    """
    job_attrs = (job_attrs or {}) | dict(tool='picard_MarkDuplicates')
    j = b.new_job('MarkDuplicates', job_attrs)
    if can_reuse(output_path, overwrite):
        return None

    j.image(image_path('picard'))
    resource = HIGHMEM.request_resources(ncpu=4)
    # enough for input BAM and output CRAM
    resource.attach_disk_storage_gb = 250
    resource.set_to_job(j)

    # check for a memory override for impossible sequencing groups
    # if RAM is overridden, update the memory resource setting
    if (memory_override := get_config()['resource_overrides'].get('picard')) is not None:
        assert isinstance(memory_override, int)
        # Hail will select the right number of CPUs based on RAM request
        j.memory(f'{memory_override}G')

    j.declare_resource_group(
        output_cram={
            'cram': '{root}.cram',
            'cram.crai': '{root}.cram.crai',
        }
    )

    if fasta_reference is None:
        fasta_reference = fasta_res_group(b)

    assert isinstance(j.output_cram, hb.ResourceGroup)
    cmd = f"""
    picard MarkDuplicates -Xms{resource.get_java_mem_mb()}M \\
    I={sorted_bam} O={j.temp_bam} M={j.markdup_metrics} \\
    TMP_DIR=$(dirname {j.output_cram.cram})/picard-tmp \\
<<<<<<< HEAD
    ASSUME_SORT_ORDER=coordinate \\
    | samtools view -@{resource.get_nthreads() - 1} -T {fasta_reference.base} -O cram -o {j.output_cram.cram}

    samtools index -@{resource.get_nthreads() - 1} {j.output_cram.cram} {j.output_cram['cram.crai']}
=======
    ASSUME_SORT_ORDER=coordinate
    echo "MarkDuplicates finished successfully"
    samtools view --write-index -@{resource.get_nthreads() - 1} \\
    -T {fasta_reference.base} \\
    -O cram \\
    -o {j.output_cram.cram} \\
    {j.temp_bam}
    echo "samtools view finished successfully" 
>>>>>>> ccb71725
    """
    j.command(command(cmd, monitor_space=True))

    if output_path:
        b.write_output(j.output_cram, str(output_path.with_suffix('')))
        if out_markdup_metrics_path:
            b.write_output(
                j.markdup_metrics,
                str(out_markdup_metrics_path),
            )

    return j


def vcf_qc(
    b: hb.Batch,
    vcf_or_gvcf: hb.ResourceGroup,
    is_gvcf: bool,
    sequencing_group_count: int | None = None,
    job_attrs: dict | None = None,
    output_summary_path: Path | None = None,
    output_detail_path: Path | None = None,
    overwrite: bool = False,
) -> Job | None:
    """
    Make job that runs Picard CollectVariantCallingMetrics.
    """
    if output_summary_path and can_reuse(output_detail_path, overwrite):
        return None

    job_attrs = (job_attrs or {}) | {'tool': 'picard CollectVariantCallingMetrics'}
    j = b.new_job('CollectVariantCallingMetrics', job_attrs)
    j.image(image_path('picard'))
    storage_gb = (
        20
        if is_gvcf
        else storage_for_joint_vcf(sequencing_group_count, site_only=False)
    )
    res = STANDARD.set_resources(j, storage_gb=storage_gb, mem_gb=3)
    reference = fasta_res_group(b)
    dbsnp_vcf = b.read_input_group(
        base=str(reference_path('broad/dbsnp_vcf')),
        index=str(reference_path('broad/dbsnp_vcf_index')),
    )
    sequencing_type = get_config()['workflow']['sequencing_type']
    intervals_file = b.read_input(
        str(reference_path(f'broad/{sequencing_type}_evaluation_interval_lists'))
    )

    if is_gvcf:
        input_file = vcf_or_gvcf['g.vcf.gz']
    else:
        input_file = vcf_or_gvcf['vcf.gz']

    cmd = f"""\
    picard -Xms2000m -Xmx{res.get_java_mem_mb()}m \
    CollectVariantCallingMetrics \
    INPUT={input_file} \
    OUTPUT=$BATCH_TMPDIR/prefix \
    DBSNP={dbsnp_vcf['base']} \
    SEQUENCE_DICTIONARY={reference['dict']} \
    TARGET_INTERVALS={intervals_file} \
    GVCF_INPUT={"true" if is_gvcf else "false"}

    cp $BATCH_TMPDIR/prefix.variant_calling_summary_metrics {j.summary}
    cp $BATCH_TMPDIR/prefix.variant_calling_detail_metrics {j.detail}
    """

    j.command(command(cmd))

    if output_summary_path:
        b.write_output(j.summary, str(output_summary_path))
    if output_detail_path:
        b.write_output(j.detail, str(output_detail_path))
    return j


def picard_collect_metrics(
    b,
    cram_path: CramPath,
    out_alignment_summary_metrics_path: Path,
    out_base_distribution_by_cycle_metrics_path: Path,
    out_insert_size_metrics_path: Path,
    out_quality_by_cycle_metrics_path: Path,
    out_quality_yield_metrics_path: Path,
    job_attrs: dict | None = None,
    overwrite: bool = False,
) -> Job | None:
    """
    Run picard CollectMultipleMetrics metrics for sample QC.
    Based on https://github.com/broadinstitute/warp/blob/master/tasks/broad/Qc.wdl#L141
    """
    if can_reuse(
        [
            out_alignment_summary_metrics_path,
            out_base_distribution_by_cycle_metrics_path,
            out_insert_size_metrics_path,
            out_quality_by_cycle_metrics_path,
            out_quality_yield_metrics_path,
        ],
        overwrite,
    ):
        return None

    job_attrs = (job_attrs or {}) | {'tool': 'picard_CollectMultipleMetrics'}
    j = b.new_job('Picard CollectMultipleMetrics', job_attrs)
    j.image(image_path('picard'))
    res = STANDARD.request_resources(ncpu=2)
    res.attach_disk_storage_gb = storage_for_cram_qc_job()
    res.set_to_job(j)
    reference = fasta_res_group(b)
    # define variable for whether picard output is sorted or not
    sorted_output = get_config()['cramqc']['assume_sorted']

    assert cram_path.index_path
    cmd = f"""\
    CRAM=$BATCH_TMPDIR/{cram_path.path.name}
    CRAI=$BATCH_TMPDIR/{cram_path.index_path.name}

    # Retrying copying to avoid google bandwidth limits
    retry_gs_cp {str(cram_path.path)} $CRAM
    retry_gs_cp {str(cram_path.index_path)} $CRAI

    picard -Xmx{res.get_java_mem_mb()}m \\
      CollectMultipleMetrics \\
      INPUT=$CRAM \\
      REFERENCE_SEQUENCE={reference.base} \\
      OUTPUT=$BATCH_TMPDIR/prefix \\
      ASSUME_SORTED={sorted_output} \\
      PROGRAM=null \\
      VALIDATION_STRINGENCY=SILENT \\
      PROGRAM=CollectAlignmentSummaryMetrics \\
      PROGRAM=CollectInsertSizeMetrics \\
      PROGRAM=MeanQualityByCycle \\
      PROGRAM=CollectBaseDistributionByCycle \\
      PROGRAM=CollectQualityYieldMetrics \\
      METRIC_ACCUMULATION_LEVEL=null \\
      METRIC_ACCUMULATION_LEVEL=SAMPLE

    ls $BATCH_TMPDIR/
    cp $BATCH_TMPDIR/prefix.alignment_summary_metrics {j.out_alignment_summary_metrics}
    cp $BATCH_TMPDIR/prefix.base_distribution_by_cycle_metrics {j.out_base_distribution_by_cycle_metrics}
    cp $BATCH_TMPDIR/prefix.insert_size_metrics {j.out_insert_size_metrics}
    cp $BATCH_TMPDIR/prefix.quality_by_cycle_metrics {j.out_quality_by_cycle_metrics}
    cp $BATCH_TMPDIR/prefix.quality_yield_metrics {j.out_quality_yield_metrics}
    """

    j.command(command(cmd, define_retry_function=True))
    b.write_output(
        j.out_alignment_summary_metrics, str(out_alignment_summary_metrics_path)
    )
    b.write_output(j.out_insert_size_metrics, str(out_insert_size_metrics_path))
    b.write_output(
        j.out_quality_by_cycle_metrics, str(out_quality_by_cycle_metrics_path)
    )
    b.write_output(
        j.out_base_distribution_by_cycle_metrics,
        str(out_base_distribution_by_cycle_metrics_path),
    )
    b.write_output(j.out_quality_yield_metrics, str(out_quality_yield_metrics_path))
    return j


def picard_hs_metrics(
    b,
    cram_path: CramPath,
    job_attrs: dict | None = None,
    out_picard_hs_metrics_path: Path | None = None,
    overwrite: bool = False,
) -> Job | None:
    """
    Run picard CollectHsMetrics metrics.
    Based on https://github.com/broadinstitute/warp/blob/master/tasks/broad/Qc.wdl#L528
    """
    if can_reuse(out_picard_hs_metrics_path, overwrite):
        return None

    job_attrs = (job_attrs or {}) | {'tool': 'picard_CollectHsMetrics'}
    j = b.new_job('Picard CollectHsMetrics', job_attrs)
    j.image(image_path('picard'))
    sequencing_type = get_config()['workflow']['sequencing_type']
    assert sequencing_type == 'exome'
    res = STANDARD.request_resources(ncpu=2)
    res.attach_disk_storage_gb = storage_for_cram_qc_job()
    res.set_to_job(j)
    reference = fasta_res_group(b)
    interval_file = b.read_input(
        str(reference_path('broad/exome_evaluation_interval_lists'))
    )

    assert cram_path.index_path
    cmd = f"""\
    CRAM=$BATCH_TMPDIR/{cram_path.path.name}
    CRAI=$BATCH_TMPDIR/{cram_path.index_path.name}

    # Retrying copying to avoid google bandwidth limits
    retry_gs_cp {str(cram_path.path)} $CRAM
    retry_gs_cp {str(cram_path.index_path)} $CRAI

    # Picard is strict about the interval-list file header - contigs md5s, etc. - and
    # if md5s do not match the ref.dict file, picard would crash. So fixing the header
    # by converting the interval-list to bed (i.e. effectively dropping the header)
    # and back to interval-list (effectively re-adding the header from input ref-dict).
    # VALIDATION_STRINGENCY=SILENT does not help.
    picard IntervalListToBed \\
    I={interval_file} \\
    O=$BATCH_TMPDIR/intervals.bed
    picard BedToIntervalList \\
    I=$BATCH_TMPDIR/intervals.bed \\
    O=$BATCH_TMPDIR/intervals.interval_list \\
    SD={reference.dict}

    picard -Xmx{res.get_java_mem_mb()}m \\
      CollectHsMetrics \\
      INPUT=$CRAM \\
      REFERENCE_SEQUENCE={reference.base} \\
      VALIDATION_STRINGENCY=SILENT \\
      TARGET_INTERVALS=$BATCH_TMPDIR/intervals.interval_list \\
      BAIT_INTERVALS=$BATCH_TMPDIR/intervals.interval_list \\
      METRIC_ACCUMULATION_LEVEL=null \\
      METRIC_ACCUMULATION_LEVEL=SAMPLE \\
      METRIC_ACCUMULATION_LEVEL=LIBRARY \\
      OUTPUT={j.out_hs_metrics}
    """

    j.command(command(cmd, define_retry_function=True))
    b.write_output(j.out_hs_metrics, str(out_picard_hs_metrics_path))
    return j


def picard_wgs_metrics(
    b,
    cram_path: CramPath,
    out_picard_wgs_metrics_path: Path,
    job_attrs: dict | None = None,
    overwrite: bool = False,
    read_length: int = 250,
) -> Job | None:
    """
    Run picard CollectWgsMetrics metrics.
    Based on https://github.com/broadinstitute/warp/blob/e1ac6718efd7475ca373b7988f81e54efab608b4/tasks/broad/Qc.wdl#L444
    """
    if can_reuse(out_picard_wgs_metrics_path, overwrite):
        return None

    job_attrs = (job_attrs or {}) | {'tool': 'picard_CollectWgsMetrics'}
    j = b.new_job('Picard CollectWgsMetrics', job_attrs)

    j.image(image_path('picard'))
    sequencing_type = get_config()['workflow']['sequencing_type']
    assert sequencing_type == 'genome'
    res = STANDARD.request_resources(ncpu=2)
    res.attach_disk_storage_gb = storage_for_cram_qc_job()
    res.set_to_job(j)
    reference = fasta_res_group(b)
    interval_file = b.read_input(
        str(reference_path('broad/genome_coverage_interval_list'))
    )

    assert cram_path.index_path
    cmd = f"""\
    CRAM=$BATCH_TMPDIR/{cram_path.path.name}
    CRAI=$BATCH_TMPDIR/{cram_path.index_path.name}

    # Retrying copying to avoid google bandwidth limits
    retry_gs_cp {str(cram_path.path)} $CRAM
    retry_gs_cp {str(cram_path.index_path)} $CRAI

    picard -Xmx{res.get_java_mem_mb()}m \\
      CollectWgsMetrics \\
      INPUT=$CRAM \\
      VALIDATION_STRINGENCY=SILENT \\
      REFERENCE_SEQUENCE={reference.base} \\
      INTERVALS={interval_file} \\
      OUTPUT={j.out_csv} \\
      USE_FAST_ALGORITHM=true \\
      READ_LENGTH={read_length}
    """

    j.command(command(cmd, define_retry_function=True))
    b.write_output(j.out_csv, str(out_picard_wgs_metrics_path))
    return j<|MERGE_RESOLUTION|>--- conflicted
+++ resolved
@@ -157,12 +157,6 @@
     picard MarkDuplicates -Xms{resource.get_java_mem_mb()}M \\
     I={sorted_bam} O={j.temp_bam} M={j.markdup_metrics} \\
     TMP_DIR=$(dirname {j.output_cram.cram})/picard-tmp \\
-<<<<<<< HEAD
-    ASSUME_SORT_ORDER=coordinate \\
-    | samtools view -@{resource.get_nthreads() - 1} -T {fasta_reference.base} -O cram -o {j.output_cram.cram}
-
-    samtools index -@{resource.get_nthreads() - 1} {j.output_cram.cram} {j.output_cram['cram.crai']}
-=======
     ASSUME_SORT_ORDER=coordinate
     echo "MarkDuplicates finished successfully"
     samtools view --write-index -@{resource.get_nthreads() - 1} \\
@@ -170,8 +164,8 @@
     -O cram \\
     -o {j.output_cram.cram} \\
     {j.temp_bam}
-    echo "samtools view finished successfully" 
->>>>>>> ccb71725
+
+    echo "samtools view finished successfully"
     """
     j.command(command(cmd, monitor_space=True))
 
