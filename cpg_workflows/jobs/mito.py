"""
Hail Batch jobs needed to call mitochondrial SNVs
"""
import hailtop.batch as hb
from hailtop.batch.job import Job
from hailtop.batch.resource import PythonResult

from cpg_utils.config import get_config
from cpg_utils import Path, to_path
from cpg_utils.hail_batch import image_path, fasta_res_group
from cpg_utils.hail_batch import command
from cpg_workflows.resources import STANDARD
from cpg_workflows.filetypes import CramPath

# from cpg_workflows.mito_pipeline_scripts import get_final_contamination


def subset_cram_to_chrM(
    b,
    cram_path: CramPath,
    job_attrs: dict | None = None,
) -> Job:
    """
    Extract read pairs with at least one read mapping to chrM

    Specific config for selection of which reads to extract may influence the impact of
    NUMTs. Because of this we stick to the exact command used by Broad until we have a
    good reason not to.

    Args:
        cram_path: Input cram to extract chrM reads from.

    Outputs:
        job.output_bam: a ResourceGroup containing bam of reads mapped to chrM

    Cmd from:
    https://github.com/broadinstitute/gatk/blob/330c59a5bcda6a837a545afd2d453361f373fae3/scripts/mitochondria_m2_wdl/MitochondriaPipeline.wdl#LL188-L244C2

    """

    job_attrs = job_attrs or {}
    j = b.new_job('subset_cram_to_chrM', job_attrs)
    j.image(image_path('gatk'))

    res = STANDARD.request_resources(ncpu=2)
    res.set_to_job(j)

    reference = fasta_res_group(b)
    j.declare_resource_group(
        output_bam={
            'bam': '{root}.bam',
            'bam.bai': '{root}.bai',
        }
    )

    # We are only accessing a tiny fraction of the genome. Mounting is the best option.
    bucket = cram_path.path.drive
    bucket_mount_path = to_path('/bucket')
    j.cloudfuse(bucket, str(bucket_mount_path), read_only=True)
    mounted_cram_path = bucket_mount_path / '/'.join(cram_path.path.parts[2:])

    cmd = f"""
        gatk PrintReads \
            -R {reference.base} \
            -L chrM \
            --read-filter MateOnSameContigOrNoMappedMateReadFilter \
            --read-filter MateUnmappedAndUnmappedReadFilter \
            -I {mounted_cram_path} \
            -O {j.output_bam.bam}

    """

    j.command(command(cmd))
    return j


def mito_realign(
    b,
    sequencing_group_id: str,
    input_bam: hb.ResourceGroup,
    mito_ref: hb.ResourceGroup,
    job_attrs: dict | None = None,
) -> Job:
    """
    Re-align reads to mitochondrial genome

    Uses bazam to extract fastq from input bam then pipes this directly to bwa for
    mapping.

    Args:
        sequencing_group_id: CPG sequencing_group id for inclusion in RG header
        input_bam: Bam for realignment
        mito_ref: Resource group containing the mito genome and bwa index to align to

    Outputs:
        job.output_cram: A sorted cram

    Bwa command from:
    https://github.com/broadinstitute/gatk/blob/227bbca4d6cf41dbc61f605ff4a4b49fc3dbc337/scripts/mitochondria_m2_wdl/AlignmentPipeline.wdl#L59

    """
    job_attrs = job_attrs or {}
    j = b.new_job('mito_realign', job_attrs)
    j.image(image_path('bwa'))

    res = STANDARD.request_resources(ncpu=4)
    res.set_to_job(j)
    nthreads = res.get_nthreads()

    cmd = f"""\
        bazam -Xmx16g \
            -n{min(nthreads, 6)} -bam {input_bam.bam} | \
        bwa \
            mem -K 100000000 -p -v 3 -t 2 -Y {mito_ref.base} \
            -R '@RG\\tID:{sequencing_group_id}\\tSM:{sequencing_group_id}' \
            - | \
        samtools view -bSu -T {mito_ref.base} - | \
        samtools sort -o {j.output_cram}
        """
    j.command(command(cmd))

    return j


def collect_coverage_metrics(
    b,
    cram: hb.ResourceGroup,
    reference: hb.ResourceGroup,
    metrics: Path | None = None,
    theoretical_sensitivity: Path | None = None,
    read_length_for_optimization: int = 151,
    coverage_cap: int = 100000,
    job_attrs: dict | None = None,
) -> Job:
    """
    Run CollectWgsMetrics

    Args:
        cram: Input Cram
        reference: reference fastq
        read_length_for_optimization:  Read length used for optimization only. If this is
            too small CollectWgsMetrics might fail, but the results are not affected
            by this number. [Default: 151] [default: 100000 (from wdl)].
        coverage_cap: Treat positions with coverage exceeding this value as if they had
            coverage at this value.

    Outputs:
        metrics: output file
        theoretical_sensitivity: Undocumented CollectWgsMetrics output?
    """
    job_attrs = job_attrs or {}
    j = b.new_job('collect_coverage_metrics', job_attrs)
    j.image(image_path('picard'))

    res = STANDARD.request_resources(ncpu=2)
    res.set_to_job(j)

    cmd = f"""
        picard \
            CollectWgsMetrics \
            INPUT={cram.cram} \
            VALIDATION_STRINGENCY=SILENT \
            REFERENCE_SEQUENCE={reference.base} \
            OUTPUT={j.metrics} \
            USE_FAST_ALGORITHM=true \
            READ_LENGTH={read_length_for_optimization} \
            COVERAGE_CAP={coverage_cap} \
            INCLUDE_BQ_HISTOGRAM=true \
            THEORETICAL_SENSITIVITY_OUTPUT={j.theoretical_sensitivity}

    """

    j.command(command(cmd))
    if metrics:
        b.write_output(j.metrics, str(metrics))
    if metrics:
        b.write_output(j.theoretical_sensitivity, str(theoretical_sensitivity))

    return j


def extract_coverage_mean(
    b,
    metrics: hb.ResourceFile,
    mean_path: Path | None = None,
    median_path: Path | None = None,
    job_attrs: dict | None = None,
) -> Job:
    """
    Extract mean and median coverage values for sequencing group

    Args:
        metrics: CollectWgsMetrics metrics output to process.
        mean_path: Output path for mean file.
        median_path: Output path for median file.

    Outputs:
        job.mean_coverage: mean coverage of chrM
        job.median_coverage: median coverage of chrM
    """
    job_attrs = job_attrs or {}
    j = b.new_job('extract_coverage_mean', job_attrs)

    res = STANDARD.request_resources(ncpu=2)
    res.set_to_job(j)

    cmd = f"""
        R --vanilla <<CODE
        df = read.table(
            "{metrics}",skip=6,header=TRUE,stringsAsFactors=FALSE,sep='\\\t',nrows=1
        )
        write.table(
            floor(df[,"MEAN_COVERAGE"]),
            "{j.mean_coverage}",
            quote=F, col.names=F, row.names=F)
        write.table(
            df[,"MEDIAN_COVERAGE"],
            "{j.median_coverage}",
            quote=F, col.names=F, row.names=F)
        CODE
    """

    j.command(command(cmd))
    if mean_path:
        b.write_output(j.mean, str(mean_path))
    if median_path:
        b.write_output(j.median, str(median_path))

    return j


def coverage_at_every_base(
    b,
    cram: hb.ResourceGroup,
    reference: hb.ResourceGroup,
    intervals_list: hb.ResourceFile,
    job_attrs: dict | None = None,
) -> Job:
<<<<<<< HEAD
    """ """
=======
    """
    Run picard CollectHsMetrics to calculate read coverage at each base.

    Args:
        cram: Input cram
        reference: Cram reference genome
        intervals_list: intervals list of target region

    Outputs:
        job.per_base_coverage
        job.hs_metics_out
    """
>>>>>>> 24193975
    job_attrs = job_attrs or {}
    j = b.new_job('coverage_at_every_base', job_attrs)
    j.image(image_path('picard'))

    res = STANDARD.request_resources(ncpu=2)
    res.set_to_job(j)

    cmd = f"""
    picard CollectHsMetrics \
      I={cram.cram} \
      R={reference.base} \
      PER_BASE_COVERAGE={j.per_base_coverage} \
      O={j.hs_metics_out} \
      TI={intervals_list} \
      BI={intervals_list} \
      COVMAX=20000 \
      SAMPLE_SIZE=1

    """

    j.command(command(cmd))

    return j


def merge_coverage(
    b,
    non_cr_coverage: hb.ResourceFile,
    shifted_cr_coverage: hb.ResourceFile,
    merged_coverage: Path,
    job_attrs: dict | None = None,
) -> Job:
    """
    Merge per base coverage files from non-control region and shifted control region.

    Args:
        non_cr_coverage: Per-base coverage from CollectHsMetrics for all of
            chrM excluding the control region.
        shifted_cr_coverage: Per-base coverage from CollectHsMetrics for only the chrM
            control region in shifted coord space.
        merged_coverage: Path to write merged coverage tsv.

    Outputs:
        job.merged_coverage: Merged coverage tsv.
    """
    job_attrs = job_attrs or {}
    j = b.new_job('merge_coverage', job_attrs)
    j.image(image_path('peer'))

    res = STANDARD.request_resources(ncpu=2)
    res.set_to_job(j)

    cmd = f"""
    R --vanilla <<CODE
      shift_back = function(x) {{
        if (x < 8570) {{
          return(x + 8000)
        }} else {{
          return (x - 8569)
        }}
      }}

      control_region_shifted = read.table("{shifted_cr_coverage}", header=T)
      shifted_back = sapply(control_region_shifted[,"pos"], shift_back)
      control_region_shifted[,"pos"] = shifted_back

      beginning = subset(control_region_shifted, control_region_shifted[,'pos']<8000)
      end = subset(control_region_shifted, control_region_shifted[,'pos']>8000)

      non_control_region = read.table("{non_cr_coverage}", header=T)
      combined_table = rbind(beginning, non_control_region, end)
      write.table(combined_table, "{j.merged_coverage}", row.names=F, col.names=T, quote=F, sep="\\\t")

    CODE
    """

    j.command(command(cmd))
    b.write_output(j.merged_coverage, str(merged_coverage))

    return j


def mito_mutect2(
    b,
    cram: hb.ResourceGroup,
    reference: hb.ResourceGroup,
    region: str,
    max_reads_per_alignment_start: int = 75,
    job_attrs: dict | None = None,
) -> Job:
    """
    Call SNPs and indels in mitochondrial genome using Mutect2 in"mitochondria-mode"
    Args:
        cram: Cam to call variants in.
        reference: Resource group of reference sequence to align to.
        region: Coordinate string restricting the region to call variants within.
        max_reads_per_alignment_start: Mutect argument. [Default: 75].
    Output:
        output_vcf: resource file containing vcf, index AND statistics file.
    Cmd from:
    https://github.com/broadinstitute/gatk/blob/227bbca4d6cf41dbc61f605ff4a4b49fc3dbc337/scripts/mitochondria_m2_wdl/AlignAndCall.wdl#L417-L484
    """
    job_attrs = job_attrs or {}
    j = b.new_job('mito_mutect2', job_attrs)
    j.image(image_path('gatk'))

    res = STANDARD.request_resources(ncpu=4)
    res.set_to_job(j)
    java_mem_mb = res.get_java_mem_mb()

    j.declare_resource_group(
        output_vcf={
            'vcf.gz': '{root}.vcf.gz',
            'vcf.gz.tbi': '{root}.vcf.gz.tbi',
            'vcf.gz.stats': '{root}.vcf.gz.stats',
        }
    )

    cmd = f"""
        gatk --java-options "-Xmx{java_mem_mb}m" Mutect2 \
            -R {reference.base} \
            -I {cram.cram} \
            --read-filter MateOnSameContigOrNoMappedMateReadFilter \
            --read-filter MateUnmappedAndUnmappedReadFilter \
            -O {j.output_vcf['vcf.gz']} \
            --annotation StrandBiasBySample \
            --mitochondria-mode \
            --max-reads-per-alignment-start {max_reads_per_alignment_start} \
            --max-mnp-distance 0 \
            -L {region}
    """

    j.command(command(cmd))

    return j


def liftover_and_combine_vcfs(
    b,
    vcf: hb.ResourceGroup,
    shifted_vcf: hb.ResourceGroup,
    reference: hb.ResourceGroup,
    shift_back_chain: hb.ResourceFile,
    job_attrs: dict | None = None,
) -> Job:
    """
    Lifts over shifted vcf and combines it with the rest of the chrM calls.
    Args:
        vcf: chrM variants mapped to wt chrM (exl control region).
        shifted_vcf: chrM control region variants mapped to shifted chrM.
        reference: resource group for wt chrM reference.
        shift_back_chain: chain file provided with shifted genome.
    Outputs:
        output_vcf: Merged vcf.gz in standard hg38 coordinate space.
    Cmd from:
    https://github.com/broadinstitute/gatk/blob/4ba4ab5900d88da1fcf62615aa038e5806248780/scripts/mitochondria_m2_wdl/AlignAndCall.wdl#LL360-L415C2
    """
    job_attrs = job_attrs or {}
    j = b.new_job('liftover_and_combine_vcfs', job_attrs)
    j.image(image_path('picard'))

    res = STANDARD.request_resources(ncpu=4)
    res.set_to_job(j)

    j.declare_resource_group(
        lifted_vcf={'vcf.gz': '{root}.vcf.gz', 'vcf.gz.tbi': '{root}.vcf.gz.tbi'}
    )
    j.declare_resource_group(
        output_vcf={'vcf.gz': '{root}.vcf.gz', 'vcf.gz.tbi': '{root}.vcf.gz.tbi'}
    )

    cmd = f"""
        picard LiftoverVcf \
            I={shifted_vcf['vcf.gz']} \
            O={j.lifted_vcf['vcf.gz']} \
            R={reference.base} \
            CHAIN={shift_back_chain} \
            REJECT={j.rejected_vcf}.vcf.gz
        picard MergeVcfs \
            I={vcf['vcf.gz']} \
            I={j.lifted_vcf['vcf.gz']} \
            O={j.output_vcf['vcf.gz']}
    """

    j.command(command(cmd))

    return j


def merge_mutect_stats(
    b,
    first_stats_file: hb.ResourceFile,
    second_stats_file: hb.ResourceFile,
    job_attrs: dict | None = None,
) -> Job:
    """
    Merge stats files from two mutect runs
    Args:
        first_stats_file: Mutect stats ResourceFile
        second_stats_file: Mutect stats ResourceFile
    Outputs:
        combined_stats: Combined stats file
    Cmd from:
    https://github.com/broadinstitute/gatk/blob/4ba4ab5900d88da1fcf62615aa038e5806248780/scripts/mitochondria_m2_wdl/AlignAndCall.wdl#LL573-L598C2
    """
    job_attrs = job_attrs or {}
    j = b.new_job('merge_stats', job_attrs)
    j.image(image_path('gatk'))

    res = STANDARD.request_resources(ncpu=4)
    res.set_to_job(j)

    j.declare_resource_group(
        output_vcf={'vcf.gz': '{root}.vcf.gz', 'vcf.gz.tbi': '{root}.vcf.gz.tbi'}
    )

    cmd = f"""
        gatk MergeMutectStats \
            --stats {first_stats_file} \
            --stats {second_stats_file} -O {j.combined_stats}
    """

    j.command(command(cmd))

    return j


def filter_variants(
    b,
    vcf: hb.ResourceGroup,
    reference: hb.ResourceGroup,
    merged_mutect_stats: hb.ResourceFile,
    max_alt_allele_count: int,
    min_allele_fraction: int,
    contamination_estimate: hb.ResourceFile | None = None,
    f_score_beta: float = 1.0,
    job_attrs: dict | None = None,
) -> Job:
    """
    Filter mutect variant calls
    Uses:
      gatk FilterMutectCalls to filter on variant properties
      gatk VariantFiltration to exclude a (broad supplied) black list of problem variants.
    Args:
        vcf: input vcf
        merged_mutect_stats: Mutect statistics file
        max_alt_allele_count: Maximum alt alleles per site (VariantFiltration).
        min_allele_fraction: Hard cutoff for minimum allele fraction. All sites with VAF
            less than this cutoff will be filtered. (VariantFiltration).
        contamination_estimate: Estimated sample contamination level (VariantFiltration).
            This is passed as a single float in a file as it is calculated at an earlier
            step in the pipeline.
        f_score_beta: F score beta, the relative weight of recall to precision,
            used if OPTIMAL_F_SCORE strategy is chosen (VariantFiltration). Default: 1.0
            is default provided by VariantFiltration.
    Outputs:
        output_vcf: filtered vcf file.
    Cmd from:
    https://github.com/broadinstitute/gatk/blob/4ba4ab5900d88da1fcf62615aa038e5806248780/scripts/mitochondria_m2_wdl/AlignAndCall.wdl#LL486-L571C2
    Note:
        contamination_estimate pre-calculation has been moved out of this function.
    """
    job_attrs = job_attrs or {}
    j = b.new_job('filter_variants', job_attrs)
    j.image(image_path('gatk'))

    res = STANDARD.request_resources(ncpu=4)
    res.set_to_job(j)

    blacklisted_sites = b.read_input_group(
        bed='gs://cpg-common-main/references/hg38/v0/chrM/blacklist_sites.hg38.chrM.bed',
        idx='gs://cpg-common-main/references/hg38/v0/chrM/blacklist_sites.hg38.chrM.bed.idx',
    )

    j.declare_resource_group(
        filtered_vcf={'vcf.gz': '{root}.vcf.gz', 'vcf.gz.tbi': '{root}.vcf.gz.tbi'}
    )
    j.declare_resource_group(
        output_vcf={'vcf.gz': '{root}.vcf.gz', 'vcf.gz.tbi': '{root}.vcf.gz.tbi'}
    )

    if contamination_estimate:
        contamination_estimate_string = (
            f'--contamination-estimate  $(cat {contamination_estimate})'
        )
    else:
        contamination_estimate_string = ''

    cmd = f"""
      gatk --java-options "-Xmx2500m" FilterMutectCalls -V {vcf['vcf.gz']} \\
        -R {reference.base} \\
        -O {j.filtered_vcf['vcf.gz']} \\
        --stats {merged_mutect_stats} \\
        --max-alt-allele-count {max_alt_allele_count} \\
        --mitochondria-mode \\
        --min-allele-fraction  {min_allele_fraction} \\
        --f-score-beta  {f_score_beta} \\
        {contamination_estimate_string}
      gatk VariantFiltration -V {j.filtered_vcf['vcf.gz']} \\
        -O {j.output_vcf['vcf.gz']} \\
        --apply-allele-specific-filters \\
        --mask {blacklisted_sites.bed} \\
        --mask-name "blacklisted_site"
    """

    j.command(command(cmd, define_retry_function=True))

    return j


def split_multi_allelics(
    b,
    vcf: hb.ResourceGroup,
    reference: hb.ResourceGroup,
    remove_non_pass_sites: bool = False,
    job_attrs: dict | None = None,
) -> Job:
    """
    Splits multi allelics and removes non pass sites
    Uses LeftAlignAndTrimVariants to split then optionally use SelectVariants to select
    only passing variants.
    Args:
        vcf: Input vcf file.
        reference: chrM reference fasta.
        remove_non_pass_sites:
    Output:
        output_vcf: Final vcf file.
    Cmd from:
    https://github.com/broadinstitute/gatk/blob/4ba4ab5900d88da1fcf62615aa038e5806248780/scripts/mitochondria_m2_wdl/AlignAndCall.wdl#L600
    """
    job_attrs = job_attrs or {}
    j = b.new_job('split_multi_allelics', job_attrs)
    j.image(image_path('gatk'))

    res = STANDARD.request_resources(ncpu=4)
    res.set_to_job(j)

    j.declare_resource_group(split_vcf={'vcf.gz': '{root}.vcf.gz'})
    j.declare_resource_group(output_vcf={'vcf.gz': '{root}.vcf.gz'})

    cmd = f"""
        gatk LeftAlignAndTrimVariants \
            -R {reference.base} \
            -V {vcf['vcf.gz']} \
            -O {j.split_vcf['vcf.gz']} \
            --split-multi-allelics \
            --dont-trim-alleles \
            --keep-original-ac
        """
    if remove_non_pass_sites:
        cmd += f"""
            gatk SelectVariants \
                -V {j.split_vcf['vcf.gz']} \
                -O {j.output_vcf['vcf.gz']} \
                --exclude-filtered
        """
    else:
        cmd += f"""
            mv {j.split_vcf['vcf.gz']} {j.output_vcf['vcf.gz']}
        """

    j.command(command(cmd, define_retry_function=True))

    return j


def get_contamination(
    b,
    vcf: hb.ResourceGroup,
    haplocheck_output: Path | None,
    job_attrs: dict | None = None,
) -> Job:
    """
    Uses new HaplocheckerCLI to estimate levels of contamination in mitochondria based
    on known mitochondrial haplotypes.
    Args:
        vcf: input vcf of passing variants with multi-allelics split.
        haplocheck_output: Path to write results file.
    Outputs:
        haplocheck_output: ResourceFile containing HaplocheckerCLI tsv report.
    Cmd from:
      https://github.com/broadinstitute/gatk/blob/227bbca4d6cf41dbc61f605ff4a4b49fc3dbc337/scripts/mitochondria_m2_wdl/AlignAndCall.wdl#L239
    """
    job_attrs = job_attrs or {}
    j = b.new_job('get_contamination', job_attrs)
    j.image(image_path('haplocheckcli'))

    res = STANDARD.request_resources(ncpu=2)
    res.set_to_job(j)

    cmd = f"""
        PARENT_DIR="$(dirname "{vcf['vcf.gz']}")"
        java -jar /haplocheckCLI.jar "$PARENT_DIR"
        mv output {j.haplocheck_output}
        """

    j.command(command(cmd, define_retry_function=True))
    if haplocheck_output:
        b.write_output(j.haplocheck_output, str(haplocheck_output))

    return j


def parse_contamination_results(
    b,
    haplocheck_output: hb.ResourceFile,
    verifybamid_output: hb.ResourceFile | None = None,
    job_attrs: dict | None = None,
) -> tuple[Job, PythonResult]:
    """
    Post process halpocheck and (optionaly) verifybamid reports to determin single value
    for estimated contamination that can be used for variant filtering.

    Inputs:
        haplocheck_report: native output from haplocheckCLI
        verifybamid_output: [optional] native output from verifyBamID

        Based on logic here:
        https://github.com/broadinstitute/gatk/blob/227bbca4d6cf41dbc61f605ff4a4b49fc3dbc337/scripts/mitochondria_m2_wdl/AlignAndCall.wdl#LL523-L524


    """
    job_attrs = job_attrs or {}
    j = b.new_python_job('parse_contamination_results', job_attrs)
    j.image(get_config()['workflow']['driver_image'])

    res = STANDARD.request_resources(ncpu=2)
    res.set_to_job(j)

    # Hmmmm. So, the only way I can get this function to the execution node seems
    # to be by defining it locally within the job function. If I move it out to the same
    # scope as the job funtion (or anywhere else) hail seems to try to find it in the
    #  version of production_pipelines installed in the node (and it is not there unless
    # I publish a new image).
    # Someone please tell me there is a better way?
    def parse_contamination_worker(
        haplocheck_report: str, verifybamid_report: str | None
    ) -> float:
        """
        Process haplocheckCLI and verifyBamID outputs to get contamination level as a
        single float.
        """
        cleaned_lines = []
        with open(haplocheck_report) as haplocheck:
            # Split line on tabs and strip double quotes
            for line in haplocheck:
                cleaned_lines.append([x.strip('"') for x in line.strip().split('\t')])
        # sanity check and reformat
        assert len(cleaned_lines) == 2, "haplocheck report is unexpected format"
        assert len(cleaned_lines[0]) == 17, "haplocheck report is unexpected format"
        report = dict(zip(cleaned_lines[0], cleaned_lines[1]))

        # Determine final contamination level
        if report['Contamination'] == 'YES':
            if float(report['MeanHetLevelMajor']) == 0:
                max_contamination = float(report['MeanHetLevelMinor'])
            else:
                max_contamination = 1.0 - float(report['MeanHetLevelMajor'])
        else:
            max_contamination = 0.0

        # If verifybamid_report is provided, chose the higher of the two
        if verifybamid_report:
            with open(verifybamid_report) as verifybamid:
                lines = [line.split('\t') for line in verifybamid.readlines()]
                assert len(lines) == 2
                report = dict(zip(lines[0], lines[1]))

            verifybamid_estimate = float(report['FREEMIX'])

            if verifybamid_estimate > max_contamination:
                max_contamination = verifybamid_estimate

        return max_contamination

    contamination_level = j.call(
        parse_contamination_worker, haplocheck_output, verifybamid_output
    )

    return j, contamination_level<|MERGE_RESOLUTION|>--- conflicted
+++ resolved
@@ -11,8 +11,6 @@
 from cpg_utils.hail_batch import command
 from cpg_workflows.resources import STANDARD
 from cpg_workflows.filetypes import CramPath
-
-# from cpg_workflows.mito_pipeline_scripts import get_final_contamination
 
 
 def subset_cram_to_chrM(
@@ -236,9 +234,6 @@
     intervals_list: hb.ResourceFile,
     job_attrs: dict | None = None,
 ) -> Job:
-<<<<<<< HEAD
-    """ """
-=======
     """
     Run picard CollectHsMetrics to calculate read coverage at each base.
 
@@ -251,7 +246,6 @@
         job.per_base_coverage
         job.hs_metics_out
     """
->>>>>>> 24193975
     job_attrs = job_attrs or {}
     j = b.new_job('coverage_at_every_base', job_attrs)
     j.image(image_path('picard'))
