"""
Create Hail Batch jobs to call mitochondrial SNVs
"""
import hailtop.batch as hb
from hailtop.batch.job import Job
from hailtop.batch.resource import PythonResult

from cpg_utils.config import get_config
from cpg_utils import Path, to_path
from cpg_utils.hail_batch import image_path, fasta_res_group
from cpg_utils.hail_batch import command
from cpg_workflows.resources import STANDARD
from cpg_workflows.filetypes import CramPath
from cpg_workflows.utils import can_reuse

<<<<<<< HEAD
=======
from cpg_workflows.jobs import picard

# from cpg_workflows.mito_pipeline_scripts import get_final_contamination

>>>>>>> 444b8be0

def subset_cram_to_chrM(
    b,
    cram_path: CramPath,
    job_attrs: dict | None = None,
) -> Job:
    """
    Extract read pairs with at least one read mapping to chrM

    Specific config for selection of which reads to extract may influence the impact of
    NUMTs. Because of this we stick to the exact command used by Broad until we know
    better.

    Args:
        cram_path: Input cram to extract chrM reads from.

    Outputs:
        output_bam: a ResourceGroup containing bam of reads mapped to chrM

    Cmd from:
    https://github.com/broadinstitute/gatk/blob/330c59a5bcda6a837a545afd2d453361f373fae3/scripts/mitochondria_m2_wdl/MitochondriaPipeline.wdl#LL188-L244C2

    """

    job_attrs = job_attrs or {}
    j = b.new_job('subset_cram_to_chrM', job_attrs)
    j.image(image_path('gatk'))

    res = STANDARD.request_resources(ncpu=2)
    res.set_to_job(j)

    reference = fasta_res_group(b)
    j.declare_resource_group(
        output_bam={
            'bam': '{root}.bam',
            'bam.bai': '{root}.bai',
        }
    )

    # We are only accessing a fraction fof the genome. Mounting is the best option.
    bucket = cram_path.path.drive
    print(f'bucket = {bucket}')
    bucket_mount_path = to_path('/bucket')
    j.cloudfuse(bucket, str(bucket_mount_path), read_only=True)
    mounted_cram_path = bucket_mount_path / '/'.join(cram_path.path.parts[2:])

    cmd = f"""

        gatk PrintReads \
            -R {reference.base} \
            -L chrM \
            --read-filter MateOnSameContigOrNoMappedMateReadFilter \
            --read-filter MateUnmappedAndUnmappedReadFilter \
            -I {mounted_cram_path} \
            -O {j.output_bam.bam}

    """

    j.command(command(cmd, define_retry_function=True))
    return j


def mito_realign(
    b,
    sample_id: str,
    input_bam: hb.ResourceGroup,
    mito_ref: hb.ResourceGroup,
    job_attrs: dict | None = None,
) -> Job:
    """
    Re-align reads to mitochondrial genome

    Uses bazam to extract fastq from input bam then pipes this directly to bwa for
    mapping.

    Args:
        sample_id: CPG sample id for inclusion in RG header
        input_bam: Bam for realignment

    Outputs:
        output_cram: A sorted cram

    Bwa command from:
    https://github.com/broadinstitute/gatk/blob/227bbca4d6cf41dbc61f605ff4a4b49fc3dbc337/scripts/mitochondria_m2_wdl/AlignmentPipeline.wdl#L59

    """
    job_attrs = job_attrs or {}
    j = b.new_job('mito_realign', job_attrs)
    j.image(image_path('bwa'))

    res = STANDARD.request_resources(ncpu=4)
    res.set_to_job(j)
    nthreads = res.get_nthreads()

    cmd = f"""\
        bazam -Xmx16g \
            -n{min(nthreads, 6)} -bam {input_bam.bam} | \
        bwa \
            mem -K 100000000 -p -v 3 -t 2 -Y {mito_ref.base} \
            -R '@RG\\tID:{sample_id}\\tSM:{sample_id}' \
            - | \
        samtools view -bSu -T {mito_ref.base} - | \
        samtools sort -o {j.output_cram}
        """
    j.command(command(cmd, define_retry_function=True))

    return j


def collect_coverage_metrics(
    b,
    cram: hb.ResourceGroup,
    reference: hb.ResourceGroup,
    metrics: Path | None = None,
    theoretical_sensitivity: Path | None = None,
    read_length_for_optimization: int = 151,
    coverage_cap: int = 100000,
    job_attrs: dict | None = None,
) -> Job:
    """
    Run CollectWgsMetrics

    Args:
        cram: Input Cram
        reference: reference fastq
        read_length_for_optimization:  Read length used for optimization only. If this is
            too small CollectWgsMetrics might fail, but the results are not affected
            by this number. [Default: 151] [default: 100000 (from wdl)].
        coverage_cap: Treat positions with coverage exceeding this value as if they had
            coverage at this value.

    Outputs:
        metrics: output file
        theoretical_sensitivity: Undocumented CollectWgsMetrics output?
    """
    job_attrs = job_attrs or {}
    j = b.new_job('collect_coverage_metrics', job_attrs)
    j.image(image_path('picard'))

    res = STANDARD.request_resources(ncpu=2)
    res.set_to_job(j)

    cmd = f"""
        picard \
            CollectWgsMetrics \
            INPUT={cram.cram} \
            VALIDATION_STRINGENCY=SILENT \
            REFERENCE_SEQUENCE={reference.base} \
            OUTPUT={j.metrics} \
            USE_FAST_ALGORITHM=true \
            READ_LENGTH={read_length_for_optimization} \
            COVERAGE_CAP={coverage_cap} \
            INCLUDE_BQ_HISTOGRAM=true \
            THEORETICAL_SENSITIVITY_OUTPUT={j.theoretical_sensitivity}

            # TODO: build an picard image with R to extract values
            # R --vanilla <<CODE
            # df = read.table("metrics.txt",skip=6,header=TRUE,stringsAsFactors=FALSE,sep='\t',nrows=1)
            # write.table(floor(df[,"MEAN_COVERAGE"]), "mean_coverage.txt", quote=F, col.names=F, row.names=F)
            # write.table(df[,"MEDIAN_COVERAGE"], "median_coverage.txt", quote=F, col.names=F, row.names=F)
            # CODE
    """

    j.command(command(cmd))
    if metrics:
        b.write_output(j.metrics, str(metrics))
    if metrics:
        b.write_output(j.theoretical_sensitivity, str(theoretical_sensitivity))

    return j


def coverage_at_every_base(
    b,
    cram: hb.ResourceGroup,
    reference: hb.ResourceGroup,
    intervals_list: hb.ResourceFile,
    job_attrs: dict | None = None,
) -> Job:
    """ """
    job_attrs = job_attrs or {}
    j = b.new_job('coverage_at_every_base', job_attrs)
    j.image(image_path('picard'))

    res = STANDARD.request_resources(ncpu=2)
    res.set_to_job(j)

    cmd = f"""
    picard CollectHsMetrics \
      I={cram.cram} \
      R={reference.base} \
      PER_BASE_COVERAGE={j.per_base_coverage} \
      O={j.hs_metics_out} \
      TI={intervals_list} \
      BI={intervals_list} \
      COVMAX=20000 \
      SAMPLE_SIZE=1

    """

    j.command(command(cmd))

    return j


def merge_coverage(
    b,
    non_cr_coverage: hb.ResourceFile,
    shifted_cr_coverage: hb.ResourceFile,
    merged_coverage: Path,
    job_attrs: dict | None = None,
) -> Job:
    """
    Merge per base coverage files from non-control region and shifted control region.

    Args:
        non_cr_coverage: Per-base coverage from CollectHsMetrics for all of
            chrM excluding the control region.
        shifted_cr_coverage: Per-base coverage from CollectHsMetrics for only the chrM
            control region in shifted coord space.
        merged_coverage: Path to write merged coverage tsv.

    Outputs:
        merged_coverage: Merged coverage tsv.
    """
    job_attrs = job_attrs or {}
    j = b.new_job('merge_coverage', job_attrs)
    j.image(image_path('peer'))

    res = STANDARD.request_resources(ncpu=2)
    res.set_to_job(j)

    cmd = f"""
    R --vanilla <<CODE
      shift_back = function(x) {{
        if (x < 8570) {{
          return(x + 8000)
        }} else {{
          return (x - 8569)
        }}
      }}

      control_region_shifted = read.table("{shifted_cr_coverage}", header=T)
      shifted_back = sapply(control_region_shifted[,"pos"], shift_back)
      control_region_shifted[,"pos"] = shifted_back

      beginning = subset(control_region_shifted, control_region_shifted[,'pos']<8000)
      end = subset(control_region_shifted, control_region_shifted[,'pos']>8000)

      non_control_region = read.table("{non_cr_coverage}", header=T)
      combined_table = rbind(beginning, non_control_region, end)
      write.table(combined_table, "{j.merged_coverage}", row.names=F, col.names=T, quote=F, sep="\\t")

    CODE
    """

    j.command(command(cmd))
    b.write_output(j.merged_coverage, str(merged_coverage))

    return j


def mito_mutect2(
    b,
    cram: hb.ResourceGroup,
    reference: hb.ResourceGroup,
    region: str,
    max_reads_per_alignment_start: int = 75,
    job_attrs: dict | None = None,
) -> Job:
    """
    Call SNPs and indels in mitochondrial genome using Mutect2 in"mitochondria-mode"
    Args:
        cram: Cam to call variants in.
        reference: Resource group of reference sequence to align to.
        region: Coordinate string restricting the region to call variants within.
        max_reads_per_alignment_start: Mutect argument. [Default: 75].
    Output:
        output_vcf: resource file containing vcf, index AND statistics file.
    Cmd from:
    https://github.com/broadinstitute/gatk/blob/227bbca4d6cf41dbc61f605ff4a4b49fc3dbc337/scripts/mitochondria_m2_wdl/AlignAndCall.wdl#L417-L484
    """
    job_attrs = job_attrs or {}
    j = b.new_job('mito_mutect2', job_attrs)
    j.image(image_path('gatk'))

    res = STANDARD.request_resources(ncpu=4)
    res.set_to_job(j)
    java_mem_mb = res.get_java_mem_mb()

    j.declare_resource_group(
        output_vcf={
            'vcf.gz': '{root}.vcf.gz',
            'vcf.gz.tbi': '{root}.vcf.gz.tbi',
            'vcf.gz.stats': '{root}.vcf.gz.stats',
        }
    )

    cmd = f"""
        gatk --java-options "-Xmx{java_mem_mb}m" Mutect2 \
            -R {reference.base} \
            -I {cram.cram} \
            --read-filter MateOnSameContigOrNoMappedMateReadFilter \
            --read-filter MateUnmappedAndUnmappedReadFilter \
            -O {j.output_vcf['vcf.gz']} \
            --annotation StrandBiasBySample \
            --mitochondria-mode \
            --max-reads-per-alignment-start {max_reads_per_alignment_start} \
            --max-mnp-distance 0 \
            -L {region}
    """

    j.command(command(cmd))

    return j


def liftover_and_combine_vcfs(
    b,
    vcf: hb.ResourceGroup,
    shifted_vcf: hb.ResourceGroup,
    reference: hb.ResourceGroup,
    shift_back_chain: hb.ResourceFile,
    job_attrs: dict | None = None,
) -> Job:
    """
    Lifts over shifted vcf and combines it with the rest of the chrM calls.
    Args:
        vcf: chrM variants mapped to wt chrM (exl control region).
        shifted_vcf: chrM control region variants mapped to shifted chrM.
        reference: resource group for wt chrM reference.
        shift_back_chain: chain file provided with shifted genome.
    Outputs:
        output_vcf: Merged vcf.gz in standard hg38 coordinate space.
    Cmd from:
    https://github.com/broadinstitute/gatk/blob/4ba4ab5900d88da1fcf62615aa038e5806248780/scripts/mitochondria_m2_wdl/AlignAndCall.wdl#LL360-L415C2
    """
    job_attrs = job_attrs or {}
    j = b.new_job('liftover_and_combine_vcfs', job_attrs)
    j.image(image_path('picard'))

    res = STANDARD.request_resources(ncpu=4)
    res.set_to_job(j)

    j.declare_resource_group(
        lifted_vcf={'vcf.gz': '{root}.vcf.gz', 'vcf.gz.tbi': '{root}.vcf.gz.tbi'}
    )
    j.declare_resource_group(
        output_vcf={'vcf.gz': '{root}.vcf.gz', 'vcf.gz.tbi': '{root}.vcf.gz.tbi'}
    )

    cmd = f"""
        picard LiftoverVcf \
            I={shifted_vcf['vcf.gz']} \
            O={j.lifted_vcf['vcf.gz']} \
            R={reference.base} \
            CHAIN={shift_back_chain} \
            REJECT={j.rejected_vcf}.vcf.gz
        picard MergeVcfs \
            I={vcf['vcf.gz']} \
            I={j.lifted_vcf['vcf.gz']} \
            O={j.output_vcf['vcf.gz']}
    """

    j.command(command(cmd))

    return j


def merge_mutect_stats(
    b,
    first_stats_file: hb.ResourceFile,
    second_stats_file: hb.ResourceFile,
    job_attrs: dict | None = None,
) -> Job:
    """
    Merge stats files from two mutect runs
    Args:
        first_stats_file: Mutect stats ResourceFile
        second_stats_file: Mutect stats ResourceFile
    Outputs:
        combined_stats: Combined stats file
    Cmd from:
    https://github.com/broadinstitute/gatk/blob/4ba4ab5900d88da1fcf62615aa038e5806248780/scripts/mitochondria_m2_wdl/AlignAndCall.wdl#LL573-L598C2
    """
    job_attrs = job_attrs or {}
    j = b.new_job('merge_stats', job_attrs)
    j.image(image_path('gatk'))

    res = STANDARD.request_resources(ncpu=4)
    res.set_to_job(j)

    j.declare_resource_group(
        output_vcf={'vcf.gz': '{root}.vcf.gz', 'vcf.gz.tbi': '{root}.vcf.gz.tbi'}
    )

    cmd = f"""
        gatk MergeMutectStats \
            --stats {first_stats_file} \
            --stats {second_stats_file} -O {j.combined_stats}
    """

    j.command(command(cmd))

    return j


def filter_variants(
    b,
    vcf: hb.ResourceGroup,
    reference: hb.ResourceGroup,
    merged_mutect_stats: hb.ResourceFile,
    max_alt_allele_count: int,
    min_allele_fraction: int,
    contamination_estimate: hb.ResourceFile | None = None,
    f_score_beta: float = 1.0,
    job_attrs: dict | None = None,
) -> Job:
    """
    Filter mutect variant calls
    Uses:
      gatk FilterMutectCalls to filter on variant properties
      gatk VariantFiltration to exclude a (broad supplied) black list of problem variants.
    Args:
        vcf: input vcf
        merged_mutect_stats: Mutect statistics file
        max_alt_allele_count: Maximum alt alleles per site (VariantFiltration).
        min_allele_fraction: Hard cutoff for minimum allele fraction. All sites with VAF
            less than this cutoff will be filtered. (VariantFiltration).
        contamination_estimate: Estimated sample contamination level (VariantFiltration).
            This is passed as a single float in a file as it is calculated at an earlier
            step in the pipeline.
        f_score_beta: F score beta, the relative weight of recall to precision,
            used if OPTIMAL_F_SCORE strategy is chosen (VariantFiltration). Default: 1.0
            is default provided by VariantFiltration.
    Outputs:
        output_vcf: filtered vcf file.
    Cmd from:
    https://github.com/broadinstitute/gatk/blob/4ba4ab5900d88da1fcf62615aa038e5806248780/scripts/mitochondria_m2_wdl/AlignAndCall.wdl#LL486-L571C2
    Note:
        contamination_estimate pre-calculation has been moved out of this function.
    """
    job_attrs = job_attrs or {}
    j = b.new_job('filter_variants', job_attrs)
    j.image(image_path('gatk'))

    res = STANDARD.request_resources(ncpu=4)
    res.set_to_job(j)

    blacklisted_sites = b.read_input_group(
        bed='gs://cpg-common-main/references/hg38/v0/chrM/blacklist_sites.hg38.chrM.bed',
        idx='gs://cpg-common-main/references/hg38/v0/chrM/blacklist_sites.hg38.chrM.bed.idx',
    )

    j.declare_resource_group(
        filtered_vcf={'vcf.gz': '{root}.vcf.gz', 'vcf.gz.tbi': '{root}.vcf.gz.tbi'}
    )
    j.declare_resource_group(
        output_vcf={'vcf.gz': '{root}.vcf.gz', 'vcf.gz.tbi': '{root}.vcf.gz.tbi'}
    )

    if contamination_estimate:
        contamination_estimate_string = (
            f'--contamination-estimate  $(cat {contamination_estimate})'
        )
    else:
        contamination_estimate_string = ''

    cmd = f"""
      gatk --java-options "-Xmx2500m" FilterMutectCalls -V {vcf['vcf.gz']} \\
        -R {reference.base} \\
        -O {j.filtered_vcf['vcf.gz']} \\
        --stats {merged_mutect_stats} \\
        --max-alt-allele-count {max_alt_allele_count} \\
        --mitochondria-mode \\
        --min-allele-fraction  {min_allele_fraction} \\
        --f-score-beta  {f_score_beta} \\
        {contamination_estimate_string}
      gatk VariantFiltration -V {j.filtered_vcf['vcf.gz']} \\
        -O {j.output_vcf['vcf.gz']} \\
        --apply-allele-specific-filters \\
        --mask {blacklisted_sites.bed} \\
        --mask-name "blacklisted_site"
    """

    j.command(command(cmd, define_retry_function=True))

    return j


def split_multi_allelics(
    b,
    vcf: hb.ResourceGroup,
    reference: hb.ResourceGroup,
    remove_non_pass_sites: bool = False,
    job_attrs: dict | None = None,
) -> Job:
    """
    Splits multi allelics and removes non pass sites
    Uses LeftAlignAndTrimVariants to split then optionally use SelectVariants to select
    only passing variants.
    Args:
        vcf: Input vcf file.
        reference: chrM reference fasta.
        remove_non_pass_sites:
    Output:
        output_vcf: Final vcf file.
    Cmd from:
    https://github.com/broadinstitute/gatk/blob/4ba4ab5900d88da1fcf62615aa038e5806248780/scripts/mitochondria_m2_wdl/AlignAndCall.wdl#L600
    """
    job_attrs = job_attrs or {}
    j = b.new_job('split_multi_allelics', job_attrs)
    j.image(image_path('gatk'))

    res = STANDARD.request_resources(ncpu=4)
    res.set_to_job(j)

    j.declare_resource_group(split_vcf={'vcf.gz': '{root}.vcf.gz'})
    j.declare_resource_group(output_vcf={'vcf.gz': '{root}.vcf.gz'})

    cmd = f"""
        gatk LeftAlignAndTrimVariants \
            -R {reference.base} \
            -V {vcf['vcf.gz']} \
            -O {j.split_vcf['vcf.gz']} \
            --split-multi-allelics \
            --dont-trim-alleles \
            --keep-original-ac
        """
    if remove_non_pass_sites:
        cmd += f"""
            gatk SelectVariants \
                -V {j.split_vcf['vcf.gz']} \
                -O {j.output_vcf['vcf.gz']} \
                --exclude-filtered
        """
    else:
        cmd += f"""
            mv {j.split_vcf['vcf.gz']} {j.output_vcf['vcf.gz']}
        """

    j.command(command(cmd, define_retry_function=True))

    return j


def get_contamination(
    b,
    vcf: hb.ResourceGroup,
    haplocheck_output: Path | None,
    job_attrs: dict | None = None,
) -> Job:
    """
    Uses new HaplocheckerCLI to estimate levels of contamination in mitochondria based
    on known mitochondrial haplotypes.
    Args:
        vcf: input vcf of passing variants with multi-allelics split.
        haplocheck_output: Path to write results file.
    Outputs:
        haplocheck_output: ResourceFile containing HaplocheckerCLI tsv report.
    Cmd from:
      https://github.com/broadinstitute/gatk/blob/227bbca4d6cf41dbc61f605ff4a4b49fc3dbc337/scripts/mitochondria_m2_wdl/AlignAndCall.wdl#L239
    """
    job_attrs = job_attrs or {}
    j = b.new_job('get_contamination', job_attrs)
    j.image(image_path('haplocheckcli'))

    res = STANDARD.request_resources(ncpu=2)
    res.set_to_job(j)

    cmd = f"""
        PARENT_DIR="$(dirname "{vcf['vcf.gz']}")"
        java -jar /haplocheckCLI.jar "$PARENT_DIR"
        mv output {j.haplocheck_output}
        """

    j.command(command(cmd, define_retry_function=True))
    if haplocheck_output:
        b.write_output(j.haplocheck_output, str(haplocheck_output))

    return j


def parse_contamination_results(
    b,
    haplocheck_output: hb.ResourceFile,
    verifybamid_output: hb.ResourceFile | None = None,
    job_attrs: dict | None = None,
) -> tuple[Job, PythonResult]:
    """
    Post process halpocheck and (optionaly) verifybamid reports to determin single value
    for estimated contamination that can be used for variant filtering.

    Inputs:
        haplocheck_report: native output from haplocheckCLI
        verifybamid_output: [optional] native output from verifyBamID

        Based on logic here:
        https://github.com/broadinstitute/gatk/blob/227bbca4d6cf41dbc61f605ff4a4b49fc3dbc337/scripts/mitochondria_m2_wdl/AlignAndCall.wdl#LL523-L524


    """
    job_attrs = job_attrs or {}
    j = b.new_python_job('parse_contamination_results', job_attrs)
    j.image(get_config()['workflow']['driver_image'])

    res = STANDARD.request_resources(ncpu=2)
    res.set_to_job(j)

    # Hmmmm. So, the only way I can get this function to the execution node seems
    # to be by defining it locally within the job function. If I move it out to the same
    # scope as the job funtion (or anywhere else) hail seems to try to find it in the
    #  version of production_pipelines installed in the node (and it is not there unless
    # I publish a new image).
    # Someone please tell me there is a better way?
    def parse_contamination_worker(
        haplocheck_report: str, verifybamid_report: str | None
    ) -> float:
        """
        Process haplocheckCLI and verifyBamID outputs to get contamination level as a
        single float.
        """
        cleaned_lines = []
        with open(haplocheck_report) as haplocheck:
            # Split line on tabs and strip double quotes
            for line in haplocheck:
                cleaned_lines.append([x.strip('"') for x in line.strip().split('\t')])
        # sanity check and reformat
        assert len(cleaned_lines) == 2, "haplocheck report is unexpected format"
        assert len(cleaned_lines[0]) == 17, "haplocheck report is unexpected format"
        report = dict(zip(cleaned_lines[0], cleaned_lines[1]))

        # Determine final contamination level
        if report['Contamination'] == 'YES':
            if float(report['MeanHetLevelMajor']) == 0:
                max_contamination = float(report['MeanHetLevelMinor'])
            else:
                max_contamination = 1.0 - float(report['MeanHetLevelMajor'])
        else:
            max_contamination = 0.0

        # If verifybamid_report is provided, chose the higher of the two
        if verifybamid_report:
            with open(verifybamid_report) as verifybamid:
                lines = [line.split('\t') for line in verifybamid.readlines()]
                assert len(lines) == 2
                report = dict(zip(lines[0], lines[1]))

            verifybamid_estimate = float(report['FREEMIX'])

            if verifybamid_estimate > max_contamination:
                max_contamination = verifybamid_estimate

        return max_contamination

    contamination_level = j.call(
        parse_contamination_worker, haplocheck_output, verifybamid_output
    )

    return j, contamination_level<|MERGE_RESOLUTION|>--- conflicted
+++ resolved
@@ -13,13 +13,8 @@
 from cpg_workflows.filetypes import CramPath
 from cpg_workflows.utils import can_reuse
 
-<<<<<<< HEAD
-=======
 from cpg_workflows.jobs import picard
 
-# from cpg_workflows.mito_pipeline_scripts import get_final_contamination
-
->>>>>>> 444b8be0
 
 def subset_cram_to_chrM(
     b,
