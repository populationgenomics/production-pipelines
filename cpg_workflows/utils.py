"""
Utility functions and constants.
"""
import logging
import re
import string
import sys
import time
import traceback
import unicodedata
from functools import lru_cache
from os.path import basename, dirname, join
from random import choices
from typing import Union, cast

import hail as hl
from cpg_utils import Path, to_path
from cpg_utils.config import get_config
from hailtop.batch import ResourceFile


def read_hail(path):
    """
    read a hail object using the appropriate method
    Args:
        path (str): path to the input object
    Returns:
        hail object (hl.MatrixTable or hl.Table)
    """
    if path.strip('/').endswith('.ht'):
        t = hl.read_table(str(path))
    else:
        assert path.strip('/').endswith('.mt')
        t = hl.read_matrix_table(str(path))
    logging.info(f'Read data from {path}')
    return t


<<<<<<< HEAD
def checkpoint_hail(t, file_name: str, checkpoint_prefix: str | None = None):
    if checkpoint_prefix:
        path = join(checkpoint_prefix, file_name)
        if can_reuse(path):
            logging.warning(f'The checkpoint {path} is being reused from an earlier state')
            t = read_hail(str(path))
        else:
            t.write(str(path), overwrite=True)
            logging.info(f'Wrote checkpoint {path}')
            t = read_hail(str(path))
    return t

=======
def checkpoint_hail(
        t: hl.Table | hl.MatrixTable,
        file_name: str,
        checkpoint_prefix: str | None = None,
        allow_reuse=False
):
    """
    checkpoint method
    provide with a path and a prefix (GCP directory, can be None)
    allow_reuse sets whether the checkpoint can be reused - we
    typically want to avoid reuse, as it means we're continuing a previous
    failure from an unknown state
>>>>>>> 30c75732

    Args:
        t (hl.Table | hl.MatrixTable):
        file_name (str): name for this checkpoint
        checkpoint_prefix (str): path to the checkpoint directory
        allow_reuse (bool): whether to permit reuse of an existing checkpoint
    """

    # drop the schema here
    t.describe()

    if checkpoint_prefix is None:
        return t

    path = join(checkpoint_prefix, file_name)
    if can_reuse(path) and allow_reuse:
        logging.info(f'Re-using {path}')
        return read_hail(path)

    logging.info(f'Checkpointing {path}')
    return t.checkpoint(path, overwrite=True)


@lru_cache
def exists(path: Path | str, verbose: bool = True) -> bool:
    """
    `exists_not_cached` that caches the result.

    The python code runtime happens entirely during the workflow construction,
    without waiting for it to finish, so there is no expectation that the object
    existence status would change during the runtime. This, this function uses
    `@lru_cache` to make sure that object existence is checked only once.
    """
    return exists_not_cached(path, verbose)


def exists_not_cached(path: Path | str, verbose: bool = True) -> bool:
    """
    Check if the object by path exists, where the object can be:
        * local file,
        * local directory,
        * cloud object,
        * cloud or local *.mt, *.ht, or *.vds Hail data, in which case it will check
          for the existence of a corresponding _SUCCESS object instead.
    @param path: path to the file/directory/object/mt/ht
    @param verbose: print on each check
    @return: True if the object exists
    """
    path = cast(Path, to_path(path))

    if path.suffix in ['.mt', '.ht']:
        path /= '_SUCCESS'
    if path.suffix in ['.vds']:
        path /= 'variant_data/_SUCCESS'

    if verbose:
        # noinspection PyBroadException
        try:
            res = check_exists_path(path)

        # a failure to detect the parent folder causes a crash
        # instead stick to a core responsibility -
        # existence = False
        except FileNotFoundError as fnfe:
            logging.error(f'Failed checking {path}')
            logging.error(f'{fnfe}')
            return False
        except BaseException:
            traceback.print_exc()
            logging.error(f'Failed checking {path}')
            sys.exit(1)
        logging.debug(f'Checked {path} [' + ('exists' if res else 'missing') + ']')
        return res

    return check_exists_path(path)


def check_exists_path(test_path: Path) -> bool:
    """
    Check whether a path exists using a cached per-directory listing.
    NB. reversion to Strings prevents a get call, which is typically
    forbidden to local users - this prevents this method being used in the
    metamist audit processes
    """
    return basename(str(test_path)) in get_contents_of_path(dirname(str(test_path)))


@lru_cache
def get_contents_of_path(test_path: str) -> set[str]:
    """
    Get the contents of a GCS path, returning non-complete paths, eg:

        get_contents_of_path('gs://my-bucket/my-dir/')
        'my-file.txt'

    """
    return {f.name for f in to_path(test_path.rstrip('/')).iterdir()}


def can_reuse(
    path: list[Path] | Path | str | None,
    overwrite: bool = False,
) -> bool:
    """
    Checks if the object at `path` is good to reuse:
    * overwrite has the default value of False,
    * check_intermediates has the default value of True,
    * object exists.

    If `path` is a collection, it requires all paths to exist.
    """
    if overwrite:
        return False

    if not get_config()['workflow'].get('check_intermediates', True):
        return False

    if not path:
        return False

    paths = path if isinstance(path, list) else [path]
    if not all(exists(fp, overwrite) for fp in paths):
        return False

    logging.debug(f'Reusing existing {path}')
    return True


def timestamp(rand_suffix_len: int = 5) -> str:
    """
    Generate a timestamp string. If `rand_suffix_len` is set, adds a short random
    string of this length for uniqueness.
    """
    result = time.strftime('%Y_%m%d_%H%M')
    if rand_suffix_len:
        rand_bit = ''.join(
            choices(string.ascii_uppercase + string.digits, k=rand_suffix_len)
        )
        result += f'_{rand_bit}'
    return result


def slugify(line: str):
    """
    Slugify a string.

    Example:
    >>> slugify(u'Héllø W.1')
    'hello-w-1'
    """

    line = unicodedata.normalize('NFKD', line).encode('ascii', 'ignore').decode()
    line = line.strip().lower()
    line = re.sub(
        r'[\s.]+',
        '-',
        line,
    )
    return line


def rich_sequencing_group_id_seds(
    rich_id_map: dict[str, str],
    file_names: list[str | ResourceFile],
) -> str:
    """
    Helper function to add seds into a command that would extend sequencing group IDs
    in each file in `file_names` with an external ID, only if external ID is
    different from the original.

    @param rich_id_map: map used to replace sequencing groups, e.g. {'CPG1': 'CPG1|EXTID'}
    @param file_names: file names and Hail Batch Resource files where to replace IDs
    @return: bash command that does replacement
    """
    cmd = ''
    for sgid, rich_sgid in rich_id_map.items():
        for fname in file_names:
            cmd += f'sed -iBAK \'s/{sgid}/{rich_sgid}/g\' {fname}'
            cmd += '\n'
    return cmd


ExpectedResultT = Union[Path, dict[str, Path], dict[str, str], str, None]<|MERGE_RESOLUTION|>--- conflicted
+++ resolved
@@ -36,20 +36,6 @@
     return t
 
 
-<<<<<<< HEAD
-def checkpoint_hail(t, file_name: str, checkpoint_prefix: str | None = None):
-    if checkpoint_prefix:
-        path = join(checkpoint_prefix, file_name)
-        if can_reuse(path):
-            logging.warning(f'The checkpoint {path} is being reused from an earlier state')
-            t = read_hail(str(path))
-        else:
-            t.write(str(path), overwrite=True)
-            logging.info(f'Wrote checkpoint {path}')
-            t = read_hail(str(path))
-    return t
-
-=======
 def checkpoint_hail(
         t: hl.Table | hl.MatrixTable,
         file_name: str,
@@ -62,7 +48,6 @@
     allow_reuse sets whether the checkpoint can be reused - we
     typically want to avoid reuse, as it means we're continuing a previous
     failure from an unknown state
->>>>>>> 30c75732
 
     Args:
         t (hl.Table | hl.MatrixTable):
