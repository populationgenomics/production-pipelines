"""
Helpers to communicate with the metamist database.
"""

import logging
import pprint
import traceback
from dataclasses import dataclass
from enum import Enum
from typing import Any, Callable, Optional

from tenacity import (
    retry,
    retry_if_exception_type,
    stop_after_attempt,
    wait_exponential,
)

from cpg_utils import Path, to_path
from cpg_utils.config import get_config
from cpg_workflows.filetypes import (
    AlignmentInput,
    BamPath,
    CramPath,
    FastqPair,
    FastqPairs,
)
from cpg_workflows.utils import exists
from metamist import models
from metamist.apis import AnalysisApi
from metamist.exceptions import ApiException, ServiceException
from metamist.graphql import gql, query

GET_SEQUENCING_GROUPS_QUERY = gql(
    """
        query SGQuery($metamist_proj: String!, $only_sgs: [String!]!, $skip_sgs: [String!]!, $sequencing_type: String!) {
            project(name: $metamist_proj) {
                sequencingGroups(id: { in_: $only_sgs, nin: $skip_sgs}, type:  {eq: $sequencing_type}) {
                    id
                    meta
                    platform
                    technology
                    type
                    sample {
                        externalId
                        participant {
                            id
                            externalId
                            phenotypes
                            reportedSex
                            meta
                        }
                    }
                    assays {
                        id
                        meta
                        type
                    }
                }
            }
        }
        """,
)

GET_SEQUENCING_GROUPS_BY_COHORT_QUERY = gql(
    """
    query SGByCohortQuery($cohort_id: String!) {
        cohorts(id: {eq: $cohort_id}) {
            sequencingGroups {
                id
                meta
                platform
                technology
                type
                sample {
                    project {
                        name
                    }
                    externalId
                    participant {
                        id
                        externalId
                        phenotypes
                        reportedSex
                        meta
                    }
                }
                assays {
                    id
                    meta
                    type
                }
            }
        }
    }
    """,
)


GET_ANALYSES_QUERY = gql(
    """
        query AnalysesQuery($metamist_proj: String!, $analysis_type: String!, $analysis_status: AnalysisStatus!) {
            project(name: $metamist_proj) {
                analyses (active: {eq: true}, type: {eq: $analysis_type}, status: {eq: $analysis_status}) {
                    id
                    type
                    meta
                    output
                    status
                    sequencingGroups {
                        id
                    }
                }
            }
        }
        """,
)

GET_PEDIGREE_QUERY = gql(
    """
        query PedigreeQuery($metamist_proj: String!){
            project(name: $metamist_proj) {
                pedigree(replaceWithFamilyExternalIds: false)
            }
        }
    """,
)


_metamist: Optional['Metamist'] = None


def get_metamist() -> 'Metamist':
    """Return the cohort object"""
    global _metamist
    if not _metamist:
        _metamist = Metamist()
    return _metamist


class MetamistError(Exception):
    """
    Error while interacting with Metamist.
    """

    pass


class AnalysisStatus(Enum):
    """
    Corresponds to metamist Analysis statuses:
    https://github.com/populationgenomics/sample-metadata/blob/dev/models/enums/analysis.py#L14-L21
    """

    QUEUED = 'queued'
    IN_PROGRESS = 'in-progress'
    FAILED = 'failed'
    COMPLETED = 'completed'
    UNKNOWN = 'unknown'

    @staticmethod
    def parse(name: str) -> 'AnalysisStatus':
        """
        Parse str and create a AnalysisStatus object
        """
        return {v.value: v for v in AnalysisStatus}[name.lower()]


class AnalysisType(Enum):
    """
    Corresponds to metamist Analysis types:
    https://github.com/populationgenomics/sample-metadata/blob/dev/models/enums
    /analysis.py#L4-L11

    Re-defined in a separate module to decouple from the main metamist module,
    so decorators can use `@stage(analysis_type=AnalysisType.QC)` without importing
    the metamist package.
    """

    QC = 'qc'
    JOINT_CALLING = 'joint-calling'
    GVCF = 'gvcf'
    CRAM = 'cram'
    MITO_CRAM = 'mito-cram'
    CUSTOM = 'custom'
    ES_INDEX = 'es-index'

    @staticmethod
    def parse(val: str) -> 'AnalysisType':
        """
        Parse str and create a AnalysisStatus object
        """
        d = {v.value: v for v in AnalysisType}
        if val not in d:
            raise MetamistError(f'Unrecognised analysis type {val}. Available: {list(d.keys())}')
        return d[val.lower()]


@dataclass
class Analysis:
    """
    Metamist DB Analysis entry.

    See the metamist package for more details:
    https://github.com/populationgenomics/sample-metadata
    """

    id: int
    type: AnalysisType
    status: AnalysisStatus
    sequencing_group_ids: set[str]
    output: Path | None
    meta: dict

    @staticmethod
    def parse(data: dict) -> 'Analysis':
        """
        Parse data to create an Analysis object.
        """
        req_keys = ['id', 'type', 'status']
        if any(k not in data for k in req_keys):
            for key in req_keys:
                if key not in data:
                    logging.error(f'"Analysis" data does not have {key}: {data}')
            raise ValueError(f'Cannot parse metamist Sequence {data}')

        output = data.get('output')
        if output:
            output = to_path(output)

        a = Analysis(
            id=int(data['id']),
            type=AnalysisType.parse(data['type']),
            status=AnalysisStatus.parse(data['status']),
            sequencing_group_ids=set([s['id'] for s in data['sequencingGroups']]),
            output=output,
            meta=data.get('meta') or {},
        )
        return a


def sort_sgs_by_project(response_data) -> dict:
    """
    Create dictionary organising sequencing groups by project
    {project_id: [sequencing_group_1, sequencing_group_2, ...]}
    """
    result_dict: dict[str, list[str]] = {}

    for sequencing_group in response_data:
        project_id = sequencing_group['sample']['project']['name']

        if project_id not in result_dict:
            result_dict[project_id] = []

        result_dict[project_id].append(sequencing_group)

    return result_dict


class Metamist:
    """
    Communication with metamist.
    """

    def __init__(self) -> None:
        self.default_dataset: str = get_config()['workflow']['dataset']
        self.aapi = AnalysisApi()

    @retry(
        stop=stop_after_attempt(3),
        wait=wait_exponential(multiplier=3, min=8, max=30),
        retry=retry_if_exception_type(ServiceException),
        reraise=True,
    )
    def make_retry_aapi_call(self, api_func: Callable, **kwargv: Any):
        """
        Make a generic API call to self.aapi with retries.
        Retry only if ServiceException is thrown

        TODO: How many retries?
        e.g. try 3 times, wait 2^3: 8, 16, 24 seconds
        """
        try:
            return api_func(**kwargv)
        except ServiceException:
            # raise here so the retry occurs
            logging.warning(
                f'Retrying {api_func} ...',
            )
            raise

    def make_aapi_call(self, api_func: Callable, **kwargv: Any):
        """
        Make a generic API call to self.aapi.
        This is a wrapper around retry of API call to handle exceptions and logging.
        """
        try:
            return self.make_retry_aapi_call(api_func, **kwargv)
        except (ServiceException, ApiException) as e:
            # Metamist API failed even after retries
            # log the error and continue
            traceback.print_exc()
            logging.error(
                f'Error: {e} Call {api_func} failed with payload:\n{str(kwargv)}',
            )
        # TODO: discuss should we catch all here as well?
        # except Exception as e:
        #     # Other exceptions?

        return None

    def get_sgs_for_cohorts(self, cohort_ids: list[str]) -> dict[str, dict[str, Any]]:
        """
        Retrieve the sequencing groups per dataset for a list of cohort IDs.
        """
        return {cohort_id: self.get_sgs_by_project_from_cohort(cohort_id) for cohort_id in cohort_ids}

    def get_sgs_by_project_from_cohort(self, cohort_id: str) -> dict:
        """
        Retrieve sequencing group entries for a cohort.
        """
        entries = query(GET_SEQUENCING_GROUPS_BY_COHORT_QUERY, {'cohort_id': cohort_id})

        # Create dictionary keying sequencing groups by project
        # {project_id: [sequencing_group_1, sequencing_group_2, ...], ...}

        if len(entries['cohorts']) != 1:
            raise MetamistError('We only support one cohort at a time currently')
        sequencing_groups = entries['cohorts'][0]['sequencingGroups']

        # TODO (mwelland): future optimisation following closure of #860
        # TODO (mwelland): return all the SequencingGroups in the Cohort, no need for stratification
        return sort_sgs_by_project(sequencing_groups)

    def get_sg_entries(self, dataset_name: str) -> list[dict]:
        """
        Retrieve sequencing group entries for a dataset, in the context of access level
        and filtering options.
        """
        metamist_proj = self.get_metamist_proj(dataset_name)
        logging.info(f'Getting sequencing groups for dataset {metamist_proj}')

        skip_sgs = get_config()['workflow'].get('skip_sgs', [])
        only_sgs = get_config()['workflow'].get('only_sgs', [])
        sequencing_type = get_config()['workflow'].get('sequencing_type')

        if only_sgs and skip_sgs:
            raise MetamistError('Cannot specify both only_sgs and skip_sgs in config')

        sequencing_group_entries = query(
            GET_SEQUENCING_GROUPS_QUERY,
            variables={
                'metamist_proj': metamist_proj,
                'only_sgs': only_sgs,
                'skip_sgs': skip_sgs,
                'sequencing_type': sequencing_type,
            },
        )

        sequencing_groups = sequencing_group_entries['project']['sequencingGroups']
        return sequencing_groups

    def update_analysis(self, analysis: Analysis, status: AnalysisStatus):
        """
        Update "status" of an Analysis entry.
        """
        self.make_aapi_call(
            self.aapi.update_analysis,
            analysis_id=analysis.id,
            analysis_update_model=models.AnalysisUpdateModel(
                status=models.AnalysisStatus(status.value),
            ),
        )
        # Keeping this as is for compatibility with the existing code
        # However this should only be set after the API call is successful
        analysis.status = status

    # NOTE: This isn't used anywhere.
    def find_joint_calling_analysis(
        self,
        sequencing_group_ids: list[str],
        dataset: str | None = None,
    ) -> Analysis | None:
        """
        Query the DB to find the last completed joint-calling analysis for the sequencing groups.
        """
        metamist_proj = self.get_metamist_proj(dataset)

        data = self.make_aapi_call(
            self.aapi.get_latest_complete_analysis_for_type,
            project=metamist_proj,
            analysis_type=models.AnalysisType('joint-calling'),
        )
        if data is None:
            return None

        a = Analysis.parse(data)
        if not a:
            return None

        assert a.type == AnalysisType.JOINT_CALLING, data
        assert a.status == AnalysisStatus.COMPLETED, data
        if a.sequencing_group_ids != set(sequencing_group_ids):
            return None
        return a

    def get_analyses_by_sgid(
        self,
        sg_ids: list[str],
        analysis_type: AnalysisType,
        analysis_status: AnalysisStatus = AnalysisStatus.COMPLETED,
        meta: dict | None = None,
        dataset: str | None = None,
    ) -> dict[str, Analysis]:
        """
        Query the DB to find the last completed analysis for the type, sequencing group ids,
        and sequencing type, one Analysis object per sequencing group. Assumes the analysis
        is defined for a single sequencing group (that is, analysis_type=cram|gvcf|qc).
        """
<<<<<<< HEAD
        dataset = dataset or self.default_dataset
        metamist_proj = dataset or self.default_dataset
        if get_config()['workflow']['access_level'] == 'test' and not metamist_proj.endswith('-test'):
            metamist_proj += '-test'
=======
        metamist_proj = self.get_metamist_proj(dataset)
>>>>>>> f49675e0

        analyses = query(
            GET_ANALYSES_QUERY,
            variables={
                'metamist_proj': metamist_proj,
                'analysis_type': analysis_type.value,
                'analysis_status': analysis_status.name,
            },
        )

        analysis_per_sid: dict[str, Analysis] = dict()

        for analysis in analyses['project']['analyses']:
            a = Analysis.parse(analysis)
            if not a:
                continue

            assert a.status == analysis_status, analysis
            assert a.type == analysis_type, analysis
            if len(a.sequencing_group_ids) < 1:
                logging.warning(f'Analysis has no sequencing group ids. {analysis}')
                continue

            assert len(a.sequencing_group_ids) == 1, analysis
            analysis_per_sid[list(a.sequencing_group_ids)[0]] = a

        logging.info(
            f'Querying {analysis_type} analysis entries for {metamist_proj}: found {len(analysis_per_sid)}',
        )
        return analysis_per_sid

    def create_analysis(
        self,
        output: Path | str,
        type_: str | AnalysisType,
        status: str | AnalysisStatus,
        sequencing_group_ids: list[str],
        dataset: str | None = None,
        meta: dict | None = None,
    ) -> int | None:
        """
        Tries to create an Analysis entry, returns its id if successful.
        """
        metamist_proj = self.get_metamist_proj(dataset)

        if isinstance(type_, AnalysisType):
            type_ = type_.value
        if isinstance(status, AnalysisStatus):
            status = status.value

        am = models.Analysis(
            type=type_,
            status=models.AnalysisStatus(status),
            output=str(output),
            sequencing_group_ids=list(sequencing_group_ids),
            meta=meta or {},
        )
        aid = self.make_aapi_call(
            self.aapi.create_analysis,
            project=metamist_proj,
            analysis=am,
        )
        if aid is None:
            logging.error(
                f'Failed to create Analysis(type={type_}, status={status}, output={str(output)}) in {metamist_proj}',
            )
            return None
        else:
            logging.info(
                f'Created Analysis(id={aid}, type={type_}, status={status}, '
                f'output={str(output)}) in {metamist_proj}',
            )
            return aid

    # NOTE: I don't think this function is used anywhere ~ vivbak 12/06/2023
    def process_existing_analysis(
        self,
        sequencing_group_ids: list[str],
        completed_analysis: Analysis | None,
        analysis_type: str,
        expected_output_fpath: Path,
        dataset: str | None = None,
    ) -> Path | None:
        """
        Checks whether existing analysis exists, and output matches the expected output
        file. Invalidates bad analysis by setting status=failure, and submits a
        status=completed analysis if the expected output already exists.

        Returns the path to the output if it can be reused, otherwise None.

        @param sequencing_group_ids: sequencing_group_ids IDs to pull the analysis for
        @param completed_analysis: existing completed analysis of this type for these
        sequencing groups
        @param analysis_type: cram, gvcf, joint_calling
        @param expected_output_fpath: where the workflow expects the analysis output
        file to sit on the bucket (will invalidate the analysis when it doesn't match)
        @param dataset: the name of the dataset to create a new analysis
        @return: path to the output if it can be reused, otherwise None
        """
        label = f'type={analysis_type}'
        if len(sequencing_group_ids) > 1:
            label += f' for {", ".join(sequencing_group_ids)}'

        found_output_fpath: Path | None = None
        if not completed_analysis:
            logging.warning(
                f'Not found completed analysis {label} for '
                f'{f"sequencing group {sequencing_group_ids}" if len(sequencing_group_ids) == 1 else f"{len(sequencing_group_ids)} sequencing_groups" }',
            )
        elif not completed_analysis.output:
            logging.error(f'Found a completed analysis {label}, but the "output" field does not exist or empty')
        else:
            found_output_fpath = completed_analysis.output
            if found_output_fpath != expected_output_fpath:
                logging.error(
                    f'Found a completed analysis {label}, but the "output" path '
                    f'{found_output_fpath} does not match the expected path '
                    f'{expected_output_fpath}',
                )
                found_output_fpath = None
            elif not exists(found_output_fpath):
                logging.error(
                    f'Found a completed analysis {label}, '
                    f'but the "output" file {found_output_fpath} does not exist',
                )
                found_output_fpath = None

        # completed and good exists, can reuse
        if found_output_fpath:
            logging.info(f'Completed analysis {label} exists, reusing the result {found_output_fpath}')
            return found_output_fpath

        # can't reuse, need to invalidate
        if completed_analysis:
            logging.warning(
                f'Invalidating the analysis {label} by setting the status to "failure", '
                f'and resubmitting the analysis.',
            )
            self.update_analysis(completed_analysis, status=AnalysisStatus.FAILED)

        # can reuse, need to create a completed one?
        if exists(expected_output_fpath):
            logging.info(
                f'Output file {expected_output_fpath} already exists, so creating '
                f'an analysis {label} with status=completed',
            )
            self.create_analysis(
                type_=analysis_type,
                output=expected_output_fpath,
                status='completed',
                sequencing_group_ids=sequencing_group_ids,
                dataset=dataset or self.default_dataset,
            )
            return expected_output_fpath

        # proceeding with the standard workflow (creating status=queued, submitting jobs)
        else:
            logging.info(
                f'Expected output file {expected_output_fpath} does not exist, so queueing analysis {label}',
            )
            return None

    def get_ped_entries(self, dataset: str | None = None) -> list[dict[str, str]]:
        """
        Retrieve PED lines for a specified SM project, with external participant IDs.
        """
        metamist_proj = self.get_metamist_proj(dataset)
        entries = query(GET_PEDIGREE_QUERY, variables={'metamist_proj': metamist_proj})

        pedigree_entries = entries['project']['pedigree']

        return pedigree_entries

    def get_metamist_proj(self, dataset: str | None = None) -> str:
        """
        Return the Metamist project name, appending '-test' if the access level is 'test'.
        """
        metamist_proj = dataset or self.default_dataset
        if get_config()['workflow']['access_level'] == 'test' and not metamist_proj.endswith('-test'):
            metamist_proj += '-test'

        return metamist_proj


@dataclass
class Assay:
    """
    Metamist "Assay" entry.

    See metamist for more details:
    https://github.com/populationgenomics/sample-metadata
    """

    id: str
    sequencing_group_id: str
    meta: dict
    assay_type: str
    alignment_input: AlignmentInput | None = None

    @staticmethod
    def parse(
        data: dict,
        sg_id: str,
        check_existence: bool = False,
        run_parse_reads: bool = True,
    ) -> 'Assay':
        """
        Create from a dictionary.
        """

        assay_keys = ['id', 'type', 'meta']
        missing_keys = [key for key in assay_keys if data.get(key) is None]

        if missing_keys:
            raise ValueError(f'Cannot parse metamist Sequence {data}. Missing keys: {missing_keys}')

        assay_type = str(data['type'])
        assert assay_type, data
        mm_seq = Assay(
            id=str(data['id']),
            sequencing_group_id=sg_id,
            meta=data['meta'],
            assay_type=assay_type,
        )
        if run_parse_reads:
            mm_seq.alignment_input = parse_reads(
                sequencing_group_id=sg_id,
                assay_meta=data['meta'],
                check_existence=check_existence,
            )
        return mm_seq


def parse_reads(  # pylint: disable=too-many-return-statements
    sequencing_group_id: str,
    assay_meta: dict,
    check_existence: bool,
) -> AlignmentInput:
    """
    Parse a AlignmentInput object from the meta dictionary.
    `check_existence`: check if fastq/crams exist on buckets.
    Default value is pulled from self.metamist and can be overridden.
    """
    reads_data = assay_meta.get('reads')
    reads_type = assay_meta.get('reads_type')
    reference_assembly = assay_meta.get('reference_assembly', {}).get('location')

    if not reads_data:
        raise MetamistError(f'{sequencing_group_id}: no "meta/reads" field in meta')
    if not reads_type:
        raise MetamistError(f'{sequencing_group_id}: no "meta/reads_type" field in meta')
    supported_types = ('fastq', 'bam', 'cram')
    if reads_type not in supported_types:
        raise MetamistError(
            f'{sequencing_group_id}: ERROR: "reads_type" is expected to be one of {supported_types}',
        )

    if reads_type in ('bam', 'cram'):
        if len(reads_data) > 1:
            raise MetamistError(f'{sequencing_group_id}: supporting only single bam/cram input')

        location = reads_data[0]['location']
        if not (location.endswith('.cram') or location.endswith('.bam')):
            raise MetamistError(
                f'{sequencing_group_id}: ERROR: expected the file to have an extension '
                f'.cram or .bam, got: {location}',
            )
        if get_config()['workflow']['access_level'] == 'test':
            location = location.replace('-main-upload/', '-test-upload/')
        if check_existence and not exists(location):
            raise MetamistError(f'{sequencing_group_id}: ERROR: index file does not exist: {location}')

        # Index:
        index_location = None
        if reads_data[0].get('secondaryFiles'):
            index_location = reads_data[0]['secondaryFiles'][0]['location']
            if (location.endswith('.cram') and not index_location.endswith('.crai')) or (
                location.endswith('.bam') and not index_location.endswith('.bai')
            ):
                raise MetamistError(
                    f'{sequencing_group_id}: ERROR: expected the index file to have an extension '
                    f'.crai or .bai, got: {index_location}',
                )
            if get_config()['workflow']['access_level'] == 'test':
                index_location = index_location.replace('-main-upload/', '-test-upload/')
            if check_existence and not exists(index_location):
                raise MetamistError(f'{sequencing_group_id}: ERROR: index file does not exist: {index_location}')

        if location.endswith('.cram'):
            return CramPath(
                location,
                index_path=index_location,
                reference_assembly=reference_assembly,
            )
        else:
            assert location.endswith('.bam')
            return BamPath(location, index_path=index_location)

    else:
        fastq_pairs = FastqPairs()

        for lane_pair in reads_data:
            if len(lane_pair) != 2:
                raise ValueError(
                    f'Sequence data for sequencing group {sequencing_group_id} is incorrectly '
                    f'formatted. Expecting 2 entries per lane (R1 and R2 fastqs), '
                    f'but got {len(lane_pair)}. '
                    f'Read data: {pprint.pformat(lane_pair)}',
                )
            if check_existence and not exists(lane_pair[0]['location']):
                raise MetamistError(
                    f'{sequencing_group_id}: ERROR: read 1 file does not exist: {lane_pair[0]["location"]}',
                )
            if check_existence and not exists(lane_pair[1]['location']):
                raise MetamistError(
                    f'{sequencing_group_id}: ERROR: read 2 file does not exist: {lane_pair[1]["location"]}',
                )

            fastq_pairs.append(
                FastqPair(
                    to_path(lane_pair[0]['location']),
                    to_path(lane_pair[1]['location']),
                ),
            )

        return fastq_pairs<|MERGE_RESOLUTION|>--- conflicted
+++ resolved
@@ -417,14 +417,7 @@
         and sequencing type, one Analysis object per sequencing group. Assumes the analysis
         is defined for a single sequencing group (that is, analysis_type=cram|gvcf|qc).
         """
-<<<<<<< HEAD
-        dataset = dataset or self.default_dataset
-        metamist_proj = dataset or self.default_dataset
-        if get_config()['workflow']['access_level'] == 'test' and not metamist_proj.endswith('-test'):
-            metamist_proj += '-test'
-=======
         metamist_proj = self.get_metamist_proj(dataset)
->>>>>>> f49675e0
 
         analyses = query(
             GET_ANALYSES_QUERY,
