--- conflicted
+++ resolved
@@ -269,7 +269,6 @@
         self.default_dataset: str = get_config()['workflow']['dataset']
         self.aapi = AnalysisApi()
 
-<<<<<<< HEAD
     @retry(
         stop=stop_after_attempt(3),
         wait=wait_exponential(multiplier=3, min=8, max=30),
@@ -312,13 +311,12 @@
         #     # Other exceptions?
 
         return None
-=======
+
     def get_sgs_for_cohorts(self, cohort_ids: list[str]) -> dict[str, dict[str, Any]]:
         """
         Retrieve the sequencing groups per dataset for a list of cohort IDs.
         """
         return {cohort_id: self.get_sgs_by_project_from_cohort(cohort_id) for cohort_id in cohort_ids}
->>>>>>> fcb65ee3
 
     def get_sgs_by_project_from_cohort(self, cohort_id: str) -> dict:
         """
