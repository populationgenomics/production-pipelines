#!/usr/bin/env python3

"""
Content relating to the hap.py validation process
"""

import logging
from cpg_utils.config import get_config
from cpg_workflows.workflow import (
    stage,
    SequencingGroupStage,
    SequencingGroup,
    StageInput,
    StageOutput,
    get_workflow,
)
from cpg_workflows.stages.seqr_loader import AnnotateDataset, _sg_vcf_meta
from cpg_workflows.jobs.validation import (
    validation_mt_to_vcf_job,
    run_happy_on_vcf,
    parse_and_post_results,
)
from .. import get_batch


@stage(
    required_stages=AnnotateDataset,
    analysis_type='custom',
    update_analysis_meta=_sg_vcf_meta,
    analysis_keys=['vcf'],
)
class ValidationMtToVcf(SequencingGroupStage):
    def expected_outputs(self, sequencing_group: SequencingGroup):
        return {
            'vcf': (
                sequencing_group.dataset.prefix()
                / 'validation'
                / get_workflow().output_version
                / f'{sequencing_group.id}.vcf.bgz'
            ),
            'index': (
                sequencing_group.dataset.prefix()
                / 'validation'
                / get_workflow().output_version
                / f'{sequencing_group.id}.vcf.bgz.tbi'
            ),
        }

    def queue_jobs(
        self, sequencing_group: SequencingGroup, inputs: StageInput
    ) -> StageOutput | None:
        # only run this on validation sequencing groups
        if sequencing_group.dataset.name != 'validation':
            return None

        # only keep the sequencing groups with reference data
        if sequencing_group.external_id not in get_config()['references']:
            return None

        # get the input mt for this dataset
        mt_path = inputs.as_path(
            target=sequencing_group.dataset, stage=AnnotateDataset, key='mt'
        )
        exp_outputs = self.expected_outputs(sequencing_group)

        job = validation_mt_to_vcf_job(
            b=get_batch(),
<<<<<<< HEAD
            mt_path=str(mt_path),
            sample_id=sample.id,
            out_vcf_path=str(exp_outputs['vcf']),
            job_attrs=self.get_job_attrs(sample),
            depends_on=inputs.get_jobs(sample),
=======
            mt_path=mt_path,
            sequencing_group_id=sequencing_group.id,
            out_vcf_path=exp_outputs['vcf'],
            job_attrs=self.get_job_attrs(sequencing_group),
            depends_on=inputs.get_jobs(sequencing_group),
>>>>>>> ee1e6fa0
        )

        return self.make_outputs(sequencing_group, data=exp_outputs, jobs=job)


@stage(
    required_stages=ValidationMtToVcf,
    analysis_type='qc',
    analysis_keys=['happy_csv'],
)
class ValidationHappyOnVcf(SequencingGroupStage):
    def expected_outputs(self, sequencing_group: SequencingGroup):
        output_prefix = (
            sequencing_group.dataset.prefix()
            / 'validation'
            / get_workflow().output_version
            / sequencing_group.id
        )
        return {
            'vcf': output_prefix / 'happy.vcf.bgz',
            'index': output_prefix / 'happy.vcf.bgz.tbi',
            'happy_csv': output_prefix / 'happy_extended.csv',
            'happy_roc': output_prefix / 'happy_roc.all.csv.gz',
            'happy_metrics': output_prefix / 'happy_metrics.json.gz',
            'happy_runinfo': output_prefix / 'happy_runinfo.json',
            'happy_summary': output_prefix / 'summary.csv',
        }

    def queue_jobs(
        self, sequencing_group: SequencingGroup, inputs: StageInput
    ) -> StageOutput | None:
        # only run this on validation sequencing groups
        if sequencing_group.dataset.name != 'validation':
            return None

        # only keep the sequencing groups with reference data
        if sequencing_group.external_id not in get_config()['references']:
            return None

        # get the input vcf for this sequence group
        input_vcf = inputs.as_path(
            target=sequencing_group, stage=ValidationMtToVcf, key='vcf'
        )

        # set the prefix to write outputs to
        output_prefix = (
            sequencing_group.dataset.prefix()
            / 'validation'
            / get_workflow().output_version
            / sequencing_group.id
        )

        exp_outputs = self.expected_outputs(sequencing_group)
        job = run_happy_on_vcf(
            b=get_batch(),
            vcf_path=str(input_vcf),
            sample_ext_id=sequencing_group.external_id,
            out_prefix=str(output_prefix),
            job_attrs=self.get_job_attrs(sequencing_group),
            depends_on=inputs.get_jobs(sequencing_group),
        )

        return self.make_outputs(sequencing_group, data=exp_outputs, jobs=job)


@stage(required_stages=[ValidationMtToVcf, ValidationHappyOnVcf])
class ValidationParseHappy(SequencingGroupStage):
    def expected_outputs(self, sequencing_group: SequencingGroup):
        return {
            'json_summary': (
                sequencing_group.dataset.prefix()
                / 'validation'
                / get_workflow().output_version
                / sequencing_group.id,
                'happy_summary.json',
            )
        }

    def queue_jobs(
        self, sequencing_group: SequencingGroup, inputs: StageInput
    ) -> StageOutput | None:
        # only run this on validation sequencing groups
        if sequencing_group.dataset.name != 'validation':
            return None

<<<<<<< HEAD
        # only keep the samples with reference data
        if sample.external_id not in get_config()['references']:
            logging.info(f'Skipping {sample} as it is not a reference sample')
=======
        # only keep the sequencing groups with reference data
        if sequencing_group.external_id not in get_config()['references']:
>>>>>>> ee1e6fa0
            return None

        # get the input vcf for this sequence group
        input_vcf = inputs.as_path(
            target=sequencing_group, stage=ValidationMtToVcf, key='vcf'
        )
        happy_results = inputs.as_dict_by_target(stage=ValidationHappyOnVcf)[
            sequencing_group.id
        ]

<<<<<<< HEAD
        exp_outputs = self.expected_outputs(sample)

        py_job = get_batch().new_python_job(f'parse_{sample}_happy_result')
        py_job.image(get_config()['workflow']['driver_image'])
        py_job.call(
            parse_and_post_results,
            vcf_path=str(input_vcf),
            sample_id=sample.external_id,
            happy_results=happy_results,
            out_file=exp_outputs['json_summary']
        )
        return self.make_outputs(sample, data=exp_outputs, jobs=py_job)
=======
        exp_outputs = self.expected_outputs(sequencing_group)
        job = parse_and_post_results(
            b=get_batch(),
            vcf_path=str(input_vcf),
            sequencing_group=sequencing_group,
            happy_results=happy_results,
            out_file=exp_outputs['json_summary'],
            job_attrs=self.get_job_attrs(sequencing_group),
            depends_on=inputs.get_jobs(sequencing_group),
        )

        return self.make_outputs(sequencing_group, data=exp_outputs, jobs=job)
>>>>>>> ee1e6fa0
<|MERGE_RESOLUTION|>--- conflicted
+++ resolved
@@ -65,19 +65,11 @@
 
         job = validation_mt_to_vcf_job(
             b=get_batch(),
-<<<<<<< HEAD
             mt_path=str(mt_path),
-            sample_id=sample.id,
+            sequencing_group_id=sequencing_group.id,
             out_vcf_path=str(exp_outputs['vcf']),
-            job_attrs=self.get_job_attrs(sample),
-            depends_on=inputs.get_jobs(sample),
-=======
-            mt_path=mt_path,
-            sequencing_group_id=sequencing_group.id,
-            out_vcf_path=exp_outputs['vcf'],
             job_attrs=self.get_job_attrs(sequencing_group),
             depends_on=inputs.get_jobs(sequencing_group),
->>>>>>> ee1e6fa0
         )
 
         return self.make_outputs(sequencing_group, data=exp_outputs, jobs=job)
@@ -134,7 +126,7 @@
         job = run_happy_on_vcf(
             b=get_batch(),
             vcf_path=str(input_vcf),
-            sample_ext_id=sequencing_group.external_id,
+            sequencing_group_ext_id=sequencing_group.external_id,
             out_prefix=str(output_prefix),
             job_attrs=self.get_job_attrs(sequencing_group),
             depends_on=inputs.get_jobs(sequencing_group),
@@ -162,15 +154,10 @@
         # only run this on validation sequencing groups
         if sequencing_group.dataset.name != 'validation':
             return None
-
-<<<<<<< HEAD
-        # only keep the samples with reference data
-        if sample.external_id not in get_config()['references']:
-            logging.info(f'Skipping {sample} as it is not a reference sample')
-=======
+        
         # only keep the sequencing groups with reference data
         if sequencing_group.external_id not in get_config()['references']:
->>>>>>> ee1e6fa0
+            logging.info(f'Skipping {sequencing_group.id}; not in the reference set')
             return None
 
         # get the input vcf for this sequence group
@@ -181,30 +168,22 @@
             sequencing_group.id
         ]
 
-<<<<<<< HEAD
-        exp_outputs = self.expected_outputs(sample)
+        exp_outputs = self.expected_outputs(sequencing_group)
 
-        py_job = get_batch().new_python_job(f'parse_{sample}_happy_result')
+        py_job = get_batch().new_python_job(
+          f'parse_{sequencing_group.id}_happy_result', 
+          (self.get_job_attrs(sequencing_group) or {}) | {'tool': 'hap.py'}
+        )
         py_job.image(get_config()['workflow']['driver_image'])
         py_job.call(
             parse_and_post_results,
             vcf_path=str(input_vcf),
-            sample_id=sample.external_id,
-            happy_results=happy_results,
-            out_file=exp_outputs['json_summary']
+            sequencing_group_id=sequencing_group.external_id,
+            happy_results=str(happy_results),
+            out_file=str(exp_outputs['json_summary'])
         )
-        return self.make_outputs(sample, data=exp_outputs, jobs=py_job)
-=======
-        exp_outputs = self.expected_outputs(sequencing_group)
-        job = parse_and_post_results(
-            b=get_batch(),
-            vcf_path=str(input_vcf),
-            sequencing_group=sequencing_group,
-            happy_results=happy_results,
-            out_file=exp_outputs['json_summary'],
-            job_attrs=self.get_job_attrs(sequencing_group),
-            depends_on=inputs.get_jobs(sequencing_group),
-        )
+        # set dependencies if applicable
+        if dependencies := inputs.get_jobs(sequencing_group):
+            py_job.depends_on(*dependencies)
 
-        return self.make_outputs(sequencing_group, data=exp_outputs, jobs=job)
->>>>>>> ee1e6fa0
+        return self.make_outputs(sequencing_group, data=exp_outputs, jobs=job)