import logging
from math import ceil
from typing import TYPE_CHECKING, Final

import coloredlogs

from hailtop.batch.job import PythonJob

import cpg_utils
from cpg_utils.cloud import get_path_components_from_gcp_path
from cpg_utils.config import config_retrieve, image_path
from cpg_utils.hail_batch import Batch, authenticate_cloud_credentials_in_job, get_batch
from cpg_workflows.stages.dragen_ica import (
    monitor_align_genotype_with_dragen,
    prepare_ica_for_analysis,
    run_align_genotype_with_dragen,
    upload_data_to_ica,
)
from cpg_workflows.targets import SequencingGroup
from cpg_workflows.workflow import SequencingGroupStage, StageInput, StageOutput, stage

if TYPE_CHECKING:
    from hailtop.batch.job import BashJob, PythonJob

DRAGEN_VERSION: Final = config_retrieve(['ica', 'pipelines', 'dragen_version'])
GCP_FOLDER_FOR_ICA_PREP: Final = f'ica/{DRAGEN_VERSION}/prepare'
GCP_FOLDER_FOR_RUNNING_PIPELINE: Final = f'ica/{DRAGEN_VERSION}/pipelines'
GCP_FOLDER_FOR_ICA_DOWNLOAD: Final = f'ica/{DRAGEN_VERSION}/output'
ICA_REST_ENDPOINT: Final = 'https://ica.illumina.com/ica/rest'


coloredlogs.install(level=logging.INFO)


def calculate_needed_storage(
    cram: str,
) -> str:
    logging.info(f'Checking blob size for {cram}')
    storage_size: int = cpg_utils.to_path(cram).stat().st_size
    return f'{ceil(ceil((storage_size / (1024**3)) + 3) * 1.2)}Gi'


# No need to register this stage in Metamist I think, just ICA prep
@stage
class PrepareIcaForDragenAnalysis(SequencingGroupStage):
    """Set up ICA for a single realignment run.

    Creates a file ID for both the CRAM and CRAI file to upload to.
    Creates a folder ID for the Dragen output to be written into.

    """

    def expected_outputs(self, sequencing_group: SequencingGroup) -> cpg_utils.Path:
        sg_bucket: cpg_utils.Path = sequencing_group.dataset.prefix()
        return sg_bucket / GCP_FOLDER_FOR_ICA_PREP / f'{sequencing_group.name}_fids.json'

    def queue_jobs(self, sequencing_group: SequencingGroup, inputs: StageInput) -> StageOutput | None:
        cram_path_components: dict[str, str] = get_path_components_from_gcp_path(path=str(object=sequencing_group.cram))
        cram: str = cram_path_components['file']
        bucket_name: str = cram_path_components['bucket']
        logging.info(bucket_name)

        prepare_ica_job: PythonJob = get_batch().new_python_job(
            name='PrepareIcaForDragenAnalysis',
            attributes=(self.get_job_attrs() or {}) | {'tool': 'ICA'},
        )
        prepare_ica_job.image(image=image_path('cpg_workflows'))

        outputs = self.expected_outputs(sequencing_group=sequencing_group)
        output_fids = prepare_ica_job.call(
            prepare_ica_for_analysis.run,
            cram=cram,
            upload_folder=config_retrieve(['ica', 'data_prep', 'upload_folder']),
            ica_analysis_output_folder=config_retrieve(['ica', 'data_prep', 'output_folder']),
            api_root=ICA_REST_ENDPOINT,
            sg_name=sequencing_group.name,
            bucket_name=bucket_name,
        ).as_json()

        get_batch().write_output(
            output_fids,
            str(outputs),
        )
        return self.make_outputs(
            target=sequencing_group,
            data=outputs,
            jobs=prepare_ica_job,
        )


@stage(
    analysis_type='ica_data_upload',
    required_stages=[PrepareIcaForDragenAnalysis],
)
class UploadDataToIca(SequencingGroupStage):
    def expected_outputs(self, sequencing_group: SequencingGroup) -> cpg_utils.Path:
        sg_bucket: cpg_utils.Path = sequencing_group.dataset.prefix()
        return sg_bucket / GCP_FOLDER_FOR_ICA_PREP / f'{sequencing_group.name}_data_upload_success.json'

    def queue_jobs(self, sequencing_group: SequencingGroup, inputs: StageInput) -> StageOutput:
        cram_path_components: dict[str, str] = get_path_components_from_gcp_path(path=str(object=sequencing_group.cram))
        cram: str = f'{cram_path_components["suffix"]}{cram_path_components["file"]}'
        bucket_name: str = cram_path_components['bucket']

        cram_data_mapping: list[dict[str, str]] = [
            {
                'name': f'{sequencing_group.name}.cram',
                'full_path': cram,
            },
            {
                'name': f'{cram_path_components["file"]}.crai',
                'full_path': f'{cram}.crai',
            },
        ]

        upload_job: PythonJob = get_batch().new_python_job(
            name='UploadDataToIca',
            attributes=(self.get_job_attrs() or {}) | {'tool': 'ICA'},
        )
        upload_job.image(image=image_path('cpg_workflows'))

        upload_job.storage(calculate_needed_storage(cram=str(sequencing_group.cram)))
        outputs = self.expected_outputs(sequencing_group=sequencing_group)
        output_success = upload_job.call(
            upload_data_to_ica.run,
            cram_data_mapping=cram_data_mapping,
            ica_fids=str(inputs.as_path(target=sequencing_group, stage=PrepareIcaForDragenAnalysis)),
            bucket_name=bucket_name,
            api_root=ICA_REST_ENDPOINT,
        ).as_json()

        get_batch().write_output(
            output_success,
            str(outputs),
        )
        return self.make_outputs(
            target=sequencing_group,
            data=outputs,
            jobs=upload_job,
        )


@stage(required_stages=[PrepareIcaForDragenAnalysis, UploadDataToIca])
class AlignGenotypeWithDragen(SequencingGroupStage):
    # Output object with pipeline ID to GCP
    def expected_outputs(
        self,
        sequencing_group: SequencingGroup,
    ) -> cpg_utils.Path:
        sg_bucket: cpg_utils.Path = sequencing_group.dataset.prefix()
        return sg_bucket / GCP_FOLDER_FOR_RUNNING_PIPELINE / f'{sequencing_group.name}_pipeline_id.json'

    def queue_jobs(self, sequencing_group: SequencingGroup, inputs: StageInput) -> StageOutput | None:
        dragen_pipeline_id = config_retrieve(['ica', 'pipelines', 'dragen_3_7_8'])
        dragen_ht_id: str = config_retrieve(['ica', 'pipelines', 'dragen_ht_id'])

        # Get the correct CRAM reference ID based off the choice made in the config
        cram_reference_id: str = config_retrieve(
            ['ica', 'cram_references', config_retrieve(['ica', 'cram_references', 'old_cram_reference'])],
        )

        user_tags: list[str] = config_retrieve(['ica', 'tags', 'user_tags'])
        technical_tags: list[str] = config_retrieve(['ica', 'tags', 'technical_tags'])
        reference_tags: list[str] = config_retrieve(['ica', 'tags', 'reference_tags'])
        user_reference: str = config_retrieve(['ica', 'tags', 'user_reference'])

        align_genotype_job: PythonJob = get_batch().new_python_job(
            name='AlignGenotypeWithDragen',
            attributes=(self.get_job_attrs() or {}) | {'tool': 'Dragen'},
        )
        align_genotype_job.image(image=image_path('cpg_workflows'))
        outputs = self.expected_outputs(sequencing_group=sequencing_group)
        pipeline_call = align_genotype_job.call(
            run_align_genotype_with_dragen.run,
            ica_fids_path=str(inputs.as_path(target=sequencing_group, stage=PrepareIcaForDragenAnalysis)),
            dragen_ht_id=dragen_ht_id,
            cram_reference_id=cram_reference_id,
            dragen_pipeline_id=dragen_pipeline_id,
            user_tags=user_tags,
            technical_tags=technical_tags,
            reference_tags=reference_tags,
            user_reference=user_reference,
            api_root=ICA_REST_ENDPOINT,
        ).as_json()
        get_batch().write_output(
            pipeline_call,
            str(outputs),
        )
        return self.make_outputs(
            target=sequencing_group,
            data=outputs,
            jobs=align_genotype_job,
        )


@stage(analysis_type='dragen_align_genotype', required_stages=[PrepareIcaForDragenAnalysis, AlignGenotypeWithDragen])
class MonitorAlignGenotypeWithDragen(SequencingGroupStage):
    def expected_outputs(self, sequencing_group: SequencingGroup) -> cpg_utils.Path:
        sg_bucket: cpg_utils.Path = sequencing_group.dataset.prefix()
        return sg_bucket / GCP_FOLDER_FOR_RUNNING_PIPELINE / f'{sequencing_group.name}_pipeline_success.json'

    def queue_jobs(self, sequencing_group: SequencingGroup, inputs: StageInput) -> StageOutput | None:
        monitor_pipeline_run: PythonJob = get_batch().new_python_job(
            name='MonitorAlignGenotypeWithDragen',
            attributes=(self.get_job_attrs() or {}) | {'tool': 'Dragen'},
        )

        monitor_pipeline_run.image(image=image_path('cpg_workflows'))
        outputs = self.expected_outputs(sequencing_group=sequencing_group)
        pipeline_run_results = monitor_pipeline_run.call(
            monitor_align_genotype_with_dragen.run,
            ica_pipeline_id_path=str(inputs.as_path(target=sequencing_group, stage=AlignGenotypeWithDragen)),
            api_root=ICA_REST_ENDPOINT,
        ).as_json()
        get_batch().write_output(
            pipeline_run_results,
            str(outputs),
        )
        return self.make_outputs(
            target=sequencing_group,
            data=outputs,
            jobs=monitor_pipeline_run,
        )


@stage(analysis_type='dragen_mlr', required_stages=[AlignGenotypeWithDragen])
class GvcfMlrWithDragen(SequencingGroupStage):
    def expected_outputs(
        self,
        sequencing_group: SequencingGroup,
    ) -> None:
        pass

    def queue_jobs(self, sequencing_group: SequencingGroup, inputs: StageInput) -> StageOutput | None:
        pass


@stage(required_stages=[GvcfMlrWithDragen])
class MonitorGvcfMlrWithDragen(SequencingGroupStage):
    def expected_outputs(
        self,
        sequencing_group: SequencingGroup,
    ) -> None:
        pass

    def queue_jobs(self, sequencing_group: SequencingGroup, inputs: StageInput) -> StageOutput | None:
        pass


@stage(required_stages=[AlignGenotypeWithDragen, GvcfMlrWithDragen])
class CancelIcaPipelineRun(SequencingGroupStage):
    def expected_outputs(
        self,
        sequencing_group: SequencingGroup,
    ) -> None:
        pass

    def queue_jobs(self, sequencing_group: SequencingGroup, inputs: StageInput) -> StageOutput | None:
        pass


@stage(
    analysis_type='ica_data_download',
    required_stages=[PrepareIcaForDragenAnalysis, MonitorAlignGenotypeWithDragen, GvcfMlrWithDragen],
)
class DownloadDataFromIca(SequencingGroupStage):
    def expected_outputs(
        self,
        sequencing_group: SequencingGroup,
    ) -> cpg_utils.Path:
        bucket_name: cpg_utils.Path = sequencing_group.dataset.prefix()
        return bucket_name / GCP_FOLDER_FOR_ICA_DOWNLOAD / f'{sequencing_group.name}'

    def queue_jobs(self, sequencing_group: SequencingGroup, inputs: StageInput) -> StageOutput | None:
        bucket_name: str = get_path_components_from_gcp_path(path=str(object=sequencing_group.cram))['bucket']

        batch_instance: Batch = get_batch()
        ica_download_job: BashJob = batch_instance.new_bash_job(
            name='DownloadDataFromIca',
            attributes=(self.get_job_attrs() or {}) | {'tool': 'ICA'},
        )
        ica_analysis_folder_id_path: str = batch_instance.read_input(
            inputs.as_path(target=sequencing_group, stage=PrepareIcaForDragenAnalysis),
        )
        ica_download_job.storage(storage=calculate_needed_storage(cram=str(sequencing_group.cram)))
        ica_download_job.image(image=image_path('ica'))

        # Download an entire folder with ICA. Don't log projectId or API key
        authenticate_cloud_credentials_in_job(ica_download_job)
        ica_download_job.command(
            f"""
<<<<<<< HEAD
            set +x
            mkdir -p ~/.icavc2
            echo "server-url: ica.illumina.com" > ~/.icav2/config.yaml
            gcloud secrets versions access latest --secret=illumina_cpg_workbench_api --project=cpg-common | jq .apiKey | sed 's/\\\"//g' > key
            gcloud secrets versions access latest --secret=illumina_cpg_workbench_api --project=cpg-common | jq .projectID | sed 's/\\\"//g' > projectID
            echo "x-api-key: $(cat key)" >> ~/.icav2/config.yaml
            icav2 projects enter $(cat projectID)
=======
            set -x
            mkdir -p $HOME/.icav2
            echo "server-url: ica.illumina.com" > /root/.icav2/config.yaml

            set +x
            gcloud secrets versions access latest --secret=illumina_cpg_workbench_api --project=cpg-common | jq .apiKey | sed 's/\\\"//g' > key
            gcloud secrets versions access latest --secret=illumina_cpg_workbench_api --project=cpg-common | jq .projectID | sed 's/\\\"//g' > projectID
            echo "x-api-key: $(cat key)" >> $HOME/.icav2/config.yaml
            icav2 projects enter $(cat projectID)

>>>>>>> eef2cdc9
            set -x
            icav2 projectdata download $(cat {ica_analysis_folder_id_path} | jq .analysis_output_fid | sed 's/\\\"//g') .
            mv {bucket_name}/{config_retrieve(["ica", "data_prep", "output_folder"])}/{sequencing_group.name}/* {sequencing_group.name}
            cd {sequencing_group.name} && cat *.md5sum > dragen.md5sum && md5sum -c dragen.md5sum
            gcloud storage cp --recursive {sequencing_group.name} gs://{bucket_name}/{GCP_FOLDER_FOR_ICA_DOWNLOAD}
        """,
        )

        return self.make_outputs(
            target=sequencing_group,
            data=self.expected_outputs(sequencing_group=sequencing_group),
            jobs=ica_download_job,
        )<|MERGE_RESOLUTION|>--- conflicted
+++ resolved
@@ -289,15 +289,6 @@
         authenticate_cloud_credentials_in_job(ica_download_job)
         ica_download_job.command(
             f"""
-<<<<<<< HEAD
-            set +x
-            mkdir -p ~/.icavc2
-            echo "server-url: ica.illumina.com" > ~/.icav2/config.yaml
-            gcloud secrets versions access latest --secret=illumina_cpg_workbench_api --project=cpg-common | jq .apiKey | sed 's/\\\"//g' > key
-            gcloud secrets versions access latest --secret=illumina_cpg_workbench_api --project=cpg-common | jq .projectID | sed 's/\\\"//g' > projectID
-            echo "x-api-key: $(cat key)" >> ~/.icav2/config.yaml
-            icav2 projects enter $(cat projectID)
-=======
             set -x
             mkdir -p $HOME/.icav2
             echo "server-url: ica.illumina.com" > /root/.icav2/config.yaml
@@ -307,8 +298,6 @@
             gcloud secrets versions access latest --secret=illumina_cpg_workbench_api --project=cpg-common | jq .projectID | sed 's/\\\"//g' > projectID
             echo "x-api-key: $(cat key)" >> $HOME/.icav2/config.yaml
             icav2 projects enter $(cat projectID)
-
->>>>>>> eef2cdc9
             set -x
             icav2 projectdata download $(cat {ica_analysis_folder_id_path} | jq .analysis_output_fid | sed 's/\\\"//g') .
             mv {bucket_name}/{config_retrieve(["ica", "data_prep", "output_folder"])}/{sequencing_group.name}/* {sequencing_group.name}
