"""
The first multi-sample workflow, containing stages from
GenerateBatchMetrics to Genotype Batch

Though, there is a separate process required to merge files
across batches between FilterBatch and GenotypeBatch
"""

from typing import Any

from cpg_utils import Path
from cpg_utils.config import AR_GUID_NAME, config_retrieve, try_get_ar_guid
from cpg_workflows.stages.gatk_sv.gatk_sv_common import (
    SV_CALLERS,
    CromwellJobSizes,
    _sv_batch_meta,
    add_gatk_sv_jobs,
    get_fasta,
    get_images,
    get_ref_panel,
    get_references,
    make_combined_ped,
)
from cpg_workflows.workflow import (
    Cohort,
    CohortStage,
    StageInput,
    StageOutput,
    get_workflow,
    stage,
)


@stage
class GatherBatchEvidence(CohortStage):
    """
    This is the first Stage in the multisample GATK-SV workflow, running on a
    controlled subset of SGs as determined by the output of CreateSampleBatches.

    Using Analysis-Runner, include three additional config files:

    - configs/gatk_sv/stop_at_filter_batch.toml
        - this contains the instruction to stop prior to FilterBatch
    - configs/gatk_sv/use_for_all_workflows.toml
        - contains all required images and references
    - A custom config with the specific cohort in workflow.only_sgs

    https://github.com/broadinstitute/gatk-sv#gather-batch-evidence
    https://github.com/broadinstitute/gatk-sv/blob/master/wdl/GatherBatchEvidence.wdl

    it's critical to separate the ending with a dot, e.g.: `*.sr.txt.gz`,
    These files are passed to `gatk PrintSVEvidence`, that determines file
    format based on the file name.
    It would strongly expect the files to end exactly with either
    `.sr.txt.gz`, `.pe.txt.gz`, or `.sd.txt.gz`, otherwise it would fail with
    "A USER ERROR has occurred: Cannot read file:///cromwell_root/... because
    no suitable codecs found".
    """

    def expected_outputs(self, cohort: Cohort) -> dict[str, Path]:
        """create the output paths for GatherBatchEvidence"""
        ending_by_key = {
            'cnmops_dup': 'DUP.header.bed.gz',
            'cnmops_dup_index': 'DUP.header.bed.gz.tbi',
            'cnmops_del': 'DEL.header.bed.gz',
            'cnmops_del_index': 'DEL.header.bed.gz.tbi',
            'cnmops_large_del': 'DEL.large.bed.gz',
            'cnmops_large_del_index': 'DEL.large.bed.gz.tb',
            'cnmops_large_dup': 'DUP.large.bed.gz',
            'cnmops_large_dup_index': 'DUP.large.bed.gz.tbi',
            'merged_SR': f'{self.name}.sr.txt.gz',
            'merged_SR_index': f'{self.name}.sr.txt.gz.tbi',
            'merged_PE': f'{self.name}.pe.txt.gz',
            'merged_PE_index': f'{self.name}.pe.txt.gz.tbi',
            'merged_BAF': f'{self.name}.baf.txt.gz',
            'merged_BAF_index': f'{self.name}.baf.txt.gz.tbi',
            'merged_bincov': f'{self.name}.RD.txt.gz',
            'merged_bincov_index': f'{self.name}.RD.txt.gz.tbi',
            'median_cov': 'medianCov.transposed.bed',
            'merged_dels': 'DEL.bed.gz',
            'merged_dups': 'DUP.bed.gz',
        }

        # we don't run metrics as standard, only expect the output if we choose to run
<<<<<<< HEAD
        if config_retrieve(['resource_overrides', self.name, 'run_matrix_qc'], False):
            ending_by_key['Matrix_QC_plot'] = '00_matrix_FC_QC.png'
=======
        if override := get_config()['resource_overrides'].get(self.name):
            if override.get('run_matrix_qc'):
                ending_by_key.update(
                    {
                        'Matrix_QC_plot': '00_matrix_FC_QC.png',
                        'SR_stats': 'SR.QC_matrix.txt',
                        'PE_stats': 'PE.QC_matrix.txt',
                        'BAF_stats': 'BAF.QC_matrix.txt',
                        'RD_stats': 'RD.QC_matrix.txt',
                    },
                )
>>>>>>> 5a2564a8

        for caller in SV_CALLERS:
            ending_by_key[f'std_{caller}_vcf_tar'] = f'{caller}.tar.gz'

        return {key: self.prefix / fname for key, fname in ending_by_key.items()}

    def queue_jobs(self, cohort: Cohort, inputs: StageInput) -> StageOutput | None:
        """Add jobs to Batch"""
        sequencing_groups = cohort.get_sequencing_groups(only_active=True)

        input_dict: dict[str, Any] = {
            'batch': get_workflow().output_version,
            'samples': [sg.id for sg in sequencing_groups],
            'ped_file': str(make_combined_ped(cohort, self.prefix)),
            'counts': [
                str(sequencing_group.make_sv_evidence_path / f'{sequencing_group.id}.coverage_counts.tsv.gz')
                for sequencing_group in sequencing_groups
            ],
            'SR_files': [
                str(sequencing_group.make_sv_evidence_path / f'{sequencing_group.id}.sr.txt.gz')
                for sequencing_group in sequencing_groups
            ],
            'PE_files': [
                str(sequencing_group.make_sv_evidence_path / f'{sequencing_group.id}.pe.txt.gz')
                for sequencing_group in sequencing_groups
            ],
            'SD_files': [
                str(sequencing_group.make_sv_evidence_path / f'{sequencing_group.id}.sd.txt.gz')
                for sequencing_group in sequencing_groups
            ],
            'ref_copy_number_autosomal_contigs': 2,
            'allosomal_contigs': ['chrX', 'chrY'],
            'gcnv_qs_cutoff': 30,
            'min_svsize': 50,
            'run_matrix_qc': True,
            'matrix_qc_distance': 1000000,
            'ref_dict': str(get_fasta().with_suffix('.dict')),
        }

        for caller in SV_CALLERS:
            input_dict[f'{caller}_vcfs'] = [
                str(sequencing_group.make_sv_evidence_path / f'{sequencing_group.id}.{caller}.vcf.gz')
                for sequencing_group in sequencing_groups
            ]

        input_dict |= get_references(
            [
                'genome_file',
                'primary_contigs_fai',
                {'sd_locs_vcf': 'dbsnp_vcf'},
                {'cnmops_chrom_file': 'autosome_file'},
                'cnmops_exclude_list',
                {'cnmops_allo_file': 'allosome_file'},
                'cytoband',
                'mei_bed',
            ],
        )

        # reference panel gCNV models
        input_dict |= get_ref_panel()

        input_dict |= get_images(
            [
                'sv_base_mini_docker',
                'sv_base_docker',
                'sv_pipeline_base_docker',
                'sv_pipeline_docker',
                'sv_pipeline_qc_docker',
                'linux_docker',
                'condense_counts_docker',
                'gatk_docker',
                'cnmops_docker',
            ],
        )

        expected_d = self.expected_outputs(cohort)

        billing_labels = {
            'stage': self.name.lower(),
            AR_GUID_NAME: try_get_ar_guid(),
        }

        # this step runs for approximately 15 hours
        jobs = add_gatk_sv_jobs(
            dataset=cohort.analysis_dataset,
            wfl_name=self.name,
            input_dict=input_dict,
            expected_out_dict=expected_d,
            labels=billing_labels,
            job_size=CromwellJobSizes.LARGE,
        )
        return self.make_outputs(cohort, data=expected_d, jobs=jobs)


@stage(required_stages=GatherBatchEvidence)
class ClusterBatch(CohortStage):
    """
    https://github.com/broadinstitute/gatk-sv#clusterbatch
    """

    def expected_outputs(self, cohort: Cohort) -> dict:
        """
        * Clustered SV VCFs
        * Clustered depth-only call VCF
        * Metrics
        """

        ending_by_key = {}

        # we don't run metrics as standard, only expect the output if we choose to run
        if config_retrieve(['resource_overrides', self.name, 'run_module_metrics'], False):
            ending_by_key['metrics_file_clusterbatch'] = 'metrics.tsv'

        for caller in SV_CALLERS + ['depth']:
            ending_by_key[f'clustered_{caller}_vcf'] = f'clustered-{caller}.vcf.gz'
            ending_by_key[f'clustered_{caller}_vcf_index'] = f'clustered-{caller}.vcf.gz.tbi'
        return {key: self.prefix / fname for key, fname in ending_by_key.items()}

    def queue_jobs(self, cohort: Cohort, inputs: StageInput) -> StageOutput | None:
        """
        Inputs:
        Standardized call VCFs (GatherBatchEvidence)
        Depth-only (DEL/DUP) calls (GatherBatchEvidence)
        """
        batch_evidence_d = inputs.as_dict(cohort, GatherBatchEvidence)

        input_dict: dict[str, Any] = {
            'batch': get_workflow().output_version,
            'del_bed': str(batch_evidence_d['merged_dels']),
            'dup_bed': str(batch_evidence_d['merged_dups']),
            'ped_file': str(make_combined_ped(cohort, self.prefix)),
            'depth_exclude_overlap_fraction': 0.5,
            'depth_interval_overlap': 0.8,
            'depth_clustering_algorithm': 'SINGLE_LINKAGE',
            'pesr_interval_overlap': 0.1,
            'pesr_breakend_window': 300,
            'pesr_clustering_algorithm': 'SINGLE_LINKAGE',
            'reference_fasta': str(get_fasta()),
            'reference_fasta_fai': str(get_fasta()) + '.fai',
            'reference_dict': str(get_fasta().with_suffix('.dict')),
        }

        for caller in SV_CALLERS:
            input_dict[f'{caller}_vcf_tar'] = str(batch_evidence_d[f'std_{caller}_vcf_tar'])

        input_dict |= get_images(
            [
                'linux_docker',
                'sv_pipeline_base_docker',
                'gatk_docker',
                'sv_base_mini_docker',
                'sv_pipeline_docker',
            ],
        )

        input_dict |= get_references(
            [
                {'contig_list': 'primary_contigs_list'},
                {'depth_exclude_intervals': 'depth_exclude_list'},
                {'pesr_exclude_intervals': 'pesr_exclude_list'},
            ],
        )

        expected_d = self.expected_outputs(cohort)

        billing_labels = {
            'stage': self.name.lower(),
            AR_GUID_NAME: try_get_ar_guid(),
        }

        # runs for approx 1 hour
        jobs = add_gatk_sv_jobs(
            dataset=cohort.analysis_dataset,
            wfl_name=self.name,
            input_dict=input_dict,
            expected_out_dict=expected_d,
            labels=billing_labels,
            job_size=CromwellJobSizes.MEDIUM,
        )
        return self.make_outputs(cohort, data=expected_d, jobs=jobs)


@stage(required_stages=[ClusterBatch, GatherBatchEvidence])
class GenerateBatchMetrics(CohortStage):
    """
    Generates variant metrics for filtering.
    """

    def expected_outputs(self, cohort: Cohort) -> dict[str, str | Path]:
        """
        Metrics files
        """

        outputs = {
            'metrics': self.prefix / 'metrics.tsv',
            'metrics_common': self.prefix / 'metrics_common.tsv',
        }

        # we don't run metrics as standard, only expect the output if we choose to run
        if config_retrieve(['resource_overrides', self.name, 'run_module_metrics'], False):
            outputs['metrics_file_batchmetrics'] = f'GenerateBatchMetrics.{get_workflow().output_version}'

        return outputs

    def queue_jobs(self, cohort: Cohort, inputs: StageInput) -> StageOutput | None:
        clusterbatch_d = inputs.as_dict(cohort, ClusterBatch)
        gatherbatchevidence_d = inputs.as_dict(cohort, GatherBatchEvidence)

        input_dict: dict[str, Any] = {
            'batch': get_workflow().output_version,
            'baf_metrics': gatherbatchevidence_d['merged_BAF'],
            'discfile': gatherbatchevidence_d['merged_PE'],
            'coveragefile': gatherbatchevidence_d['merged_bincov'],
            'splitfile': gatherbatchevidence_d['merged_SR'],
            'medianfile': gatherbatchevidence_d['median_cov'],
            'BAF_split_size': 10000,
            'RD_split_size': 10000,
            'PE_split_size': 10000,
            'SR_split_size': 1000,
            'common_cnv_size_cutoff': 5000,
            'ped_file': make_combined_ped(cohort, self.prefix),
            'ref_dict': str(get_fasta().with_suffix('.dict')),
        }

        for caller in SV_CALLERS + ['depth']:
            input_dict[f'{caller}_vcf'] = clusterbatch_d[f'clustered_{caller}_vcf']

        input_dict |= get_images(
            [
                'sv_pipeline_docker',
                'sv_pipeline_rdtest_docker',
                'sv_base_mini_docker',
                'sv_base_docker',
                'sv_pipeline_base_docker',
                'linux_docker',
            ],
        )

        input_dict |= get_references(
            [
                'primary_contigs_list',
                'rmsk',
                'segdups',
                {'autosome_contigs': 'autosome_file'},
                {'allosome_contigs': 'allosome_file'},
            ],
        )

        expected_d = self.expected_outputs(cohort)

        billing_labels = {
            'stage': self.name.lower(),
            AR_GUID_NAME: try_get_ar_guid(),
        }

        # runs for approx 4-5 hours
        jobs = add_gatk_sv_jobs(
            dataset=cohort.analysis_dataset,
            wfl_name=self.name,
            input_dict=input_dict,
            expected_out_dict=expected_d,
            labels=billing_labels,
            job_size=CromwellJobSizes.MEDIUM,
        )
        return self.make_outputs(cohort, data=expected_d, jobs=jobs)


@stage(required_stages=[GenerateBatchMetrics, ClusterBatch])
class FilterBatch(CohortStage):
    """
    Filters poor quality variants and filters outlier samples.
    """

    def expected_outputs(self, cohort: Cohort) -> dict:
        """
        * Filtered SV (non-depth-only a.k.a. "PESR") VCF with outlier samples excluded
        * Filtered depth-only call VCF with outlier samples excluded
        * Random forest cutoffs file
        * PED file with outlier samples excluded
        """

        ending_by_key: dict = {
            'filtered_pesr_vcf': 'filtered_pesr_merged.vcf.gz',
            'cutoffs': 'cutoffs',
            'scores': 'updated_scores',
            'RF_intermediate_files': 'RF_intermediate_files.tar.gz',
            'outlier_samples_excluded_file': 'outliers.samples.list',
            'batch_samples_postOutlierExclusion_file': 'outliers_excluded.samples.list',
        }

        # we don't run metrics as standard, only expect the output if we choose to run
        if config_retrieve(['resource_overrides', self.name, 'run_module_metrics'], False):
            ending_by_key['metrics_file_filterbatch'] = 'metrics.tsv'

        for caller in SV_CALLERS + ['depth']:
            ending_by_key[f'filtered_{caller}_vcf'] = f'filtered-{caller}.vcf.gz'

            # unsure why, scramble doesn't export this file
            if caller != 'scramble':
                ending_by_key[f'sites_filtered_{caller}_vcf'] = f'sites-filtered-{caller}.vcf.gz'

        ending_by_key['sv_counts'] = [f'{caller}.with_evidence.svcounts.txt' for caller in SV_CALLERS + ['depth']]
        ending_by_key['sv_count_plots'] = [
            f'{caller}.with_evidence.all_SVTYPEs.counts_per_sample.png' for caller in SV_CALLERS + ['depth']
        ]
        d: dict[str, Path | list[Path]] = {}
        for key, ending in ending_by_key.items():
            if isinstance(ending, str):
                d[key] = self.prefix / ending
            elif isinstance(ending, list):
                d[key] = [self.prefix / e for e in ending]
        return d

    def queue_jobs(self, cohort: Cohort, inputs: StageInput) -> StageOutput | None:
        metrics_d = inputs.as_dict(cohort, GenerateBatchMetrics)
        clusterbatch_d = inputs.as_dict(cohort, ClusterBatch)

        input_dict: dict[str, Any] = {
            'batch': get_workflow().output_version,
            'ped_file': make_combined_ped(cohort, self.prefix),
            'evidence_metrics': metrics_d['metrics'],
            'evidence_metrics_common': metrics_d['metrics_common'],
            'outlier_cutoff_nIQR': '6',
        }

        for caller in SV_CALLERS + ['depth']:
            input_dict[f'{caller}_vcf'] = clusterbatch_d[f'clustered_{caller}_vcf']

        input_dict |= get_images(
            [
                'sv_pipeline_base_docker',
                'sv_pipeline_docker',
                'sv_base_mini_docker',
                'linux_docker',
            ],
        )

        input_dict |= get_references(
            [
                'primary_contigs_list',
            ],
        )

        expected_d = self.expected_outputs(cohort)

        billing_labels = {
            'stage': self.name.lower(),
            AR_GUID_NAME: try_get_ar_guid(),
        }

        # runs for over an hour
        jobs = add_gatk_sv_jobs(
            dataset=cohort.analysis_dataset,
            wfl_name=self.name,
            input_dict=input_dict,
            expected_out_dict=expected_d,
            labels=billing_labels,
            job_size=CromwellJobSizes.MEDIUM,
        )
        return self.make_outputs(cohort, data=expected_d, jobs=jobs)


@stage
class MergeBatchSites(CohortStage):
    """
    This Stage runs separately between GenerateBatchMetrics and FilterBatch
    This takes the component VCFs from individual batches and merges them into
    a single VCF (one for PESR and one for depth-only calls).

    The single-stage workflow used here is gatk_sv_sandwich.

    This only has to be run once for all sub-cohorts, and technically doesn't
    need to be associated with a group of SGs. However, including one (via the
    config containing `only_sgs`) allows us to keep the output VCFs within the
    output structure generated by previous stages in this run.

    Using Analysis-Runner, include three additional config files:
    - configs/gatk_sv/all_batch_names.toml
        - add all sub-cohort hashes to the batch_names list
        - for ongoing future runs, we may want to include ALL prior hashes
    - configs/gatk_sv/use_for_all_workflows.toml
        - contains all required images and references
    - A custom config with a specific cohort in workflow.only_sgs
    """

    def expected_outputs(self, cohort: Cohort) -> dict:
        """
        generate them there outputs
        """
        return {
            'cohort_pesr_vcf': self.prefix / 'cohort_pesr.vcf.gz',
            'cohort_depth_vcf': self.prefix / 'cohort_depth.vcf.gz',
        }

    def queue_jobs(self, cohort: Cohort, inputs: StageInput) -> StageOutput:
        """
        generate a MergeBatchSites job
        """

        batch_names = config_retrieve(['workflow', 'batch_names'])
        batch_prefix = cohort.analysis_dataset.prefix() / 'gatk_sv'
        pesr_vcfs = [
            batch_prefix / batch_name / 'FilterBatch' / 'filtered_pesr_merged.vcf.gz' for batch_name in batch_names
        ]
        depth_vcfs = [batch_prefix / batch_name / 'FilterBatch' / 'filtered-depth.vcf.gz' for batch_name in batch_names]

        input_dict: dict[str, Any] = {'cohort': cohort.name, 'depth_vcfs': depth_vcfs, 'pesr_vcfs': pesr_vcfs}
        input_dict |= get_images(['sv_pipeline_docker'])
        expected_d = self.expected_outputs(cohort)

        billing_labels = {'stage': self.name.lower(), AR_GUID_NAME: try_get_ar_guid()}

        jobs = add_gatk_sv_jobs(
            dataset=cohort.analysis_dataset,
            wfl_name=self.name,
            input_dict=input_dict,
            expected_out_dict=expected_d,
            labels=billing_labels,
        )
        return self.make_outputs(cohort, data=expected_d, jobs=jobs)


@stage(
    required_stages=[FilterBatch, GatherBatchEvidence],
    analysis_type='sv',
    analysis_keys=[f'genotyped_{mode}_vcf' for mode in ['pesr', 'depth']],
    update_analysis_meta=_sv_batch_meta,
)
class GenotypeBatch(CohortStage):
    """
    Genotypes a batch of samples across filtered variants combined across all batches.
    In the current WF setup, this Stage is run only once MergeBatchSites (via the WF
    `gatk_sv_sandwich`) has completed, and a pair of VCFs containing all merged
    FilterBatch outputs individual batches has been generated.

    Using Analysis-Runner, include three additional config files:

    - configs/gatk_sv/genotypebatch.toml
        - this contains the instruction to only run GenotypeBatch
        - update the cohort_depth_vcf and cohort_pesr_vcf values
    - configs/gatk_sv/use_for_all_workflows.toml
        - contains all required images and references
    - A custom config with the specific cohort in workflow.only_sgs
    """

    def expected_outputs(self, cohort: Cohort) -> dict:
        """
        Filtered SV (non-depth-only a.k.a. "PESR") VCF with outlier samples excluded
        Filtered depth-only call VCF with outlier samples excluded
        PED file with outlier samples excluded
        List of SR pass variants
        List of SR fail variants
        """

        # this workflow requires re-genotyping previous batches with each new
        # expansion of the cohort.
        # we want to keep all versions of these outputs generated from separate
        # inputs, so we incorporate the hash from the MergeBatchSites file into
        # the files generated by this step to differentiate the outputs
        if mbs_file := config_retrieve(['workflow', 'cohort_depth_vcf']):
            cohort_hash = mbs_file.split('/')[4][-10:]
        else:
            # this method is still run, even if the Stage is skipped
            # adding a failure here prevents the need for a dummy config variable
            print('cohort_depth_vcf not found in config, wont run GenotypeBatch')
            return {}

        ending_by_key = {
            'sr_bothside_pass': 'genotype_SR_part2_bothside_pass.txt',
            'sr_background_fail': 'genotype_SR_part2_background_fail.txt',
            'trained_PE_metrics': 'pe_metric_file.txt',
            'trained_SR_metrics': 'sr_metric_file.txt',
            'regeno_coverage_medians': 'regeno.coverage_medians_merged.bed',
        }

        # we don't run metrics as standard, only expect the output if we choose to run
        if config_retrieve(['resource_overrides', self.name, 'run_module_metrics'], False):
            ending_by_key['metrics_file_genotypebatch'] = 'metrics.tsv'

        for mode in ['pesr', 'depth']:
            ending_by_key |= {
                f'trained_genotype_{mode}_pesr_sepcutoff': f'{mode}.pesr_sepcutoff.txt',
                f'trained_genotype_{mode}_depth_sepcutoff': f'{mode}.depth_sepcutoff.txt',
                f'genotyped_{mode}_vcf': f'{mode}.vcf.gz',
                f'genotyped_{mode}_vcf_index': f'{mode}.vcf.gz.tbi',
            }

        return {key: self.prefix / f'{cohort_hash}_{fname}' for key, fname in ending_by_key.items()}

    def queue_jobs(self, cohort: Cohort, inputs: StageInput) -> StageOutput | None:
        filterbatch_d = inputs.as_dict(cohort, FilterBatch)
        batchevidence_d = inputs.as_dict(cohort, GatherBatchEvidence)

        input_dict: dict[str, Any] = {
            'batch': get_workflow().output_version,
            'n_per_split': 5000,
            'n_RD_genotype_bins': 100000,
            'coveragefile': batchevidence_d['merged_bincov'],  # unsure
            'coveragefile_index': batchevidence_d['merged_bincov_index'],  # unsure
            'discfile': batchevidence_d['merged_PE'],
            'discfile_index': batchevidence_d['merged_PE_index'],
            'splitfile': batchevidence_d['merged_SR'],
            'splitfile_index': batchevidence_d['merged_SR_index'],
            'medianfile': batchevidence_d['median_cov'],
            'rf_cutoffs': filterbatch_d['cutoffs'],
            'ref_dict': str(get_fasta().with_suffix('.dict')),
            'reference_build': 'hg38',
        }

        # pull out the merged VCF from MergeBatchSites
        for mode in ['pesr', 'depth']:
            input_dict[f'batch_{mode}_vcf'] = filterbatch_d[f'filtered_{mode}_vcf']
            input_dict[f'cohort_{mode}_vcf'] = config_retrieve(['workflow', f'cohort_{mode}_vcf'])

        input_dict |= get_images(
            [
                'sv_pipeline_base_docker',
                'sv_base_mini_docker',
                'sv_pipeline_docker',
                'sv_pipeline_rdtest_docker',
                'linux_docker',
            ],
        )
        input_dict |= get_references(['primary_contigs_list', 'bin_exclude', 'seed_cutoffs', 'pesr_exclude_list'])
        # 2 additional (optional) references CPG doesn't have:
        # - sr_hom_cutoff_multiplier
        # - sr_median_hom_ins

        expected_d = self.expected_outputs(cohort)

        billing_labels = {
            'stage': self.name.lower(),
            AR_GUID_NAME: try_get_ar_guid(),
        }

        jobs = add_gatk_sv_jobs(
            dataset=cohort.analysis_dataset,
            wfl_name=self.name,
            input_dict=input_dict,
            expected_out_dict=expected_d,
            labels=billing_labels,
        )
        return self.make_outputs(cohort, data=expected_d, jobs=jobs)<|MERGE_RESOLUTION|>--- conflicted
+++ resolved
@@ -82,10 +82,6 @@
         }
 
         # we don't run metrics as standard, only expect the output if we choose to run
-<<<<<<< HEAD
-        if config_retrieve(['resource_overrides', self.name, 'run_matrix_qc'], False):
-            ending_by_key['Matrix_QC_plot'] = '00_matrix_FC_QC.png'
-=======
         if override := get_config()['resource_overrides'].get(self.name):
             if override.get('run_matrix_qc'):
                 ending_by_key.update(
@@ -97,7 +93,6 @@
                         'RD_stats': 'RD.QC_matrix.txt',
                     },
                 )
->>>>>>> 5a2564a8
 
         for caller in SV_CALLERS:
             ending_by_key[f'std_{caller}_vcf_tar'] = f'{caller}.tar.gz'
