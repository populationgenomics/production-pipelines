--- conflicted
+++ resolved
@@ -469,25 +469,7 @@
         return self.make_outputs(cohort, data=expected_d, jobs=py_job)
 
 
-<<<<<<< HEAD
-def _sv_filtered_meta(
-    output_path: str,  # pylint: disable=W0613:unused-argument
-) -> dict[str, Any]:
-    """
-    Callable, add meta[type] to custom analysis object
-    """
-    return {'type': 'gatk-sv-filtered-calls', 'remove_sgids': get_exclusion_filename()}
-
-
-@stage(
-    required_stages=[GeneratePloidyTable, SVConcordance],
-    analysis_type='sv',
-    analysis_keys=['filtered_vcf'],
-    update_analysis_meta=_sv_filtered_meta,
-)
-=======
 @stage(required_stages=[GeneratePloidyTable, SVConcordance])
->>>>>>> 51d55838
 class FilterGenotypes(CohortStage):
     """
     Steps required to post-filter called genotypes
@@ -553,16 +535,13 @@
     required_stages=FilterGenotypes,
     analysis_type='sv',
     analysis_keys=['new_id_vcf'],
-    update_analysis_meta=lambda x: {'remove_sgids': EXCLUSION_FILE},
+    update_analysis_meta=lambda x: {'remove_sgids': get_exclusion_filename()},
 )
 class SpiceUpSVIDs(CohortStage):
     """
     Overwrites the GATK-SV assigned IDs with a meaningful ID
     This new ID is based on the call attributes itself
     """
-<<<<<<< HEAD
-    return {'type': 'gatk-sv-annotated', 'remove_sgids': get_exclusion_filename()}
-=======
 
     def expected_outputs(self, cohort: Cohort) -> dict[str, Path]:
         return {
@@ -592,7 +571,6 @@
         get_batch().write_output(bcftools_job.output, new_vcf)
 
         return self.make_outputs(cohort, data=expected_output, jobs=[pyjob, bcftools_job])
->>>>>>> 51d55838
 
 
 @stage(
@@ -718,23 +696,11 @@
         return self.make_outputs(cohort, data=self.expected_outputs(cohort), jobs=job)
 
 
-<<<<<<< HEAD
-def _update_sv_dataset_meta(
-    output_path: str,  # pylint: disable=W0613:unused-argument
-) -> dict[str, Any]:
-    """
-    Add meta.type to custom analysis object
-    """
-    return {'type': 'annotated-sv-dataset-callset', 'remove_sgids': get_exclusion_filename()}
-
-
-=======
->>>>>>> 51d55838
 @stage(
     required_stages=[CombineExclusionLists, AnnotateCohortSv],
     analysis_type='sv',
     analysis_keys=['mt'],
-    update_analysis_meta=lambda x: {'remove_sgids': EXCLUSION_FILE},
+    update_analysis_meta=lambda x: {'remove_sgids': get_exclusion_filename()},
 )
 class AnnotateDatasetSv(DatasetStage):
     """
@@ -780,24 +746,11 @@
         return self.make_outputs(dataset, data=self.expected_outputs(dataset), jobs=jobs)
 
 
-<<<<<<< HEAD
-def _gatk_sv_index_meta(
-    output_path: str,  # pylint: disable=W0613:unused-argument
-) -> dict[str, Any]:
-    """
-    Add meta.type to custom analysis object
-    https://github.com/populationgenomics/metamist/issues/539
-    """
-    return {'seqr-dataset-type': 'SV', 'remove_sgids': get_exclusion_filename()}
-
-
-=======
->>>>>>> 51d55838
 @stage(
     required_stages=[AnnotateDatasetSv],
     analysis_type='es-index',  # specific type of es index
     analysis_keys=['index_name'],
-    update_analysis_meta=lambda x: {'seqr-dataset-type': 'SV', 'remove_sgids': EXCLUSION_FILE},
+    update_analysis_meta=lambda x: {'seqr-dataset-type': 'SV', 'remove_sgids': get_exclusion_filename()},
 )
 class MtToEsSv(DatasetStage):
     """
