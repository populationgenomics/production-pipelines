"""
The second multi-sample workflow, containing the following stages:
MakeCohortVCF and AnnotateVCF
"""


from typing import Any

from cpg_utils import to_path, Path
from cpg_utils.config import get_config
from cpg_workflows.batch import get_batch
from cpg_workflows.jobs.seqr_loader_sv import (
    annotate_cohort_jobs_sv,
    annotate_dataset_jobs_sv,
)
from cpg_workflows.stages.seqr_loader import es_password, MtToEs
from cpg_workflows.stages.gatk_sv.gatk_sv_common import (
    add_gatk_sv_jobs,
    get_fasta,
    get_images,
    get_references,
    make_combined_ped,
    _sv_annotated_meta,
    _sv_filtered_meta,
    SV_CALLERS,
)
from cpg_workflows.workflow import (
    get_workflow,
    stage,
    Cohort,
    CohortStage,
    Dataset,
    DatasetStage,
    StageOutput,
    StageInput,
)
from cpg_workflows.jobs import ploidy_table_from_ped


@stage
class MakeCohortVcf(CohortStage):
    """
    Combines variants across multiple batches, resolves complex variants, re-genotypes,
    and performs final VCF clean-up.

    This Stage is the first in the gatk_sv_multisample_2 workflow. Using Analysis-Runner,
    include two additional config files:

    - configs/gatk_sv/use_for_all_workflows.toml
        - contains all required images and references
    - configs/gatk_sv/all_batch_names.toml
        - add all sub-cohort hashes to the batch_names list
    - A custom config with all combined SGs in workflow.only_sgs

    Once this becomes a more frequently run process, we'll have to investigate whether
    we want to include ALL prior batches, or just the batches which were run in the
    earlier pipeline steps this time around. That may depend on how much these stages
    cost, and whether generating the final cross-batch VCF/ES-index is possible from
    several component joint calls, or we require one single joint call across all SGs
    """

    def expected_outputs(self, cohort: Cohort) -> dict:
        """create output paths"""
        return {
            'vcf': self.prefix / 'cleaned.vcf.gz',
            'vcf_index': self.prefix / 'cleaned.vcf.gz.tbi',
            'vcf_qc': self.prefix / 'cleaned_SV_VCF_QC_output.tar.gz',
            'metrics_file_makecohortvcf': self.prefix / 'metrics.tsv',
            # if merge_intermediate_vcfs is enabled
            # 'cluster_vcf': '.combine_batches.vcf.gz',
            # 'cluster_vcf_index': '.combine_batches.vcf.gz.tbi',
            # 'complex_resolve_vcf': '.complex_resolve.vcf.gz',
            # 'complex_resolve_vcf_index': '.complex_resolve.vcf.gz.tbi',
            # 'complex_genotype_vcf': '.complex_genotype.vcf.gz',
            # 'complex_genotype_vcf_index': '.complex_genotype.vcf.gz.tbi',
        }

    def queue_jobs(self, cohort: Cohort, inputs: StageInput) -> StageOutput | None:
        """
        This is a little bit spicy. Instead of taking a direct dependency on the
        previous stage, we use the output hash to find all the previous batches

        Replacing this nasty mess with nested/fancy cohorts would be ace
        """

        batch_names = get_config()['workflow']['batch_names']
        batch_prefix = cohort.analysis_dataset.prefix() / 'gatk_sv'
        pesr_vcfs = [
            batch_prefix / batch_name / 'GenotypeBatch' / 'pesr.vcf.gz'
            for batch_name in batch_names
        ]
        depth_vcfs = [
            batch_prefix / batch_name / 'GenotypeBatch' / 'depth.vcf.gz'
            for batch_name in batch_names
        ]
        sr_pass = [
            batch_prefix
            / batch_name
            / 'GenotypeBatch'
            / 'genotype_SR_part2_bothside_pass.txt'
            for batch_name in batch_names
        ]
        sr_fail = [
            batch_prefix
            / batch_name
            / 'GenotypeBatch'
            / 'genotype_SR_part2_background_fail.txt'
            for batch_name in batch_names
        ]
        depth_depth_cutoff = [
            batch_prefix / batch_name / 'GenotypeBatch' / 'depth.depth_sepcutoff.txt'
            for batch_name in batch_names
        ]
        filter_batch_cutoffs = [
            batch_prefix / batch_name / 'FilterBatch' / 'cutoffs'
            for batch_name in batch_names
        ]
        bincov_files = [
            batch_prefix
            / batch_name
            / 'GatherBatchEvidence'
            / 'GatherBatchEvidence.RD.txt.gz'
            for batch_name in batch_names
        ]
        disc_files = [
            batch_prefix
            / batch_name
            / 'GatherBatchEvidence'
            / 'GatherBatchEvidence.pe.txt.gz'
            for batch_name in batch_names
        ]
        median_cov_files = [
            batch_prefix
            / batch_name
            / 'GatherBatchEvidence'
            / 'medianCov.transposed.bed'
            for batch_name in batch_names
        ]

        input_dict: dict[str, Any] = {
            'cohort_name': cohort.name,
            'batches': batch_names,
            'ped_file': make_combined_ped(cohort, self.prefix),
            'ref_dict': str(get_fasta().with_suffix('.dict')),
            'chr_x': 'chrX',
            'chr_y': 'chrY',
            'min_sr_background_fail_batches': 0.5,
            'max_shard_size_resolve': 500,
            'max_shards_per_chrom_clean_vcf_step1': 200,
            'min_records_per_shard_clean_vcf_step1': 5000,
            'clean_vcf1b_records_per_shard': 10000,
            'samples_per_clean_vcf_step2_shard': 100,
            'clean_vcf5_records_per_shard': 5000,
            'random_seed': 0,
            # not explicit, but these VCFs require indices
            'pesr_vcfs': pesr_vcfs,
            'depth_vcfs': depth_vcfs,
            'disc_files': disc_files,
            'bincov_files': bincov_files,
            'raw_sr_bothside_pass_files': sr_pass,
            'raw_sr_background_fail_files': sr_fail,
            'depth_gt_rd_sep_files': depth_depth_cutoff,
            'median_coverage_files': median_cov_files,
            'rf_cutoff_files': filter_batch_cutoffs,
        }

        input_dict |= get_references(
            [
                'bin_exclude',
                'mei_bed',
                'depth_exclude_list',
                'empty_file',
                # same attr, two names
                'primary_contigs_list',
                {'contig_list': 'primary_contigs_list'},
                {'allosome_fai': 'allosome_file'},
                {'cytobands': 'cytoband'},
                {'pe_exclude_list': 'pesr_exclude_list'},
            ]
        )

        # images!
        input_dict |= get_images(
            [
                'sv_pipeline_docker',
                'sv_pipeline_base_docker',
                'sv_pipeline_hail_docker',
                'sv_pipeline_updates_docker',
                'sv_pipeline_rdtest_docker',
                'sv_pipeline_qc_docker',
                'sv_base_mini_docker',
                'linux_docker',
            ]
        )
        expected_d = self.expected_outputs(cohort)
        jobs = add_gatk_sv_jobs(
            batch=get_batch(),
            dataset=cohort.analysis_dataset,
            wfl_name=self.name,
            input_dict=input_dict,
            expected_out_dict=expected_d,
        )
        return self.make_outputs(cohort, data=expected_d, jobs=jobs)


@stage(required_stages=MakeCohortVcf)
class FormatVcfForGatk(CohortStage):
    """
    Takes the clean VCF and reformat for GATK intake
    """

    def expected_outputs(self, cohort: Cohort) -> dict:
        """
        create dictionary of names -> output paths
        """

        return {
            'gatk_formatted_vcf': self.prefix / 'gatk_formatted.vcf.gz',
            'gatk_formatted_vcf_index': self.prefix / 'gatk_formatted.vcf.gz.tbi',
        }

    def queue_jobs(self, cohort: Cohort, inputs: StageInput) -> StageOutput | None:
        """


        Args:
            cohort (Cohort): cohort of all samples (across several sub-cohort batches)
            inputs (StageInput): access to prior inputs
        """

        make_vcf_d = inputs.as_dict(cohort, MakeCohortVcf)
        input_dict: dict[str, Any] = {
            'prefix': cohort.name,
            'vcf': make_vcf_d['vcf'],
            'ped_file': make_combined_ped(cohort, self.prefix),
        }
        input_dict |= get_images(['sv_pipeline_docker', 'sv_base_mini_docker'])
        input_dict |= get_references([{'contig_list': 'primary_contigs_list'}])

        expected_d = self.expected_outputs(cohort)
        jobs = add_gatk_sv_jobs(
            batch=get_batch(),
            dataset=cohort.analysis_dataset,
            wfl_name=self.name,
            input_dict=input_dict,
            expected_out_dict=expected_d,
        )
        return self.make_outputs(cohort, data=expected_d, jobs=jobs)


@stage(required_stages=MakeCohortVcf)
class JoinRawCalls(CohortStage):
    """
    Joins all individually clustered caller results
    """

    def expected_outputs(self, cohort: Cohort) -> dict:
        """
        create dictionary of names -> output paths
        """

        return {
            'joined_raw_calls_vcf': self.prefix / 'raw_clustered_calls.vcf.gz',
            'joined_raw_calls_vcf_index': self.prefix
            / 'raw_clustered_calls.vcf.gz.tbi',
        }

    def queue_jobs(self, cohort: Cohort, inputs: StageInput) -> StageOutput | None:
        """ """

        input_dict: dict[str, Any] = {
            'prefix': cohort.name,
            'ped_file': make_combined_ped(cohort, self.prefix),
            'reference_fasta': get_fasta(),
            'reference_fasta_fai': str(get_fasta()) + '.fai',
            'reference_dict': str(get_fasta().with_suffix('.dict')),
        }
        input_dict |= get_images(
            ['gatk_docker', 'sv_pipeline_docker', 'sv_base_mini_docker']
        )
        input_dict |= get_references([{'contig_list': 'primary_contigs_list'}])

        # add all clustered _caller_ files, plus indices
        batch_names = get_config()['workflow']['batch_names']
        batch_prefix = cohort.analysis_dataset.prefix() / 'gatk_sv'
        for caller in SV_CALLERS + ['depth']:
            input_dict[f'clustered_{caller}_vcfs'] = [
                batch_prefix
                / batch_name
                / 'ClusterBatch'
                / f'clustered-{caller}.vcf.gz'
                for batch_name in batch_names
            ]
            input_dict[f'clustered_{caller}_vcf_indexes'] = [
                batch_prefix
                / batch_name
                / 'ClusterBatch'
                / f'clustered-{caller}.vcf.gz.tbi'
                for batch_name in batch_names
            ]
        expected_d = self.expected_outputs(cohort)
        jobs = add_gatk_sv_jobs(
            batch=get_batch(),
            dataset=cohort.analysis_dataset,
            wfl_name=self.name,
            input_dict=input_dict,
            expected_out_dict=expected_d,
        )
        return self.make_outputs(cohort, data=expected_d, jobs=jobs)


@stage(required_stages=[JoinRawCalls, FormatVcfForGatk])
class SVConcordance(CohortStage):
    """
    Takes the clean VCF and reformat for GATK intake
    """

    def expected_outputs(self, cohort: Cohort) -> dict:
        """
        create dictionary of names -> output paths
        """

        return {
            'concordance_vcf': self.prefix / 'sv_concordance.vcf.gz',
            'concordance_vcf_index': self.prefix / 'sv_concordance.vcf.gz.tbi',
        }

    def queue_jobs(self, cohort: Cohort, inputs: StageInput) -> StageOutput | None:
        """
        configure and queue jobs for SV concordance
        """
        raw_calls = inputs.as_dict(cohort, JoinRawCalls)
        format_vcf = inputs.as_dict(cohort, FormatVcfForGatk)

        input_dict: dict[str, Any] = {
            'output_prefix': cohort.name,
            'reference_dict': str(get_fasta().with_suffix('.dict')),
            'eval_vcf': format_vcf['gatk_formatted_vcf'],
            'truth_vcf': raw_calls['joined_raw_calls_vcf'],
        }
        input_dict |= get_images(['gatk_docker', 'sv_base_mini_docker'])
        input_dict |= get_references([{'contig_list': 'primary_contigs_list'}])

        expected_d = self.expected_outputs(cohort)
        jobs = add_gatk_sv_jobs(
            batch=get_batch(),
            dataset=cohort.analysis_dataset,
            wfl_name=self.name,
            input_dict=input_dict,
            expected_out_dict=expected_d,
        )
        return self.make_outputs(cohort, data=expected_d, jobs=jobs)


@stage(required_stages=SVConcordance)
class GeneratePloidyTable(CohortStage):
    """
    Quick PythonJob to generate a ploidy table
    Calls a homebrewed version of this table generator:
    github.com/broadinstitute/gatk-sv/blob/main/src/sv-pipeline/scripts/ploidy_table_from_ped.py
    """

    def expected_outputs(self, cohort: Cohort) -> dict:
        """
        only one output, the ploidy table
        """

        return {'ploidy_table': self.prefix / 'ploidy_table.txt'}

    def queue_jobs(self, cohort: Cohort, inputs: StageInput) -> StageOutput | None:
        py_job = get_batch().new_python_job('create_ploidy_table')
        py_job.image(get_config()['workflow']['driver_image'])

        ped_path = make_combined_ped(cohort, self.prefix)
        contig_path = get_references(['primary_contigs_list'])['primary_contigs_list']

        expected_d = self.expected_outputs(cohort)
        py_job.call(
            ploidy_table_from_ped.generate_ploidy_table,
            ped_path,
            contig_path,
            expected_d['ploidy_table'],
        )

        return self.make_outputs(cohort, data=expected_d, jobs=py_job)


@stage(
    required_stages=[GeneratePloidyTable, SVConcordance],
    analysis_type='sv',
    analysis_keys=['filtered_vcf'],
    update_analysis_meta=_sv_filtered_meta,
)
class FilterGenotypes(CohortStage):
    """
    Steps required to post-filter called genotypes
    """

    def expected_outputs(self, cohort: Cohort) -> dict:
        """
        create dictionary of names -> output paths
        """

        return {
            'filtered_vcf': self.prefix / 'filtered.vcf.gz',
            'filtered_vcf_index': self.prefix / 'filtered.vcf.gz.tbi',
            'main_vcf_qc_tarball': self.prefix / 'filtered_SV_VCF_QC_output.tar.gz',
            'unfiltered_recalibrated_vcf': self.prefix
            / 'unfiltered_recalibrated.vcf.gz',
            'unfiltered_recalibrated_vcf_index': self.prefix
            / 'unfiltered_recalibrated.vcf.gz.tbi',
            'vcf_optimization_table': self.prefix / 'vcf_optimization_table.tsv.gz',
            'sl_cutoff_qc_tarball': self.prefix / 'sl_cutoff_SV_VCF_QC_output.tar.gz',
        }

    def queue_jobs(self, cohort: Cohort, inputs: StageInput) -> StageOutput | None:

        input_dict = {
            'output_prefix': cohort.name,
            'vcf': inputs.as_dict(cohort, SVConcordance)['concordance_vcf'],
            'ploidy_table': inputs.as_dict(cohort, GeneratePloidyTable)['ploidy_table'],
            'ped_file': make_combined_ped(cohort, self.prefix),
        }

        input_dict |= get_images(
            ['gatk_docker', 'linux_docker', 'sv_base_mini_docker', 'sv_pipeline_docker']
        )

        input_dict |= get_references(
            [
                'fmax_beta',  # hoping for more stringent filtering
                'recalibrate_gq_args',  # list of param Strings
<<<<<<< HEAD
=======
                'sl_filter_args',
>>>>>>> f4cf4f08
                {'gq_recalibrator_model_file': 'aou_filtering_model'},
            ]
        )

        # something a little trickier - we need to get various genome tracks
        # we don't copy in the indexes, so that might be a problem later
        input_dict['genome_tracks'] = list(
            get_references(
                [
                    'recalibrate_gq_repeatmasker',
                    'recalibrate_gq_segmental_dups',
                    'recalibrate_gq_simple_reps',
                    'recalibrate_gq_umap_s100',
                    'recalibrate_gq_umap_s24',
                ]
            ).values()
        )

        expected_d = self.expected_outputs(cohort)
        jobs = add_gatk_sv_jobs(
            batch=get_batch(),
            dataset=cohort.analysis_dataset,
            wfl_name=self.name,
            input_dict=input_dict,
            expected_out_dict=expected_d,
        )
        return self.make_outputs(cohort, data=expected_d, jobs=jobs)


@stage(
    required_stages=FilterGenotypes,
    analysis_type='sv',
    analysis_keys=['output_vcf'],
    update_analysis_meta=_sv_annotated_meta,
)
class AnnotateVcf(CohortStage):
    """
    Add annotations, such as the inferred function and allele frequencies of variants,
    to final VCF.

    Annotations methods include:
    * Functional annotation - annotate SVs with inferred functional consequence on
      protein-coding regions, regulatory regions such as UTR and promoters, and other
      non-coding elements.
    * Allele frequency annotation - annotate SVs with their allele frequencies across
      all samples, and samples of specific sex, as well as specific subpopulations.
    * Allele Frequency annotation with external callset - annotate SVs with the allele
      frequencies of their overlapping SVs in another callset, e.g. gnomad SV callset.
    """

    def expected_outputs(self, cohort: Cohort) -> dict:
        return {
            'output_vcf': self.prefix / 'filtered_annotated.vcf.gz',
            'output_vcf_idx': self.prefix / 'filtered_annotated.vcf.gz.tbi',
        }

    def queue_jobs(self, cohort: Cohort, inputs: StageInput) -> StageOutput | None:
        make_vcf_d = inputs.as_dict(cohort, FilterGenotypes)

        input_dict: dict[str, Any] = {
            'prefix': cohort.name,
            'vcf': make_vcf_d['filtered_vcf'],
            'vcf_idx': make_vcf_d['filtered_vcf_index'],
            'ped_file': make_combined_ped(cohort, self.prefix),
            'sv_per_shard': 5000,
            'max_shards_per_chrom_step1': 200,
            'min_records_per_shard_step1': 5000,
        }

        input_dict |= get_references(
            [
                'protein_coding_gtf',
                {'ref_bed': 'external_af_ref_bed'},
                {'ref_prefix': 'external_af_ref_bed_prefix'},
                {'population': 'external_af_population'},
                {'contig_list': 'primary_contigs_list'},
            ]
        )

        # images!
        input_dict |= get_images(
            [
                'sv_pipeline_docker',
                'sv_base_mini_docker',
                'gatk_docker',
            ]
        )
        expected_d = self.expected_outputs(cohort)
        jobs = add_gatk_sv_jobs(
            batch=get_batch(),
            dataset=cohort.analysis_dataset,
            wfl_name=self.name,
            input_dict=input_dict,
            expected_out_dict=expected_d,
        )
        return self.make_outputs(cohort, data=expected_d, jobs=jobs)


@stage(
    required_stages=AnnotateVcf,
    analysis_type='sv',
    analysis_keys=['mt'],
    update_analysis_meta=_sv_annotated_meta,
)
class AnnotateCohortSv(CohortStage):
    """
    What do we want?! SV Data in Seqr!
    When do we want it?! Now!

    First step to transform annotated SV callset data into a seqr ready format
    """

    def expected_outputs(self, cohort: Cohort) -> dict:
        """
        Expected to write a matrix table.
        """
        return {
            'tmp_prefix': str(self.tmp_prefix),
            'mt': self.prefix / 'cohort_sv.mt',
        }

    def queue_jobs(self, cohort: Cohort, inputs: StageInput) -> StageOutput | None:
        """
        queue job(s) to rearrange the annotations prior to Seqr transformation

        Args:
            cohort ():
            inputs ():
        """

        vcf_path = inputs.as_path(target=cohort, stage=AnnotateVcf, key='output_vcf')
        checkpoint_prefix = (
            to_path(self.expected_outputs(cohort)['tmp_prefix']) / 'checkpoints'
        )

        jobs = annotate_cohort_jobs_sv(
            b=get_batch(),
            vcf_path=vcf_path,
            out_mt_path=self.expected_outputs(cohort)['mt'],
            checkpoint_prefix=checkpoint_prefix,
            job_attrs=self.get_job_attrs(cohort),
            depends_on=inputs.get_jobs(cohort),
        )

        return self.make_outputs(cohort, data=self.expected_outputs(cohort), jobs=jobs)


def _update_sv_dataset_meta(
    output_path: str,  # pylint: disable=W0613:unused-argument
) -> dict[str, Any]:
    """
    Add meta.type to custom analysis object
    """
    return {'type': 'annotated-sv-dataset-callset'}


@stage(
    required_stages=AnnotateCohortSv,
    analysis_type='sv',
    analysis_keys=['mt'],
    update_analysis_meta=_update_sv_dataset_meta,
)
class AnnotateDatasetSv(DatasetStage):
    """
    blip blop
    """

    def expected_outputs(self, dataset: Dataset) -> dict:
        """
        Expected to generate a matrix table
        """
        return {
            'tmp_prefix': str(self.tmp_prefix / dataset.name),
            'mt': (
                dataset.prefix()
                / 'mt'
                / f'{get_workflow().output_version}-{dataset.name}.mt'
            ),
        }

    def queue_jobs(self, dataset: Dataset, inputs: StageInput) -> StageOutput | None:
        """
        pass
        Args:
            dataset ():
            inputs ():

        Returns:

        """
        """
                Uses analysis-runner's dataproc helper to run a hail query script
                """
        assert dataset.cohort
        mt_path = inputs.as_path(
            target=dataset.cohort, stage=AnnotateCohortSv, key='mt'
        )

        checkpoint_prefix = (
            to_path(self.expected_outputs(dataset)['tmp_prefix']) / 'checkpoints'
        )

        jobs = annotate_dataset_jobs_sv(
            b=get_batch(),
            mt_path=mt_path,
            sequencing_group_ids=dataset.get_sequencing_group_ids(),
            out_mt_path=self.expected_outputs(dataset)['mt'],
            tmp_prefix=checkpoint_prefix,
            job_attrs=self.get_job_attrs(dataset),
            depends_on=inputs.get_jobs(dataset),
        )

        return self.make_outputs(
            dataset, data=self.expected_outputs(dataset), jobs=jobs
        )


@stage(
    required_stages=[AnnotateDatasetSv],
    analysis_type='es-index',  # specific type of es index
    analysis_keys=['index_name'],
)
class MtToEsSv(DatasetStage):
    """
    Create a Seqr index.
    """

    def expected_outputs(self, dataset: Dataset) -> dict[str, str | Path]:
        """
        Expected to generate a Seqr index, which is not a file
        """
        sequencing_type = get_config()['workflow']['sequencing_type']
        index_name = f'{dataset.name}-{sequencing_type}-SV-{get_workflow().run_timestamp}'.lower()
        return {
            'index_name': index_name,
            'done_flag': dataset.prefix() / 'es' / f'{index_name}.done',
        }

    def queue_jobs(self, dataset: Dataset, inputs: StageInput) -> StageOutput | None:
        """
        Uses analysis-runner's dataproc helper to run a hail query script
        """
        if (
            es_datasets := get_config()['workflow'].get('create_es_index_for_datasets')
        ) and dataset.name not in es_datasets:
            # Skipping dataset that wasn't explicitly requested to upload to ES
            return self.make_outputs(dataset)

        dataset_mt_path = inputs.as_path(
            target=dataset, stage=AnnotateDatasetSv, key='mt'
        )
        index_name = self.expected_outputs(dataset)['index_name']
        done_flag_path = self.expected_outputs(dataset)['done_flag']

        if 'elasticsearch' not in get_config():
            raise ValueError(
                f'"elasticsearch" section is not defined in config, cannot create '
                f'Elasticsearch index for dataset {dataset}'
            )

        from analysis_runner import dataproc

        # transformation is the same, just use the same methods file?
        script = (
            f'cpg_workflows/dataproc_scripts/mt_to_es.py '
            f'--mt-path {dataset_mt_path} '
            f'--es-index {index_name} '
            f'--done-flag-path {done_flag_path} '
            f'--es-password {es_password()}'
        )
        pyfiles = ['seqr-loading-pipelines/hail_scripts']
        job_name = f'{dataset.name}: create ES index'

        if cluster_id := get_config()['hail'].get('dataproc', {}).get('cluster_id'):
            # noinspection PyProtectedMember
            j = dataproc._add_submit_job(
                batch=get_batch(),
                cluster_id=cluster_id,
                script=script,
                pyfiles=pyfiles,
                job_name=job_name,
                region='australia-southeast1',
            )
        else:
            j = dataproc.hail_dataproc_job(
                get_batch(),
                script,
                max_age='48h',
                packages=[
                    'cpg_workflows',
                    'elasticsearch==8.*',
                    'google',
                    'fsspec',
                    'gcloud',
                ],
                num_workers=2,
                num_secondary_workers=0,
                job_name=job_name,
                depends_on=inputs.get_jobs(dataset),
                scopes=['cloud-platform'],
                pyfiles=pyfiles,
                init=['gs://cpg-common-main/hail_dataproc/install_common.sh'],
            )
        j._preemptible = False
        j.attributes = (j.attributes or {}) | {'tool': 'hailctl dataproc'}
        jobs = [j]
        return self.make_outputs(dataset, data=index_name, jobs=jobs)<|MERGE_RESOLUTION|>--- conflicted
+++ resolved
@@ -430,10 +430,7 @@
             [
                 'fmax_beta',  # hoping for more stringent filtering
                 'recalibrate_gq_args',  # list of param Strings
-<<<<<<< HEAD
-=======
                 'sl_filter_args',
->>>>>>> f4cf4f08
                 {'gq_recalibrator_model_file': 'aou_filtering_model'},
             ]
         )
