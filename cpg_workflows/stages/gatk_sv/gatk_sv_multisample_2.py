"""
The second multi-sample workflow, containing the following stages:
MakeCohortVCF and AnnotateVCF
"""


from typing import Any

from cpg_utils import Path, to_path
<<<<<<< HEAD
from cpg_utils.config import get_config, try_get_ar_guid, AR_GUID_NAME
from cpg_utils.hail_batch import get_batch

=======
from cpg_utils.config import AR_GUID_NAME, get_config, try_get_ar_guid

from cpg_workflows.batch import get_batch
>>>>>>> d4b068b8
from cpg_workflows.jobs import ploidy_table_from_ped
from cpg_workflows.jobs.seqr_loader_sv import (
    annotate_cohort_jobs_sv,
    annotate_dataset_jobs_sv,
)
from cpg_workflows.stages.gatk_sv.gatk_sv_common import (
    SV_CALLERS,
    _sv_filtered_meta,
    add_gatk_sv_jobs,
    get_fasta,
    get_images,
    get_references,
    make_combined_ped,
)
from cpg_workflows.stages.seqr_loader import es_password
from cpg_workflows.workflow import (
    Cohort,
    CohortStage,
    Dataset,
    DatasetStage,
    StageInput,
    StageOutput,
    get_workflow,
    stage,
)


@stage
class MakeCohortVcf(CohortStage):
    """
    Combines variants across multiple batches, resolves complex variants, re-genotypes,
    and performs final VCF clean-up.

    This Stage is the first in the gatk_sv_multisample_2 workflow. Using Analysis-Runner,
    include two additional config files:

    - configs/gatk_sv/use_for_all_workflows.toml
        - contains all required images and references
    - configs/gatk_sv/all_batch_names.toml
        - add all sub-cohort hashes to the batch_names list
    - A custom config with all combined SGs in workflow.only_sgs

    Once this becomes a more frequently run process, we'll have to investigate whether
    we want to include ALL prior batches, or just the batches which were run in the
    earlier pipeline steps this time around. That may depend on how much these stages
    cost, and whether generating the final cross-batch VCF/ES-index is possible from
    several component joint calls, or we require one single joint call across all SGs
    """

    def expected_outputs(self, cohort: Cohort) -> dict:
        """create output paths"""
        return {
            'vcf': self.prefix / 'cleaned.vcf.gz',
            'vcf_index': self.prefix / 'cleaned.vcf.gz.tbi',
            'vcf_qc': self.prefix / 'cleaned_SV_VCF_QC_output.tar.gz',
            'metrics_file_makecohortvcf': self.prefix / 'metrics.tsv',
            # if merge_intermediate_vcfs is enabled
            # 'cluster_vcf': '.combine_batches.vcf.gz',
            # 'cluster_vcf_index': '.combine_batches.vcf.gz.tbi',
            # 'complex_resolve_vcf': '.complex_resolve.vcf.gz',
            # 'complex_resolve_vcf_index': '.complex_resolve.vcf.gz.tbi',
            # 'complex_genotype_vcf': '.complex_genotype.vcf.gz',
            # 'complex_genotype_vcf_index': '.complex_genotype.vcf.gz.tbi',
        }

    def queue_jobs(self, cohort: Cohort, inputs: StageInput) -> StageOutput | None:
        """
        This is a little bit spicy. Instead of taking a direct dependency on the
        previous stage, we use the output hash to find all the previous batches

        Replacing this nasty mess with nested/fancy cohorts would be ace
        """
        cohort_partial_hash = cohort.alignment_inputs_hash()[-10:]

        batch_names = get_config()['workflow']['batch_names']
        batch_prefix = cohort.analysis_dataset.prefix() / 'gatk_sv'
        pesr_vcfs = [
            batch_prefix / batch_name / 'GenotypeBatch' / f'{cohort_partial_hash}_pesr.vcf.gz'
            for batch_name in batch_names
        ]
        depth_vcfs = [
            batch_prefix / batch_name / 'GenotypeBatch' / f'{cohort_partial_hash}_depth.vcf.gz'
            for batch_name in batch_names
        ]
        sr_pass = [
            batch_prefix
            / batch_name
            / 'GenotypeBatch'
            / f'{cohort_partial_hash}_genotype_SR_part2_bothside_pass.txt'
            for batch_name in batch_names
        ]
        sr_fail = [
            batch_prefix
            / batch_name
            / 'GenotypeBatch'
            / f'{cohort_partial_hash}_genotype_SR_part2_background_fail.txt'
            for batch_name in batch_names
        ]
        depth_depth_cutoff = [
            batch_prefix / batch_name / 'GenotypeBatch' / f'{cohort_partial_hash}_depth.depth_sepcutoff.txt'
            for batch_name in batch_names
        ]
        filter_batch_cutoffs = [
            batch_prefix / batch_name / 'FilterBatch' / 'cutoffs'
            for batch_name in batch_names
        ]
        bincov_files = [
            batch_prefix
            / batch_name
            / 'GatherBatchEvidence'
            / 'GatherBatchEvidence.RD.txt.gz'
            for batch_name in batch_names
        ]
        disc_files = [
            batch_prefix
            / batch_name
            / 'GatherBatchEvidence'
            / 'GatherBatchEvidence.pe.txt.gz'
            for batch_name in batch_names
        ]
        median_cov_files = [
            batch_prefix
            / batch_name
            / 'GatherBatchEvidence'
            / 'medianCov.transposed.bed'
            for batch_name in batch_names
        ]

        input_dict: dict[str, Any] = {
            'cohort_name': cohort.name,
            'batches': batch_names,
            'ped_file': make_combined_ped(cohort, self.prefix),
            'ref_dict': str(get_fasta().with_suffix('.dict')),
            'chr_x': 'chrX',
            'chr_y': 'chrY',
            'min_sr_background_fail_batches': 0.5,
            'max_shard_size_resolve': 500,
            'max_shards_per_chrom_clean_vcf_step1': 200,
            'min_records_per_shard_clean_vcf_step1': 5000,
            'clean_vcf1b_records_per_shard': 10000,
            'samples_per_clean_vcf_step2_shard': 100,
            'clean_vcf5_records_per_shard': 5000,
            'random_seed': 0,
            # not explicit, but these VCFs require indices
            'pesr_vcfs': pesr_vcfs,
            'depth_vcfs': depth_vcfs,
            'disc_files': disc_files,
            'bincov_files': bincov_files,
            'raw_sr_bothside_pass_files': sr_pass,
            'raw_sr_background_fail_files': sr_fail,
            'depth_gt_rd_sep_files': depth_depth_cutoff,
            'median_coverage_files': median_cov_files,
            'rf_cutoff_files': filter_batch_cutoffs,
        }

        input_dict |= get_references(
            [
                'bin_exclude',
                'mei_bed',
                'depth_exclude_list',
                'empty_file',
                # same attr, two names
                'primary_contigs_list',
                {'contig_list': 'primary_contigs_list'},
                {'allosome_fai': 'allosome_file'},
                {'cytobands': 'cytoband'},
                {'pe_exclude_list': 'pesr_exclude_list'},
            ]
        )

        # images!
        input_dict |= get_images(
            [
                'sv_pipeline_docker',
                'sv_pipeline_base_docker',
                'sv_pipeline_hail_docker',
                'sv_pipeline_updates_docker',
                'sv_pipeline_rdtest_docker',
                'sv_pipeline_qc_docker',
                'sv_base_mini_docker',
                'linux_docker',
            ]
        )
        expected_d = self.expected_outputs(cohort)

        billing_labels = {
            'stage': self.name.lower(),
            AR_GUID_NAME: try_get_ar_guid(),
        }

        jobs = add_gatk_sv_jobs(
            batch=get_batch(),
            dataset=cohort.analysis_dataset,
            wfl_name=self.name,
            input_dict=input_dict,
            expected_out_dict=expected_d,
            labels=billing_labels,
        )
        return self.make_outputs(cohort, data=expected_d, jobs=jobs)


@stage(required_stages=MakeCohortVcf)
class FormatVcfForGatk(CohortStage):
    """
    Takes the clean VCF and reformat for GATK intake
    """

    def expected_outputs(self, cohort: Cohort) -> dict:
        """
        create dictionary of names -> output paths
        """

        return {
            'gatk_formatted_vcf': self.prefix / 'gatk_formatted.vcf.gz',
            'gatk_formatted_vcf_index': self.prefix / 'gatk_formatted.vcf.gz.tbi',
        }

    def queue_jobs(self, cohort: Cohort, inputs: StageInput) -> StageOutput | None:
        """
        Args:
            cohort (Cohort): cohort of all samples (across several sub-cohort batches)
            inputs (StageInput): access to prior inputs
        """

        input_dict: dict[str, Any] = {
            'prefix': cohort.name,
            'vcf': inputs.as_dict(cohort, MakeCohortVcf)['vcf'],
            'ped_file': make_combined_ped(cohort, self.prefix),
        }
        input_dict |= get_images(['sv_pipeline_docker', 'sv_base_mini_docker'])
        input_dict |= get_references([{'contig_list': 'primary_contigs_list'}])

        expected_d = self.expected_outputs(cohort)

        billing_labels = {
            'stage': self.name.lower(),
            AR_GUID_NAME: try_get_ar_guid(),
        }

        jobs = add_gatk_sv_jobs(
            batch=get_batch(),
            dataset=cohort.analysis_dataset,
            wfl_name=self.name,
            input_dict=input_dict,
            expected_out_dict=expected_d,
            labels=billing_labels,
        )
        return self.make_outputs(cohort, data=expected_d, jobs=jobs)


@stage(required_stages=MakeCohortVcf)
class JoinRawCalls(CohortStage):
    """
    Joins all individually clustered caller results
    """

    def expected_outputs(self, cohort: Cohort) -> dict:
        """
        create dictionary of names -> output paths
        """

        return {
            'joined_raw_calls_vcf': self.prefix / 'raw_clustered_calls.vcf.gz',
            'joined_raw_calls_vcf_index': self.prefix
            / 'raw_clustered_calls.vcf.gz.tbi',
        }

    def queue_jobs(self, cohort: Cohort, inputs: StageInput) -> StageOutput | None:
        """ """

        input_dict: dict[str, Any] = {
            'prefix': cohort.name,
            'ped_file': make_combined_ped(cohort, self.prefix),
            'reference_fasta': get_fasta(),
            'reference_fasta_fai': str(get_fasta()) + '.fai',
            'reference_dict': str(get_fasta().with_suffix('.dict')),
        }
        input_dict |= get_images(
            ['gatk_docker', 'sv_pipeline_docker', 'sv_base_mini_docker']
        )
        input_dict |= get_references([{'contig_list': 'primary_contigs_list'}])

        # add all clustered _caller_ files, plus indices
        batch_names = get_config()['workflow']['batch_names']
        batch_prefix = cohort.analysis_dataset.prefix() / 'gatk_sv'
        for caller in SV_CALLERS + ['depth']:
            input_dict[f'clustered_{caller}_vcfs'] = [
                batch_prefix
                / batch_name
                / 'ClusterBatch'
                / f'clustered-{caller}.vcf.gz'
                for batch_name in batch_names
            ]
            input_dict[f'clustered_{caller}_vcf_indexes'] = [
                batch_prefix
                / batch_name
                / 'ClusterBatch'
                / f'clustered-{caller}.vcf.gz.tbi'
                for batch_name in batch_names
            ]
        expected_d = self.expected_outputs(cohort)

        billing_labels = {
            'stage': self.name.lower(),
            AR_GUID_NAME: try_get_ar_guid(),
        }

        jobs = add_gatk_sv_jobs(
            batch=get_batch(),
            dataset=cohort.analysis_dataset,
            wfl_name=self.name,
            input_dict=input_dict,
            expected_out_dict=expected_d,
            labels=billing_labels,
        )
        return self.make_outputs(cohort, data=expected_d, jobs=jobs)


@stage(required_stages=[JoinRawCalls, FormatVcfForGatk])
class SVConcordance(CohortStage):
    """
    Takes the clean VCF and reformat for GATK intake
    """

    def expected_outputs(self, cohort: Cohort) -> dict:
        """
        create dictionary of names -> output paths
        """

        return {
            'concordance_vcf': self.prefix / 'sv_concordance.vcf.gz',
            'concordance_vcf_index': self.prefix / 'sv_concordance.vcf.gz.tbi',
        }

    def queue_jobs(self, cohort: Cohort, inputs: StageInput) -> StageOutput | None:
        """
        configure and queue jobs for SV concordance
        """
        raw_calls = inputs.as_dict(cohort, JoinRawCalls)
        format_vcf = inputs.as_dict(cohort, FormatVcfForGatk)

        input_dict: dict[str, Any] = {
            'output_prefix': cohort.name,
            'reference_dict': str(get_fasta().with_suffix('.dict')),
            'eval_vcf': format_vcf['gatk_formatted_vcf'],
            'truth_vcf': raw_calls['joined_raw_calls_vcf'],
        }
        input_dict |= get_images(['gatk_docker', 'sv_base_mini_docker'])
        input_dict |= get_references([{'contig_list': 'primary_contigs_list'}])

        expected_d = self.expected_outputs(cohort)

        billing_labels = {
            'stage': self.name.lower(),
            AR_GUID_NAME: try_get_ar_guid(),
        }

        jobs = add_gatk_sv_jobs(
            batch=get_batch(),
            dataset=cohort.analysis_dataset,
            wfl_name=self.name,
            input_dict=input_dict,
            expected_out_dict=expected_d,
            labels=billing_labels,
        )
        return self.make_outputs(cohort, data=expected_d, jobs=jobs)


@stage(required_stages=SVConcordance)
class GeneratePloidyTable(CohortStage):
    """
    Quick PythonJob to generate a ploidy table
    Calls a homebrewed version of this table generator:
    github.com/broadinstitute/gatk-sv/blob/main/src/sv-pipeline/scripts/ploidy_table_from_ped.py
    """

    def expected_outputs(self, cohort: Cohort) -> dict:
        """
        only one output, the ploidy table
        """

        return {'ploidy_table': self.prefix / 'ploidy_table.txt'}

    def queue_jobs(self, cohort: Cohort, inputs: StageInput) -> StageOutput | None:
        py_job = get_batch().new_python_job('create_ploidy_table')
        py_job.image(get_config()['workflow']['driver_image'])

        ped_path = make_combined_ped(cohort, self.prefix)
        contig_path = get_references(['primary_contigs_list'])['primary_contigs_list']

        expected_d = self.expected_outputs(cohort)
        py_job.call(
            ploidy_table_from_ped.generate_ploidy_table,
            ped_path,
            contig_path,
            expected_d['ploidy_table'],
        )

        return self.make_outputs(cohort, data=expected_d, jobs=py_job)


@stage(
    required_stages=[GeneratePloidyTable, SVConcordance],
    analysis_type='sv',
    analysis_keys=['filtered_vcf'],
    update_analysis_meta=_sv_filtered_meta,
)
class FilterGenotypes(CohortStage):
    """
    Steps required to post-filter called genotypes
    """

    def expected_outputs(self, cohort: Cohort) -> dict:
        """
        create dictionary of names -> output paths
        """

        return {
            'filtered_vcf': self.prefix / 'filtered.vcf.gz',
            'filtered_vcf_index': self.prefix / 'filtered.vcf.gz.tbi',
            'main_vcf_qc_tarball': self.prefix / 'filtered_SV_VCF_QC_output.tar.gz',
            'unfiltered_recalibrated_vcf': self.prefix
            / 'unfiltered_recalibrated.vcf.gz',
            'unfiltered_recalibrated_vcf_index': self.prefix
            / 'unfiltered_recalibrated.vcf.gz.tbi',
            # 'vcf_optimization_table': self.prefix / 'vcf_optimization_table.tsv.gz',
            # 'sl_cutoff_qc_tarball': self.prefix / 'sl_cutoff_SV_VCF_QC_output.tar.gz',
        }

    def queue_jobs(self, cohort: Cohort, inputs: StageInput) -> StageOutput | None:
        input_dict = {
            'output_prefix': cohort.name,
            'vcf': inputs.as_dict(cohort, SVConcordance)['concordance_vcf'],
            'ploidy_table': inputs.as_dict(cohort, GeneratePloidyTable)['ploidy_table'],
            'ped_file': make_combined_ped(cohort, self.prefix),
            'fmax_beta': get_config()['references']['gatk_sv'].get('fmax_beta', 0.3),
            'recalibrate_gq_args': get_config()['references']['gatk_sv'].get(
                'recalibrate_gq_args'
            ),
            'sl_filter_args': get_config()['references']['gatk_sv'].get(
                'sl_filter_args'
            ),
        }
        assert input_dict['recalibrate_gq_args']
        assert input_dict['sl_filter_args']

        input_dict |= get_images(
            ['linux_docker', 'sv_base_mini_docker', 'sv_pipeline_docker']
        )
        # use a non-standard GATK image containing required filtering tool
        input_dict['gatk_docker'] = get_images(['gq_recalibrator_docker'])[
            'gq_recalibrator_docker'
        ]
        input_dict |= get_references(
            [
                {'gq_recalibrator_model_file': 'aou_filtering_model'},
                'primary_contigs_fai',
            ]
        )

        # something a little trickier - we need to get various genome tracks
        input_dict['genome_tracks'] = list(
            get_references(
                get_config()['references']['gatk_sv'].get('genome_tracks', [])
            ).values()
        )

        expected_d = self.expected_outputs(cohort)

        billing_labels = {
            'stage': self.name.lower(),
            AR_GUID_NAME: try_get_ar_guid(),
        }

        jobs = add_gatk_sv_jobs(
            batch=get_batch(),
            dataset=cohort.analysis_dataset,
            wfl_name=self.name,
            input_dict=input_dict,
            expected_out_dict=expected_d,
            labels=billing_labels,
        )
        return self.make_outputs(cohort, data=expected_d, jobs=jobs)


def _sv_annotated_meta(
    output_path: str,  # pylint: disable=W0613:unused-argument
) -> dict[str, Any]:
    """
    Callable, add meta[type] to custom analysis object
    """
    return {'type': 'gatk-sv-annotated'}


@stage(
    required_stages=FilterGenotypes,
    analysis_type='sv',
    analysis_keys=['annotated_vcf'],
    update_analysis_meta=_sv_annotated_meta,
)
class AnnotateVcf(CohortStage):
    """
    Add annotations, such as the inferred function and allele frequencies of variants,
    to final VCF.

    Annotations methods include:
    * Functional annotation - annotate SVs with inferred functional consequence on
      protein-coding regions, regulatory regions such as UTR and promoters, and other
      non-coding elements.
    * Allele frequency annotation - annotate SVs with their allele frequencies across
      all samples, and samples of specific sex, as well as specific subpopulations.
    * Allele Frequency annotation with external callset - annotate SVs with the allele
      frequencies of their overlapping SVs in another callset, e.g. gnomad SV callset.
    """

    def expected_outputs(self, cohort: Cohort) -> dict:
        return {
            'annotated_vcf': self.prefix / 'filtered_annotated.vcf.bgz',
            'annotated_vcf_index': self.prefix / 'filtered_annotated.vcf.bgz.tbi',
        }

    def queue_jobs(self, cohort: Cohort, inputs: StageInput) -> StageOutput | None:
        """
        configure and queue jobs for SV annotation
        passing the VCF Index has become implicit, which may be a problem for us
        """
        input_dict: dict[str, Any] = {
            'vcf': inputs.as_dict(cohort, FilterGenotypes)['filtered_vcf'],
            'prefix': cohort.name,
            'ped_file': make_combined_ped(cohort, self.prefix),
            'sv_per_shard': 5000,
            'population': get_config()['references']['gatk_sv'].get(
                'external_af_population'
            ),
            'ref_prefix': get_config()['references']['gatk_sv'].get(
                'external_af_ref_bed_prefix'
            ),
            'use_hail': False,
        }

        input_dict |= get_references(
            [
                'noncoding_bed',
                'protein_coding_gtf',
                {'ref_bed': 'external_af_ref_bed'},
                {'contig_list': 'primary_contigs_list'},
            ]
        )

        # images!
        input_dict |= get_images(
            ['sv_pipeline_docker', 'sv_base_mini_docker', 'gatk_docker']
        )
        expected_d = self.expected_outputs(cohort)

        billing_labels = {
            'stage': self.name.lower(),
            AR_GUID_NAME: try_get_ar_guid(),
        }

        jobs = add_gatk_sv_jobs(
            batch=get_batch(),
            dataset=cohort.analysis_dataset,
            wfl_name=self.name,
            input_dict=input_dict,
            expected_out_dict=expected_d,
            labels=billing_labels,
        )
        return self.make_outputs(cohort, data=expected_d, jobs=jobs)


@stage(required_stages=AnnotateVcf)
class AnnotateCohortSv(CohortStage):
    """
    What do we want?! SV Data in Seqr!
    When do we want it?! Now!

    First step to transform annotated SV callset data into a seqr ready format
    Rearrange all the annotations
    """

    def expected_outputs(self, cohort: Cohort) -> dict:
        """
        Expected to write a matrix table.
        """
        return {
            'tmp_prefix': str(self.tmp_prefix),
            'mt': self.prefix / 'cohort_sv.mt',
        }

    def queue_jobs(self, cohort: Cohort, inputs: StageInput) -> StageOutput | None:
        """
        queue job(s) to rearrange the annotations prior to Seqr transformation
        """

        vcf_path = inputs.as_path(target=cohort, stage=AnnotateVcf, key='annotated_vcf')
        checkpoint_prefix = (
            to_path(self.expected_outputs(cohort)['tmp_prefix']) / 'checkpoints'
        )

        job = annotate_cohort_jobs_sv(
            b=get_batch(),
            vcf_path=vcf_path,
            out_mt_path=self.expected_outputs(cohort)['mt'],
            checkpoint_prefix=checkpoint_prefix,
            job_attrs=self.get_job_attrs(cohort),
            depends_on=inputs.get_jobs(cohort),
        )

        return self.make_outputs(cohort, data=self.expected_outputs(cohort), jobs=job)


def _update_sv_dataset_meta(
    output_path: str,  # pylint: disable=W0613:unused-argument
) -> dict[str, Any]:
    """
    Add meta.type to custom analysis object
    """
    return {'type': 'annotated-sv-dataset-callset'}


@stage(
    required_stages=AnnotateCohortSv,
    analysis_type='sv',
    analysis_keys=['mt'],
    update_analysis_meta=_update_sv_dataset_meta,
)
class AnnotateDatasetSv(DatasetStage):
    """
    Subset the MT to be this Dataset only
    Then work up all the genotype values
    """

    def expected_outputs(self, dataset: Dataset) -> dict:
        """
        Expected to generate a matrix table
        """
        return {
            'tmp_prefix': str(self.tmp_prefix / dataset.name),
            'mt': (
                dataset.prefix()
                / 'mt'
                / f'{get_workflow().output_version}-{dataset.name}.mt'
            ),
        }

    def queue_jobs(self, dataset: Dataset, inputs: StageInput) -> StageOutput | None:
        """
        Whether Dataproc or not, this Stage subsets the whole MT to this cohort only
        Then brings a range of genotype data into row annotations

        Args:
            dataset (Dataset): SGIDs specific to this dataset/project
            inputs ():
        """

        assert dataset.cohort
        mt_path = inputs.as_path(
            target=dataset.cohort, stage=AnnotateCohortSv, key='mt'
        )

        checkpoint_prefix = (
            to_path(self.expected_outputs(dataset)['tmp_prefix']) / 'checkpoints'
        )

        jobs = annotate_dataset_jobs_sv(
            b=get_batch(),
            mt_path=mt_path,
            sgids=dataset.get_sequencing_group_ids(),
            out_mt_path=self.expected_outputs(dataset)['mt'],
            tmp_prefix=checkpoint_prefix,
            job_attrs=self.get_job_attrs(dataset),
            depends_on=inputs.get_jobs(dataset),
        )

        return self.make_outputs(
            dataset, data=self.expected_outputs(dataset), jobs=jobs
        )


def _gatk_sv_index_meta(
    output_path: str,  # pylint: disable=W0613:unused-argument
) -> dict[str, Any]:
    """
    Add meta.type to custom analysis object
    https://github.com/populationgenomics/metamist/issues/539
    """
    return {'seqr-dataset-type': 'SV'}


@stage(
    required_stages=[AnnotateDatasetSv],
    analysis_type='es-index',  # specific type of es index
    analysis_keys=['index_name'],
    update_analysis_meta=_gatk_sv_index_meta,
)
class MtToEsSv(DatasetStage):
    """
    Create a Seqr index
    """

    def expected_outputs(self, dataset: Dataset) -> dict[str, str | Path]:
        """
        Expected to generate a Seqr index, which is not a file
        """
        sequencing_type = get_config()['workflow']['sequencing_type']
        index_name = f'{dataset.name}-{sequencing_type}-SV-{get_workflow().run_timestamp}'.lower()
        return {
            'index_name': index_name,
            'done_flag': dataset.prefix() / 'es' / f'{index_name}.done',
        }

    def queue_jobs(self, dataset: Dataset, inputs: StageInput) -> StageOutput | None:
        """
        Uses analysis-runner's dataproc helper to run a hail query script
        """
        if (
            es_datasets := get_config()['workflow'].get('create_es_index_for_datasets')
        ) and dataset.name not in es_datasets:
            # Skipping dataset that wasn't explicitly requested to upload to ES
            return self.make_outputs(dataset)

        dataset_mt_path = inputs.as_path(
            target=dataset, stage=AnnotateDatasetSv, key='mt'
        )
        index_name = self.expected_outputs(dataset)['index_name']
        done_flag_path = self.expected_outputs(dataset)['done_flag']

        if 'elasticsearch' not in get_config():
            raise ValueError(
                f'"elasticsearch" section is not defined in config, cannot create '
                f'Elasticsearch index for dataset {dataset}'
            )

        from analysis_runner import dataproc

        # transformation is the same, just use the same methods file?
        script = (
            f'cpg_workflows/dataproc_scripts/mt_to_es.py '
            f'--mt-path {dataset_mt_path} '
            f'--es-index {index_name} '
            f'--done-flag-path {done_flag_path} '
            f'--es-password {es_password()}'
        )
        pyfiles = ['seqr-loading-pipelines/hail_scripts']
        job_name = f'{dataset.name}: create ES index'

        if cluster_id := get_config()['hail'].get('dataproc', {}).get('cluster_id'):
            # noinspection PyProtectedMember
            j = dataproc._add_submit_job(
                batch=get_batch(),
                cluster_id=cluster_id,
                script=script,
                pyfiles=pyfiles,
                job_name=job_name,
                region='australia-southeast1',
            )
        else:
            j = dataproc.hail_dataproc_job(
                get_batch(),
                script,
                max_age='48h',
                packages=[
                    'cpg_workflows',
                    'elasticsearch==8.*',
                    'google',
                    'fsspec',
                    'gcloud',
                ],
                num_workers=2,
                num_secondary_workers=0,
                job_name=job_name,
                depends_on=inputs.get_jobs(dataset),
                scopes=['cloud-platform'],
                pyfiles=pyfiles,
            )
        j._preemptible = False
        j.attributes = (j.attributes or {}) | {'tool': 'hailctl dataproc'}
        jobs = [j]
        return self.make_outputs(dataset, data=index_name, jobs=jobs)<|MERGE_RESOLUTION|>--- conflicted
+++ resolved
@@ -7,15 +7,9 @@
 from typing import Any
 
 from cpg_utils import Path, to_path
-<<<<<<< HEAD
-from cpg_utils.config import get_config, try_get_ar_guid, AR_GUID_NAME
 from cpg_utils.hail_batch import get_batch
-
-=======
 from cpg_utils.config import AR_GUID_NAME, get_config, try_get_ar_guid
 
-from cpg_workflows.batch import get_batch
->>>>>>> d4b068b8
 from cpg_workflows.jobs import ploidy_table_from_ped
 from cpg_workflows.jobs.seqr_loader_sv import (
     annotate_cohort_jobs_sv,
