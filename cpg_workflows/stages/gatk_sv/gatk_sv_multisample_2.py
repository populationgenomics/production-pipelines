--- conflicted
+++ resolved
@@ -6,17 +6,11 @@
 
 from typing import Any
 
-<<<<<<< HEAD
 from cpg_utils import Path, to_path
-from cpg_utils.config import get_config
+from cpg_utils.config import get_config, try_get_ar_guid, AR_GUID_NAME
 from cpg_utils.hail_batch import get_batch
 
 from cpg_workflows.jobs import ploidy_table_from_ped
-=======
-from cpg_utils import to_path, Path
-from cpg_utils.config import get_config, try_get_ar_guid, AR_GUID_NAME
-from cpg_workflows.batch import get_batch
->>>>>>> b6b6f024
 from cpg_workflows.jobs.seqr_loader_sv import (
     annotate_cohort_jobs_sv,
     annotate_dataset_jobs_sv,
