--- conflicted
+++ resolved
@@ -24,11 +24,7 @@
     Dataset,
 )
 
-<<<<<<< HEAD
 GATK_SV_COMMIT = 'b59a8b070da48ceed475814117787cf80cace170'
-=======
-GATK_SV_COMMIT = 'e94aa59728ecd9681e06d66917fdef25571b77c5'
->>>>>>> 3c2c5701
 SV_CALLERS = ['manta', 'wham', 'scramble']
 
 
@@ -123,10 +119,7 @@
             'ref_panel_samples': get_config()['sv_ref_panel']['ref_panel_samples'],
             'ref_ped_file': str(reference_path('broad/sv/ref_panel/ped_file')),
             'ref_panel_vcf': str(reference_path('broad/sv/ref_panel/clean_vcf')),
-<<<<<<< HEAD
             'qc_definitions': str(reference_path('broad/sv/ref_panel/qc_definitions')),
-=======
->>>>>>> 3c2c5701
             'ref_panel_bincov_matrix': str(
                 reference_path('broad/sv/ref_panel/ref_panel_bincov_matrix')
             ),
@@ -340,11 +333,7 @@
         return self.make_outputs(dataset, data=expected_d, jobs=jobs)
 
 
-<<<<<<< HEAD
 def make_combined_ped(dataset: Dataset) -> Path:
-=======
-def _make_combined_ped(dataset: Dataset) -> Path:
->>>>>>> 3c2c5701
     """
     Create cohort + ref panel PED.
     Since the PED file must include reference panel samples as well, so concatenating
@@ -417,11 +406,7 @@
         input_dict: dict[str, Any] = {
             'batch': dataset.name,
             'samples': sids,
-<<<<<<< HEAD
             'ped_file': str(make_combined_ped(dataset)),
-=======
-            'ped_file': str(_make_combined_ped(dataset)),
->>>>>>> 3c2c5701
             'counts': [str(input_by_sid[sid]['coverage_counts']) for sid in sids],
             'SR_files': [str(input_by_sid[sid]['sr']) for sid in sids],
             'PE_files': [str(input_by_sid[sid]['pe']) for sid in sids],
@@ -524,11 +509,7 @@
             'batch': dataset.name,
             'del_bed': str(batch_evidence_d[f'merged_dels']),
             'dup_bed': str(batch_evidence_d[f'merged_dups']),
-<<<<<<< HEAD
             'ped_file': str(make_combined_ped(dataset)),
-=======
-            'ped_file': str(_make_combined_ped(dataset)),
->>>>>>> 3c2c5701
         }
         for caller in SV_CALLERS:
             input_dict[f'{caller}_vcf_tar'] = str(
@@ -579,7 +560,6 @@
             input_dict=input_dict,
             expected_out_dict=expected_d,
         )
-<<<<<<< HEAD
         return self.make_outputs(dataset, data=expected_d, jobs=jobs)
 
 
@@ -798,6 +778,3 @@
 
     def queue_jobs(self, dataset: Dataset, inputs: StageInput) -> StageOutput | None:
         pass
-=======
-        return self.make_outputs(dataset, data=expected_d, jobs=jobs)
->>>>>>> 3c2c5701
