--- conflicted
+++ resolved
@@ -775,34 +775,6 @@
         return self.make_outputs(cohort, data=self.expected_outputs(cohort), jobs=[j])
 
 
-<<<<<<< HEAD
-@stage()
-class GenerateGeneTable(CohortStage):
-    """
-    Generate a release-ready gene table of genome and exome variants.
-
-    This stage also outputs an intermediate transcripts table for PrepareBrowserTable stage.
-    """
-
-    def expected_outputs(self, cohort: Cohort) -> Path:
-        if gene_table_version := config_retrieve(['large_cohort', 'output_versions', 'gene_table'], default=None):
-            gene_table_version = slugify(gene_table_version)
-
-        gene_table_version = gene_table_version or get_workflow().output_version
-
-        prefix = cohort.analysis_dataset.prefix() / get_workflow().name / gene_table_version
-        return {
-            'gene_table': prefix / 'gene_table.ht',
-            'transcripts_grch38_base': prefix / 'transcripts_grch38_base.ht',
-            'mane_select_transcripts': prefix / 'mane_select_transcripts.ht',
-        }
-
-    def queue_jobs(self, cohort: Cohort, inputs: StageInput) -> StageOutput | None:
-        from cpg_workflows.large_cohort import generate_gene_table
-
-        j = get_batch().new_job(
-            'GenerateGeneTable',
-=======
 @stage(required_stages=[LoadVqsr])
 class VariantBinnedSummaries(CohortStage):
     def expected_outputs(self, cohort: Cohort) -> Path:
@@ -820,27 +792,10 @@
 
         j = get_batch().new_job(
             'VariantBinnedSummaries',
->>>>>>> c6dc2d4d
             (self.get_job_attrs() or {}) | {'tool': HAIL_QUERY},
         )
         j.image(image_path('cpg_workflows'))
 
-<<<<<<< HEAD
-        genome_freq_ht = config_retrieve(['large_cohort', 'output_versions', 'frequencies_genome'], default=None)
-        exome_freq_ht = config_retrieve(['large_cohort', 'output_versions', 'frequencies_exome'], default=None)
-
-        j.command(
-            query_command(
-                generate_gene_table,
-                generate_gene_table.run.__name__,
-                str(genome_freq_ht),
-                str(exome_freq_ht),
-                str(self.tmp_prefix / 'browser'),
-                str(self.expected_outputs(cohort)['transcripts_grch38_base']),
-                str(self.expected_outputs(cohort)['mane_select_transcripts']),
-                str(self.expected_outputs(cohort)['gene_table']),
-                setup_gcp=True,
-=======
         init_batch_args: dict[str, str | int] = {}
         workflow_config = config_retrieve('workflow')
 
@@ -870,7 +825,55 @@
                 use_truth_sample_concordance,
                 setup_gcp=True,
                 init_batch_args=init_batch_args,
->>>>>>> c6dc2d4d
+            ),
+        )
+
+        return self.make_outputs(cohort, data=self.expected_outputs(cohort), jobs=[j])
+
+
+@stage()
+class GenerateGeneTable(CohortStage):
+    """
+    Generate a release-ready gene table of genome and exome variants.
+    This stage also outputs an intermediate transcripts table for PrepareBrowserTable stage.
+    """
+
+    def expected_outputs(self, cohort: Cohort) -> Path:
+        if gene_table_version := config_retrieve(['large_cohort', 'output_versions', 'gene_table'], default=None):
+            gene_table_version = slugify(gene_table_version)
+
+        gene_table_version = gene_table_version or get_workflow().output_version
+
+        prefix = cohort.analysis_dataset.prefix() / get_workflow().name / gene_table_version
+        return {
+            'gene_table': prefix / 'gene_table.ht',
+            'transcripts_grch38_base': prefix / 'transcripts_grch38_base.ht',
+            'mane_select_transcripts': prefix / 'mane_select_transcripts.ht',
+        }
+
+    def queue_jobs(self, cohort: Cohort, inputs: StageInput) -> StageOutput | None:
+        from cpg_workflows.large_cohort import generate_gene_table
+
+        j = get_batch().new_job(
+            'GenerateGeneTable',
+            (self.get_job_attrs() or {}) | {'tool': HAIL_QUERY},
+        )
+        j.image(image_path('cpg_workflows'))
+
+        genome_freq_ht = config_retrieve(['large_cohort', 'output_versions', 'frequencies_genome'], default=None)
+        exome_freq_ht = config_retrieve(['large_cohort', 'output_versions', 'frequencies_exome'], default=None)
+
+        j.command(
+            query_command(
+                generate_gene_table,
+                generate_gene_table.run.__name__,
+                str(genome_freq_ht),
+                str(exome_freq_ht),
+                str(self.tmp_prefix / 'browser'),
+                str(self.expected_outputs(cohort)['transcripts_grch38_base']),
+                str(self.expected_outputs(cohort)['mane_select_transcripts']),
+                str(self.expected_outputs(cohort)['gene_table']),
+                setup_gcp=True,
             ),
         )
 
