from cpg_utils import Path
from cpg_utils.config import get_config
from cpg_utils.hail_batch import get_batch, image_path, query_command
from cpg_workflows.targets import Cohort
from cpg_workflows.utils import slugify
from cpg_workflows.workflow import (
    CohortStage,
    StageInput,
    StageOutput,
    get_workflow,
    stage,
)

from .genotype import Genotype


@stage(required_stages=[Genotype])
class Combiner(CohortStage):
    def expected_outputs(self, cohort: Cohort) -> Path:
        if vds_version := get_config()['workflow'].get('vds_version'):
            vds_version = slugify(vds_version)
            if not vds_version.startswith('v'):
                vds_version = f'v{vds_version}'

        vds_version = vds_version or get_workflow().output_version
        return cohort.analysis_dataset.prefix() / 'vds' / f'{vds_version}.vds'

    def queue_jobs(self, cohort: Cohort, inputs: StageInput) -> StageOutput | None:
        # Can't import it before all configs are set:
        from cpg_workflows.large_cohort import combiner

        j = get_batch().new_job('Combiner', (self.get_job_attrs() or {}) | {'tool': 'hail query'})

        j.image(image_path('cpg_workflows'))
        j.command(
            query_command(
                combiner,
                combiner.run.__name__,
                str(self.expected_outputs(cohort)),
                str(self.tmp_prefix),
                setup_gcp=True,
            ),
        )
        return self.make_outputs(cohort, self.expected_outputs(cohort), [j])


@stage(required_stages=[Combiner])
class SampleQC(CohortStage):
    def expected_outputs(self, cohort: Cohort) -> Path:
        if sample_qc_version := get_config()['large_cohort'].get('output_versions').get('sample_qc'):
            sample_qc_version = slugify(sample_qc_version)

        sample_qc_version = sample_qc_version or get_workflow().output_version
        sample_qc_path = cohort.analysis_dataset.prefix() / get_workflow().name / sample_qc_version / 'sample_qc.ht'
        return sample_qc_path

    def queue_jobs(self, cohort: Cohort, inputs: StageInput) -> StageOutput | None:
        from cpg_workflows.large_cohort import sample_qc

        j = get_batch().new_job(
            'Sample QC',
            (self.get_job_attrs() or {}) | {'tool': 'hail query'},
        )
        j.image(image_path('cpg_workflows'))
        j.command(
            query_command(
                sample_qc,
                sample_qc.run.__name__,
                str(inputs.as_path(cohort, Combiner)),
                str(self.expected_outputs(cohort)),
                str(self.tmp_prefix),
                setup_gcp=True,
            ),
        )
        return self.make_outputs(cohort, self.expected_outputs(cohort), [j])


@stage(required_stages=[Combiner])
class DenseSubset(CohortStage):
    def expected_outputs(self, cohort: Cohort) -> Path:
        if dense_subset_version := get_config()['large_cohort'].get('output_versions').get('dense_subset'):
            dense_subset_version = slugify(dense_subset_version)

        dense_subset_version = dense_subset_version or get_workflow().output_version
        dense_subset_path = (
            cohort.analysis_dataset.prefix() / get_workflow().name / dense_subset_version / 'dense_subset.mt'
        )
        return dense_subset_path

    def queue_jobs(self, cohort: Cohort, inputs: StageInput) -> StageOutput | None:
        from cpg_workflows.large_cohort import dense_subset

        j = get_batch().new_job(
            'Dense Subset',
            (self.get_job_attrs() or {}) | {'tool': 'hail query'},
        )
        j.image(image_path('cpg_workflows'))

        j.command(
            query_command(
                dense_subset,
                dense_subset.run.__name__,
                str(inputs.as_path(cohort, Combiner)),
                str(self.expected_outputs(cohort)),
                setup_gcp=True,
            ),
        )
        return self.make_outputs(cohort, self.expected_outputs(cohort), [j])


@stage(required_stages=[SampleQC, DenseSubset])
class Relatedness(CohortStage):
    def expected_outputs(self, cohort: Cohort) -> dict[str, Path]:
        if relatedness_version := get_config()['large_cohort'].get('output_versions').get('relatedness'):
            relatedness_version = slugify(relatedness_version)

        relatedness_version = relatedness_version or get_workflow().output_version
        relatedness_path = (
            cohort.analysis_dataset.prefix() / get_workflow().name / relatedness_version / 'relatedness.ht'
        )
        relatedness_to_drop_path = (
            cohort.analysis_dataset.prefix() / get_workflow().name / relatedness_version / 'relateds_to_drop.ht'
        )

        return dict(
            relatedness=relatedness_path,
            relateds_to_drop=relatedness_to_drop_path,
        )

    def queue_jobs(self, cohort: Cohort, inputs: StageInput) -> StageOutput | None:
        from cpg_workflows.large_cohort.dataproc_utils import dataproc_job
        from cpg_workflows.large_cohort.relatedness import run

        j = dataproc_job(
            job_name=self.__class__.__name__,
            function=run,
            function_path_args=dict(
                dense_mt_path=inputs.as_path(cohort, DenseSubset),
                sample_qc_ht_path=inputs.as_path(cohort, SampleQC),
                out_relatedness_ht_path=self.expected_outputs(cohort)['relatedness'],
                out_relateds_to_drop_ht_path=self.expected_outputs(cohort)['relateds_to_drop'],
                tmp_prefix=self.tmp_prefix,
            ),
            depends_on=inputs.get_jobs(cohort),
        )
        return self.make_outputs(cohort, self.expected_outputs(cohort), [j])


@stage(required_stages=[SampleQC, DenseSubset, Relatedness])
class Ancestry(CohortStage):
    def expected_outputs(self, cohort: Cohort) -> dict[str, Path]:
        return dict(
            scores=get_workflow().prefix / 'ancestry' / 'scores.ht',
            eigenvalues=get_workflow().prefix / 'ancestry' / 'eigenvalues.ht',
            loadings=get_workflow().prefix / 'ancestry' / 'loadings.ht',
            inferred_pop=get_workflow().prefix / 'ancestry' / 'inferred_pop.ht',
            sample_qc_ht=get_workflow().prefix / 'ancestry' / 'sample_qc_ht.ht',
        )

    def queue_jobs(self, cohort: Cohort, inputs: StageInput) -> StageOutput | None:
        from cpg_workflows.large_cohort.ancestry_pca import run
        from cpg_workflows.large_cohort.dataproc_utils import dataproc_job

        j = dataproc_job(
            job_name=self.__class__.__name__,
            function=run,
            function_path_args=dict(
                dense_mt_path=inputs.as_path(cohort, DenseSubset),
                sample_qc_ht_path=inputs.as_path(cohort, SampleQC),
                relateds_to_drop_ht_path=inputs.as_path(
                    cohort,
                    Relatedness,
                    key='relateds_to_drop',
                ),
                tmp_prefix=self.tmp_prefix,
                out_scores_ht_path=self.expected_outputs(cohort)['scores'],
                out_eigenvalues_ht_path=self.expected_outputs(cohort)['eigenvalues'],
                out_loadings_ht_path=self.expected_outputs(cohort)['loadings'],
                out_inferred_pop_ht_path=self.expected_outputs(cohort)['inferred_pop'],
                out_sample_qc_ht_path=self.expected_outputs(cohort)['sample_qc_ht'],
            ),
            depends_on=inputs.get_jobs(cohort),
        )
        return self.make_outputs(cohort, self.expected_outputs(cohort), [j])


@stage(required_stages=[SampleQC, Ancestry])
class AncestryPlots(CohortStage):
    def __init__(self, *args, **kwargs):
        super().__init__(*args, **kwargs)
        self.out_prefix = get_workflow().web_prefix / 'ancestry'
        self.out_fname_pattern = '{scope}_pc{pci}_{pca_suffix}.{ext}'

    def expected_outputs(self, cohort: Cohort) -> dict[str, Path]:
        n_pcs = get_config()['large_cohort']['n_pcs']
        # if there is a pca_plot_name given, add this to the output name
        plot_name = get_config()['large_cohort'].get('pca_plot_name')
        pca_suffix = ''
        if plot_name:
            pca_suffix = plot_name.replace('-', '_')
        return {
            str(pc_num): self.out_prefix
            / self.out_fname_pattern.format(
                scope='dataset',
                pci=pc_num,
                pca_suffix=pca_suffix,
                ext='html',
            )
            for pc_num in range(1, n_pcs)
        }

    def queue_jobs(self, cohort: Cohort, inputs: StageInput) -> StageOutput | None:
        from cpg_workflows.large_cohort.ancestry_plots import run
        from cpg_workflows.large_cohort.dataproc_utils import dataproc_job

        j = dataproc_job(
            job_name=self.__class__.__name__,
            function=run,
            function_path_args=dict(
                out_path_pattern=self.out_prefix / self.out_fname_pattern,
                sample_qc_ht_path=inputs.as_path(cohort, Ancestry, key='sample_qc_ht'),
                scores_ht_path=inputs.as_path(cohort, Ancestry, key='scores'),
                eigenvalues_ht_path=inputs.as_path(cohort, Ancestry, key='eigenvalues'),
                loadings_ht_path=inputs.as_path(cohort, Ancestry, key='loadings'),
                inferred_pop_ht_path=inputs.as_path(
                    cohort,
                    Ancestry,
                    key='inferred_pop',
                ),
            ),
            depends_on=inputs.get_jobs(cohort),
        )
        return self.make_outputs(cohort, self.expected_outputs(cohort), [j])


@stage(required_stages=[Combiner, SampleQC, Relatedness])
class MakeSiteOnlyVcf(CohortStage):
    def expected_outputs(self, cohort: Cohort) -> dict[str, Path]:
        return {
            'vcf': self.tmp_prefix / 'siteonly.vcf.bgz',
            'tbi': self.tmp_prefix / 'siteonly.vcf.bgz.tbi',
        }

    def queue_jobs(self, cohort: Cohort, inputs: StageInput) -> StageOutput | None:
        from cpg_workflows.large_cohort import site_only_vcf

        j = get_batch().new_job(
            'MakeSiteOnlyVcf',
            (self.get_job_attrs() or {}) | {'tool': 'hail query'},
        )
        j.image(image_path('cpg_workflows'))

        j.command(
            query_command(
                site_only_vcf,
                site_only_vcf.run.__name__,
                str(inputs.as_path(cohort, Combiner)),
                str(inputs.as_path(cohort, SampleQC)),
                str(inputs.as_path(cohort, Relatedness, key='relateds_to_drop')),
                str(self.expected_outputs(cohort)['vcf']),
                str(self.tmp_prefix),
                setup_gcp=True,
            ),
        )

        return self.make_outputs(cohort, self.expected_outputs(cohort), [j])


@stage(required_stages=MakeSiteOnlyVcf)
class Vqsr(CohortStage):
    def expected_outputs(self, cohort: Cohort) -> dict[str, Path]:
        return {
            'vcf': self.tmp_prefix / 'siteonly.vqsr.vcf.gz',
            'tbi': self.tmp_prefix / 'siteonly.vqsr.vcf.gz.tbi',
        }

    def queue_jobs(self, cohort: Cohort, inputs: StageInput) -> StageOutput | None:
        from cpg_workflows.jobs import vqsr

        vcf_path = inputs.as_path(cohort, MakeSiteOnlyVcf, key='vcf')
        jobs = vqsr.make_vqsr_jobs(
            b=get_batch(),
            input_siteonly_vcf_path=vcf_path,
            gvcf_count=len(cohort.get_sequencing_groups()),
            out_path=self.expected_outputs(cohort)['vcf'],
            tmp_prefix=self.tmp_prefix,
            use_as_annotations=get_config()['workflow'].get('use_as_vqsr', True),
            intervals_path=get_config()['workflow'].get('intervals_path'),
            job_attrs=self.get_job_attrs(),
        )
        return self.make_outputs(cohort, data=self.expected_outputs(cohort), jobs=jobs)


@stage(required_stages=Vqsr)
class LoadVqsr(CohortStage):
    def expected_outputs(self, cohort: Cohort) -> dict[str, Path]:
        return get_workflow().prefix / 'vqsr.ht'

    def queue_jobs(self, cohort: Cohort, inputs: StageInput) -> StageOutput | None:
        from cpg_workflows.large_cohort import load_vqsr

        j = get_batch().new_job(
            'LoadVqsr',
            (self.get_job_attrs() or {}) | {'tool': 'hail query'},
        )
        j.image(image_path('cpg_workflows'))

        j.command(
            query_command(
                load_vqsr,
                load_vqsr.run.__name__,
                str(inputs.as_path(cohort, Vqsr, key='vcf')),
                str(self.expected_outputs(cohort)),
                setup_gcp=True,
            ),
        )

        return self.make_outputs(cohort, data=self.expected_outputs(cohort), jobs=[j])


@stage(required_stages=[Combiner, SampleQC, Relatedness])
class Frequencies(CohortStage):
    def expected_outputs(self, cohort: Cohort) -> dict[str, Path]:
        return get_workflow().prefix / 'frequencies.ht'

    def queue_jobs(self, cohort: Cohort, inputs: StageInput) -> StageOutput | None:
        from cpg_workflows.large_cohort import frequencies

<<<<<<< HEAD
        j = get_batch().new_job(
            'Frequencies',
            (self.get_job_attrs() or {}) | {'tool': 'hail query'},
        )
        j.image(image_path('cpg_workflows'))

        j.command(
            query_command(
                frequencies,
                frequencies.run.__name__,
                str(inputs.as_path(cohort, Combiner)),
                str(inputs.as_path(cohort, SampleQC)),
                str(inputs.as_path(cohort, Relatedness, key='relateds_to_drop')),
                str(self.expected_outputs(cohort)),
                setup_gcp=True,
=======
        j = dataproc_job(
            job_name=self.__class__.__name__,
            function=run,
            function_path_args=dict(
                vds_path=inputs.as_path(cohort, stage=Combiner),
                sample_qc_ht_path=inputs.as_path(cohort, stage=SampleQC),
                relateds_to_drop_ht_path=inputs.as_path(
                    cohort,
                    stage=Relatedness,
                    key='relateds_to_drop',
                ),
                out_ht_path=self.expected_outputs(cohort),
>>>>>>> 69197460
            ),
        )

        return self.make_outputs(cohort, data=self.expected_outputs(cohort), jobs=[j])<|MERGE_RESOLUTION|>--- conflicted
+++ resolved
@@ -326,7 +326,6 @@
     def queue_jobs(self, cohort: Cohort, inputs: StageInput) -> StageOutput | None:
         from cpg_workflows.large_cohort import frequencies
 
-<<<<<<< HEAD
         j = get_batch().new_job(
             'Frequencies',
             (self.get_job_attrs() or {}) | {'tool': 'hail query'},
@@ -342,20 +341,6 @@
                 str(inputs.as_path(cohort, Relatedness, key='relateds_to_drop')),
                 str(self.expected_outputs(cohort)),
                 setup_gcp=True,
-=======
-        j = dataproc_job(
-            job_name=self.__class__.__name__,
-            function=run,
-            function_path_args=dict(
-                vds_path=inputs.as_path(cohort, stage=Combiner),
-                sample_qc_ht_path=inputs.as_path(cohort, stage=SampleQC),
-                relateds_to_drop_ht_path=inputs.as_path(
-                    cohort,
-                    stage=Relatedness,
-                    key='relateds_to_drop',
-                ),
-                out_ht_path=self.expected_outputs(cohort),
->>>>>>> 69197460
             ),
         )
 
