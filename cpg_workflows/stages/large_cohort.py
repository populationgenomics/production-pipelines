import logging
from typing import TYPE_CHECKING, Any, Final, Tuple

from cpg_utils import Path
from cpg_utils.config import config_retrieve, genome_build, get_config, image_path
from cpg_utils.hail_batch import get_batch, query_command
from cpg_workflows.targets import Cohort, SequencingGroup
from cpg_workflows.utils import slugify
from cpg_workflows.workflow import (
    CohortStage,
    StageInput,
    StageOutput,
    get_workflow,
    stage,
)
from metamist.graphql import gql, query

if TYPE_CHECKING:
    from graphql import DocumentNode

    from hailtop.batch.job import PythonJob


HAIL_QUERY: Final = 'hail query'


# TODO, update analysis_meta here to pull the gvcf.type, and store this in metamist.
@stage(analysis_type='combiner', analysis_keys=['vds'])
class Combiner(CohortStage):
    def expected_outputs(self, cohort: Cohort) -> dict[str, Any]:
        workflow_config = config_retrieve('workflow')
        combiner_config = config_retrieve('combiner')
        output_vds_name: str = slugify(
            f"{cohort.name}-{workflow_config['sequencing_type']}-{combiner_config['vds_version']}",
        )

        # include the list of all VDS IDs in the plan name
        if vds_ids := config_retrieve(['combiner', 'vds_analysis_ids']):
            ids_list_as_string: str = '_'.join([str(id) for id in sorted(vds_ids)])
            combiner_plan_name: str = f'combiner_{ids_list_as_string}'
        else:
            combiner_plan_name = f'combiner-{cohort.name}'
        return {
            'vds': cohort.analysis_dataset.prefix() / 'vds' / f'{output_vds_name}.vds',
            'combiner_plan': str(self.get_stage_cohort_prefix(cohort, 'tmp') / f'{combiner_plan_name}.json'),
        }

    def get_vds_ids_output(self, vds_id: int) -> Tuple[str, list[str]]:
        get_vds_analysis_query: DocumentNode = gql(
            """
            query getVDSByAnalysisIds($vds_id: Int!) {
                analyses(id: {eq: $vds_id}) {
                    output
                    sequencingGroups {
                        id
                    }
                }
            }
        """,
        )
        query_results: dict[str, Any] = query(get_vds_analysis_query, variables={'vds_id': vds_id})
        vds_path: str = query_results['analyses'][0]['output']
        vds_sgids: list[str] = [sg['id'] for sg in query_results['analyses'][0]['sequencingGroups']]
        return (vds_path, vds_sgids)

    def queue_jobs(self, cohort: Cohort, inputs: StageInput) -> StageOutput | None:
        # Can't import it before all configs are set:
        from cpg_workflows.large_cohort import combiner

        workflow_config = config_retrieve('workflow')
        combiner_config = config_retrieve('combiner')

        output_paths = self.expected_outputs(cohort)
        tmp_prefix = slugify(
            f"{self.tmp_prefix}/{workflow_config['cohort']}-{workflow_config['sequencing_type']}-{combiner_config['vds_version']}",
        )

        # create these as empty lists instead of None, they have the same truthiness
        vds_paths: list[str] = []
        sg_ids_in_vds: list[str] = []
        new_sg_gvcfs: list[str] = []

        if combiner_config.get('vds_analysis_ids', None) is not None:
            for vds_id in combiner_config['vds_analysis_ids']:
                tmp_query_res, tmp_sg_ids_in_vds = self.get_vds_ids_output(vds_id)
                vds_paths.append(tmp_query_res)
                sg_ids_in_vds = sg_ids_in_vds + tmp_sg_ids_in_vds

        if combiner_config.get('merge_only_vds', False) is not True:
            # Get SG IDs from the cohort object itself, rather than call Metamist.
            # Get VDS IDs first and filter out from this list
            cohort_sgs: list[SequencingGroup] = cohort.get_sequencing_groups(only_active=True)
            new_sg_gvcfs = [str(sg.gvcf) for sg in cohort_sgs if sg.gvcf is not None and sg.id not in sg_ids_in_vds]

        if new_sg_gvcfs and len(new_sg_gvcfs) == 0 and len(vds_paths) <= 1:
            return self.make_outputs(cohort, output_paths)

        j: PythonJob = get_batch().new_python_job('Combiner', (self.get_job_attrs() or {}) | {'tool': HAIL_QUERY})
        j.image(config_retrieve(['workflow', 'driver_image']))
        j.memory(combiner_config.get('memory'))
        j.storage(combiner_config.get('storage'))

        # set this job to be non-spot (i.e. non-preemptible)
        # previous issues with preemptible VMs led to multiple simultaneous QOB groups processing the same data
        j.spot(config_retrieve(['combiner', 'preemptible_vms'], False))

        # Default to GRCh38 for reference if not specified
        j.call(
            combiner.run,
            output_vds_path=str(output_paths['vds']),
            sequencing_type=workflow_config['sequencing_type'],
            tmp_prefix=tmp_prefix,
            genome_build=genome_build(),
            save_path=output_paths['combiner_plan'],
            force_new_combiner=config_retrieve(['combiner', 'force_new_combiner']),
            sequencing_group_names=[
                str(sg.id) for sg in cohort_sgs if sg.gvcf is not None and sg.id not in sg_ids_in_vds
            ],
            gvcf_external_header=new_sg_gvcfs[0],
            gvcf_paths=new_sg_gvcfs,
            vds_paths=vds_paths,
        )

        return self.make_outputs(cohort, output_paths, [j])


@stage(required_stages=[Combiner])
class SampleQC(CohortStage):
    def expected_outputs(self, cohort: Cohort) -> Path:
        if sample_qc_version := config_retrieve(['large_cohort', 'output_versions', 'sample_qc'], default=None):
            sample_qc_version = slugify(sample_qc_version)

        sample_qc_version = sample_qc_version or get_workflow().output_version
        sample_qc_path = cohort.analysis_dataset.prefix() / get_workflow().name / sample_qc_version / 'sample_qc.ht'
        return sample_qc_path

    def queue_jobs(self, cohort: Cohort, inputs: StageInput) -> StageOutput | None:
        from cpg_workflows.large_cohort import sample_qc

        j = get_batch().new_job(
            'Sample QC',
            (self.get_job_attrs() or {}) | {'tool': HAIL_QUERY},
        )
        init_batch_args: dict[str, str | int] = {}
        workflow_config = config_retrieve('workflow')

        # Memory parameters
        for config_key, batch_key in [('highmem_workers', 'worker_memory'), ('highmem_drivers', 'driver_memory')]:
            if workflow_config.get(config_key):
                init_batch_args[batch_key] = 'highmem'
        # Cores parameter
        for key in ['driver_cores', 'worker_cores']:
            if workflow_config.get(key):
                init_batch_args[key] = workflow_config[key]

        j.image(image_path('cpg_workflows'))
        j.command(
            query_command(
                sample_qc,
                sample_qc.run.__name__,
                str(inputs.as_path(cohort, Combiner, key='vds')),
                str(self.expected_outputs(cohort)),
                str(self.tmp_prefix),
                init_batch_args=init_batch_args,
                setup_gcp=True,
            ),
        )
        return self.make_outputs(cohort, self.expected_outputs(cohort), [j])


@stage(required_stages=[Combiner])
class DenseSubset(CohortStage):
    def expected_outputs(self, cohort: Cohort) -> Path:
        if dense_subset_version := config_retrieve(['large_cohort', 'output_versions', 'dense_subset'], default=None):
            dense_subset_version = slugify(dense_subset_version)

        dense_subset_version = dense_subset_version or get_workflow().output_version
        dense_subset_path = (
            cohort.analysis_dataset.prefix() / get_workflow().name / dense_subset_version / 'dense_subset.mt'
        )
        return dense_subset_path

    def queue_jobs(self, cohort: Cohort, inputs: StageInput) -> StageOutput | None:
        from cpg_workflows.large_cohort import dense_subset

        j = get_batch().new_job(
            'Dense Subset',
            (self.get_job_attrs() or {}) | {'tool': HAIL_QUERY},
        )
        j.image(image_path('cpg_workflows'))

        j.command(
            query_command(
                dense_subset,
                dense_subset.run.__name__,
                str(inputs.as_path(cohort, Combiner, key='vds')),
                str(self.expected_outputs(cohort)),
                setup_gcp=True,
            ),
        )
        return self.make_outputs(cohort, self.expected_outputs(cohort), [j])


@stage(required_stages=[SampleQC, DenseSubset])
class Relatedness(CohortStage):
    def expected_outputs(self, cohort: Cohort) -> dict[str, Path]:
        if relatedness_version := config_retrieve(['large_cohort', 'output_versions', 'relatedness'], default=None):
            relatedness_version = slugify(relatedness_version)

        relatedness_version = relatedness_version or get_workflow().output_version
        relatedness_path = (
            cohort.analysis_dataset.prefix() / get_workflow().name / relatedness_version / 'relatedness.ht'
        )
        relatedness_to_drop_path = (
            cohort.analysis_dataset.prefix() / get_workflow().name / relatedness_version / 'relateds_to_drop.ht'
        )

        return dict(
            relatedness=relatedness_path,
            relateds_to_drop=relatedness_to_drop_path,
        )

    def queue_jobs(self, cohort: Cohort, inputs: StageInput) -> StageOutput | None:
        from cpg_workflows.large_cohort.dataproc_utils import dataproc_job
        from cpg_workflows.large_cohort.relatedness import run

        j = dataproc_job(
            job_name=self.__class__.__name__,
            function=run,
            function_path_args=dict(
                dense_mt_path=inputs.as_path(cohort, DenseSubset),
                sample_qc_ht_path=inputs.as_path(cohort, SampleQC),
                out_relatedness_ht_path=self.expected_outputs(cohort)['relatedness'],
                out_relateds_to_drop_ht_path=self.expected_outputs(cohort)['relateds_to_drop'],
                tmp_prefix=self.tmp_prefix,
            ),
            depends_on=inputs.get_jobs(cohort),
        )
        return self.make_outputs(cohort, self.expected_outputs(cohort), [j])


@stage(required_stages=[SampleQC, DenseSubset, Relatedness])
class Ancestry(CohortStage):
    def expected_outputs(self, cohort: Cohort) -> dict[str, Path]:
        return dict(
            scores=get_workflow().prefix / 'ancestry' / 'scores.ht',
            eigenvalues=get_workflow().prefix / 'ancestry' / 'eigenvalues.ht',
            loadings=get_workflow().prefix / 'ancestry' / 'loadings.ht',
            inferred_pop=get_workflow().prefix / 'ancestry' / 'inferred_pop.ht',
            sample_qc_ht=get_workflow().prefix / 'ancestry' / 'sample_qc_ht.ht',
        )

    def queue_jobs(self, cohort: Cohort, inputs: StageInput) -> StageOutput | None:
        from cpg_workflows.large_cohort.ancestry_pca import run
        from cpg_workflows.large_cohort.dataproc_utils import dataproc_job

        j = dataproc_job(
            job_name=self.__class__.__name__,
            function=run,
            function_path_args=dict(
                dense_mt_path=inputs.as_path(cohort, DenseSubset),
                sample_qc_ht_path=inputs.as_path(cohort, SampleQC),
                relateds_to_drop_ht_path=inputs.as_path(
                    cohort,
                    Relatedness,
                    key='relateds_to_drop',
                ),
                tmp_prefix=self.tmp_prefix,
                out_scores_ht_path=self.expected_outputs(cohort)['scores'],
                out_eigenvalues_ht_path=self.expected_outputs(cohort)['eigenvalues'],
                out_loadings_ht_path=self.expected_outputs(cohort)['loadings'],
                out_inferred_pop_ht_path=self.expected_outputs(cohort)['inferred_pop'],
                out_sample_qc_ht_path=self.expected_outputs(cohort)['sample_qc_ht'],
            ),
            depends_on=inputs.get_jobs(cohort),
        )
        return self.make_outputs(cohort, self.expected_outputs(cohort), [j])


@stage(required_stages=[SampleQC, Ancestry, Relatedness])
class AncestryPlots(CohortStage):
    def __init__(self, *args, **kwargs):
        super().__init__(*args, **kwargs)
        self.out_prefix = get_workflow().web_prefix / 'ancestry'
        self.out_fname_pattern = '{scope}_pc{pci}_{pca_suffix}.{ext}'

    def expected_outputs(self, cohort: Cohort) -> dict[str, Path]:
        n_pcs = get_config()['large_cohort']['n_pcs']
        # if there is a pca_plot_name given, add this to the output name
        plot_name = get_config()['large_cohort'].get('pca_plot_name')
        pca_suffix = ''
        if plot_name:
            pca_suffix = plot_name.replace('-', '_')
        return {
            str(pc_num): self.out_prefix
            / self.out_fname_pattern.format(
                scope='dataset',
                pci=pc_num,
                pca_suffix=pca_suffix,
                ext='html',
            )
            for pc_num in range(1, n_pcs)
        }

    def queue_jobs(self, cohort: Cohort, inputs: StageInput) -> StageOutput | None:
        from cpg_workflows.large_cohort.ancestry_plots import run
        from cpg_workflows.large_cohort.dataproc_utils import dataproc_job

        j = dataproc_job(
            job_name=self.__class__.__name__,
            function=run,
            function_path_args=dict(
                out_path_pattern=self.out_prefix / self.out_fname_pattern,
                sample_qc_ht_path=inputs.as_path(cohort, Ancestry, key='sample_qc_ht'),
                scores_ht_path=inputs.as_path(cohort, Ancestry, key='scores'),
                eigenvalues_ht_path=inputs.as_path(cohort, Ancestry, key='eigenvalues'),
                loadings_ht_path=inputs.as_path(cohort, Ancestry, key='loadings'),
                inferred_pop_ht_path=inputs.as_path(
                    cohort,
                    Ancestry,
                    key='inferred_pop',
                ),
                relateds_to_drop_ht_path=inputs.as_path(
                    cohort,
                    Relatedness,
                    key='relateds_to_drop',
                ),
            ),
            depends_on=inputs.get_jobs(cohort),
        )
        return self.make_outputs(cohort, self.expected_outputs(cohort), [j])


@stage(required_stages=[Combiner, SampleQC, Relatedness])
class MakeSiteOnlyVcf(CohortStage):
    def expected_outputs(self, cohort: Cohort) -> dict[str, Path]:
        if site_only_version := config_retrieve(['large_cohort', 'output_versions', 'makesiteonly'], default=None):
            site_only_version = slugify(site_only_version)

        site_only_version = site_only_version or get_workflow().output_version

        return {
            'vcf': cohort.analysis_dataset.prefix() / get_workflow().name / site_only_version / 'siteonly.vcf.bgz',
            'tbi': cohort.analysis_dataset.prefix() / get_workflow().name / site_only_version / 'siteonly.vcf.bgz.tbi',
            'ht': cohort.analysis_dataset.prefix() / get_workflow().name / site_only_version / 'siteonly.ht',
        }

    def queue_jobs(self, cohort: Cohort, inputs: StageInput) -> StageOutput | None:
        from cpg_workflows.large_cohort import site_only_vcf

        j = get_batch().new_job(
            'MakeSiteOnlyVcf',
            (self.get_job_attrs() or {}) | {'tool': HAIL_QUERY},
        )

        sitesvcf_config = config_retrieve('sitesvcf')

        j.image(image_path('cpg_workflows'))
        j.memory(sitesvcf_config.get('memory', '4Gi'))
        j.storage(sitesvcf_config.get('storage', '5Gi'))

        init_batch_args: dict[str, str | int] = {}
        for config_key, batch_key in [('highmem_workers', 'worker_memory'), ('highmem_drivers', 'driver_memory')]:
            if sitesvcf_config.get(config_key):
                init_batch_args[batch_key] = 'highmem'
        if 'driver_cores' in sitesvcf_config:
            init_batch_args['driver_cores'] = sitesvcf_config['driver_cores']

        j.command(
            query_command(
                site_only_vcf,
                site_only_vcf.run.__name__,
                str(inputs.as_path(cohort, Combiner, key='vds')),
                str(inputs.as_path(cohort, SampleQC)),
                str(inputs.as_path(cohort, Relatedness, key='relateds_to_drop')),
                str(self.expected_outputs(cohort)['vcf']),
                str(self.expected_outputs(cohort)['ht']),
                init_batch_args=init_batch_args,
                setup_gcp=True,
            ),
        )

        return self.make_outputs(cohort, self.expected_outputs(cohort), [j])


@stage(required_stages=MakeSiteOnlyVcf)
class Vqsr(CohortStage):
    def expected_outputs(self, cohort: Cohort) -> dict[str, Path]:
        if vqsr_version := config_retrieve(['large_cohort', 'output_versions', 'vqsr'], default=None):
            vqsr_version = slugify(vqsr_version)

        vqsr_version = vqsr_version or get_workflow().output_version
        return {
            'vcf': cohort.analysis_dataset.prefix() / get_workflow().name / vqsr_version / 'siteonly.vqsr.vcf.gz',
            'tbi': cohort.analysis_dataset.prefix() / get_workflow().name / vqsr_version / 'siteonly.vqsr.vcf.gz.tbi',
        }

    def queue_jobs(self, cohort: Cohort, inputs: StageInput) -> StageOutput | None:
        from cpg_workflows.jobs import vqsr

        vcf_path = inputs.as_path(cohort, MakeSiteOnlyVcf, key='vcf')
        jobs = vqsr.make_vqsr_jobs(
            b=get_batch(),
            input_siteonly_vcf_path=vcf_path,
            gvcf_count=len(cohort.get_sequencing_groups()),
            out_path=self.expected_outputs(cohort)['vcf'],
            tmp_prefix=self.tmp_prefix,
            use_as_annotations=get_config()['workflow'].get('use_as_vqsr', True),
            intervals_path=get_config()['workflow'].get('intervals_path'),
            job_attrs=self.get_job_attrs(),
        )
        return self.make_outputs(cohort, data=self.expected_outputs(cohort), jobs=jobs)


@stage(required_stages=Vqsr)
class LoadVqsr(CohortStage):
    def expected_outputs(self, cohort: Cohort) -> dict[str, Path]:
        if load_vqsr_version := config_retrieve(['large_cohort', 'output_versions', 'loadvqsr'], default=None):
            load_vqsr_version = slugify(load_vqsr_version)

        load_vqsr_version = load_vqsr_version or get_workflow().output_version
        return cohort.analysis_dataset.prefix() / get_workflow().name / load_vqsr_version / 'vqsr.ht'

    def queue_jobs(self, cohort: Cohort, inputs: StageInput) -> StageOutput | None:
        from cpg_workflows.large_cohort import load_vqsr

        j = get_batch().new_job(
            'LoadVqsr',
            (self.get_job_attrs() or {}) | {'tool': HAIL_QUERY},
        )
        j.image(image_path('cpg_workflows'))

        j.command(
            query_command(
                load_vqsr,
                load_vqsr.run.__name__,
                str(inputs.as_path(cohort, Vqsr, key='vcf')),
                str(self.expected_outputs(cohort)),
                setup_gcp=True,
            ),
        )

        return self.make_outputs(cohort, data=self.expected_outputs(cohort), jobs=[j])


@stage(required_stages=[Combiner, Relatedness, Ancestry, MakeSiteOnlyVcf, LoadVqsr])
class Frequencies(CohortStage):
    def expected_outputs(self, cohort: Cohort) -> dict[str, Path]:
        if frequencies_version := config_retrieve(['large_cohort', 'output_versions', 'frequencies'], default=None):
            frequencies_version = slugify(frequencies_version)

        frequencies_version = frequencies_version or get_workflow().output_version
        return cohort.analysis_dataset.prefix() / get_workflow().name / frequencies_version / 'frequencies.ht'

    def queue_jobs(self, cohort: Cohort, inputs: StageInput) -> StageOutput | None:
        from cpg_workflows.large_cohort import frequencies

        j = get_batch().new_job(
            'Frequencies',
            (self.get_job_attrs() or {}) | {'tool': HAIL_QUERY},
        )

        init_batch_args: dict[str, str | int] = {}
        workflow_config = config_retrieve('workflow')

        for config_key, batch_key in [('highmem_workers', 'worker_memory'), ('highmem_drivers', 'driver_memory')]:
            if workflow_config.get(config_key):
                init_batch_args[batch_key] = 'highmem'
        if 'driver_cores' in workflow_config:
            init_batch_args['driver_cores'] = workflow_config['driver_cores']

        j.image(image_path('cpg_workflows'))

        j.command(
            query_command(
                frequencies,
                frequencies.run.__name__,
                str(inputs.as_path(cohort, Combiner, key='vds')),
                str(inputs.as_path(cohort, Ancestry, key='sample_qc_ht')),
                str(inputs.as_path(cohort, Relatedness, key='relateds_to_drop')),
                str(inputs.as_path(cohort, MakeSiteOnlyVcf, key='ht')),
                str(inputs.as_path(cohort, LoadVqsr)),
                str(self.expected_outputs(cohort)),
                init_batch_args=init_batch_args,
                setup_gcp=True,
            ),
        )

        return self.make_outputs(cohort, data=self.expected_outputs(cohort), jobs=[j])


<<<<<<< HEAD
@stage(required_stages=[Combiner])
class ShardVds(CohortStage):
    def expected_outputs(self, cohort: Cohort) -> dict[str, Path]:
        if sharded_vds_version := config_retrieve(['large_cohort', 'output_versions', 'sharded_vds'], default=None):
            sharded_vds_version = slugify(sharded_vds_version)

        sharded_vds_version = sharded_vds_version or get_workflow().output_version
        return {
            f'{contig}': cohort.analysis_dataset.prefix()
            / get_workflow().name
            / 'sharded_vds'
            / sharded_vds_version
            / f'{contig}.vds'
            for contig in [f'chr{i}' for i in range(1, 23)] + ['chrX', 'chrY', 'chrM']
        }

    def queue_jobs(self, cohort: Cohort, inputs: StageInput) -> StageOutput | None:
        from cpg_workflows.large_cohort import generate_coverage_table

        j = get_batch().new_job(
            'ShardVds',
            (self.get_job_attrs() or {}) | {'tool': HAIL_QUERY},
        )
        j.image(image_path('cpg_workflows'))

        j.command(
            query_command(
                generate_coverage_table,
                generate_coverage_table.shard_vds.__name__,
                str(inputs.as_path(cohort, Combiner, key='vds')),
                {k: str(v) for k, v in self.expected_outputs(cohort).items()},
                setup_gcp=True,
            ),
        )

        return self.make_outputs(cohort, data=self.expected_outputs(cohort), jobs=[j])


@stage(required_stages=[ShardVds])  # maybe not required?
class GenerateReferenceCoverageTable(CohortStage):
    """
    The `reference_ht` is a Table that contains a row for each locus coverage that should be
    computed on. It needs to be keyed by `locus`. The `reference_ht` can e.g. be
    created using `get_reference_ht`.
    """

    def expected_outputs(self, cohort: Cohort) -> dict[str, Path]:
        if ref_cov_version := config_retrieve(['large_cohort', 'output_versions', 'reference_coverage'], default=None):
            ref_cov_version = slugify(ref_cov_version)

        ref_cov_version = ref_cov_version or get_workflow().output_version
        return {
            f'{contig}': cohort.analysis_dataset.prefix()
            / get_workflow().name
            / ref_cov_version
            / 'reference_coverage'
            / f'{contig}_coverage_reference.ht'
            for contig in [f'chr{i}' for i in range(1, 23)] + ['chrX', 'chrY', 'chrM']
        }

    def queue_jobs(self, cohort: Cohort, inputs: StageInput) -> StageOutput | None:
        from cpg_workflows.large_cohort import generate_coverage_table

        jobs = []
        for contig, out_path in self.expected_outputs(cohort).items():
            j = get_batch().new_python_job(
                f'GenerateReferenceTable_{contig}',
                (self.get_job_attrs() or {}) | {'tool': HAIL_QUERY},
            )
            j.image(image_path('cpg_workflows'))
            j.call(
                generate_coverage_table.generate_reference_coverage_ht,
                ref='GRCh38',
                contig=contig,
                out_path=str(out_path),
            )
            jobs.append(j)

        return self.make_outputs(cohort, data=self.expected_outputs(cohort), jobs=jobs)


@stage(required_stages=[ShardVds, GenerateReferenceCoverageTable])
class GenerateCoverageTable(CohortStage):
    def expected_outputs(self, cohort: Cohort) -> dict[str, Path]:
        if coverage_version := config_retrieve(['large_cohort', 'output_versions', 'coverage'], default=None):
            coverage_version = slugify(coverage_version)

        coverage_version = coverage_version or get_workflow().output_version
        return {
            f'{contig}': cohort.analysis_dataset.prefix()
            / get_workflow().name
            / coverage_version
            / 'split_coverage'
            / f'{contig}_coverage.ht'
            for contig in [f'chr{i}' for i in range(1, 23)] + ['chrX', 'chrY', 'chrM']
        }

    def queue_jobs(self, cohort: Cohort, inputs: StageInput) -> StageOutput | None:
        from cpg_workflows.large_cohort import generate_coverage_table

        converage_jobs = []
        for contig, out_path in self.expected_outputs(cohort).items():
            j = get_batch().new_job(
                f'GenerateCoverageTable_{contig}',
                (self.get_job_attrs() or {}) | {'tool': HAIL_QUERY},
            )
            j.image(image_path('cpg_workflows'))
            j.command(
                query_command(
                    generate_coverage_table,
                    generate_coverage_table.run.__name__,
                    str(inputs.as_path(cohort, ShardVds, key=contig)),
                    str(inputs.as_path(cohort, GenerateReferenceCoverageTable, key=contig)),
                    str(out_path),
                    setup_gcp=True,
                ),
            )
            converage_jobs.append(j)

        return self.make_outputs(cohort, data=self.expected_outputs(cohort), jobs=converage_jobs)


@stage(required_stages=[GenerateCoverageTable])
class MergeCoverageTables(CohortStage):
    def expected_outputs(self, cohort: Cohort) -> Path:
        if coverage_version := config_retrieve(['large_cohort', 'output_versions', 'coverage'], default=None):
            coverage_version = slugify(coverage_version)

        coverage_version = coverage_version or get_workflow().output_version
        return (
            cohort.analysis_dataset.prefix()
            / get_workflow().name
            / coverage_version
            / 'merged_coverage'
            / 'merged_coverage.ht'
        )

    def queue_jobs(self, cohort: Cohort, inputs: StageInput) -> StageOutput | None:
        from cpg_workflows.large_cohort import generate_coverage_table

        j = get_batch().new_job(
            'MergeCoverageTables',
=======
# @stage(required_stages=[Frequencies])
@stage()
class PrepareBrowserTable(CohortStage):
    def expected_outputs(self, cohort: Cohort) -> Path:
        if browser_version := config_retrieve(['large_cohort', 'output_versions', 'preparebrowsertable'], default=None):
            browser_version = slugify(browser_version)

        browser_version = browser_version or get_workflow().output_version
        return {
            'browser': cohort.analysis_dataset.prefix() / get_workflow().name / browser_version / 'browser.ht',
            'exome_variants': cohort.analysis_dataset.prefix()
            / get_workflow().name
            / browser_version
            / 'exome_variants.ht',
            'genome_variants': cohort.analysis_dataset.prefix()
            / get_workflow().name
            / browser_version
            / 'genome_variants.ht',
        }

    def queue_jobs(self, cohort: Cohort, inputs: StageInput) -> StageOutput | None:
        from cpg_workflows.large_cohort import browser_prepare

        j = get_batch().new_job(
            'PrepareBrowserTable',
>>>>>>> 83ce8d40
            (self.get_job_attrs() or {}) | {'tool': HAIL_QUERY},
        )
        j.image(image_path('cpg_workflows'))

<<<<<<< HEAD
        j.command(
            query_command(
                generate_coverage_table,
                generate_coverage_table.merge_coverage_tables.__name__,
                [str(v) for v in inputs.as_dict(cohort, GenerateCoverageTable).values()],
                str(self.expected_outputs(cohort)),
=======
        exome_freq_ht_path = config_retrieve(['large_cohort', 'output_versions', 'frequencies_exome'], default=None)
        genome_freq_ht_path = config_retrieve(['large_cohort', 'output_versions', 'frequencies_genome'], default=None)

        j.command(
            query_command(
                browser_prepare,
                browser_prepare.prepare_v4_variants.__name__,
                # hard-coding Frequencies tables for now
                exome_freq_ht_path,
                genome_freq_ht_path,
                str(self.expected_outputs(cohort)['browser']),
                str(self.expected_outputs(cohort)['exome_variants']),
                str(self.expected_outputs(cohort)['genome_variants']),
>>>>>>> 83ce8d40
                setup_gcp=True,
            ),
        )

        return self.make_outputs(cohort, data=self.expected_outputs(cohort), jobs=[j])<|MERGE_RESOLUTION|>--- conflicted
+++ resolved
@@ -489,7 +489,6 @@
         return self.make_outputs(cohort, data=self.expected_outputs(cohort), jobs=[j])
 
 
-<<<<<<< HEAD
 @stage(required_stages=[Combiner])
 class ShardVds(CohortStage):
     def expected_outputs(self, cohort: Cohort) -> dict[str, Path]:
@@ -632,59 +631,16 @@
 
         j = get_batch().new_job(
             'MergeCoverageTables',
-=======
-# @stage(required_stages=[Frequencies])
-@stage()
-class PrepareBrowserTable(CohortStage):
-    def expected_outputs(self, cohort: Cohort) -> Path:
-        if browser_version := config_retrieve(['large_cohort', 'output_versions', 'preparebrowsertable'], default=None):
-            browser_version = slugify(browser_version)
-
-        browser_version = browser_version or get_workflow().output_version
-        return {
-            'browser': cohort.analysis_dataset.prefix() / get_workflow().name / browser_version / 'browser.ht',
-            'exome_variants': cohort.analysis_dataset.prefix()
-            / get_workflow().name
-            / browser_version
-            / 'exome_variants.ht',
-            'genome_variants': cohort.analysis_dataset.prefix()
-            / get_workflow().name
-            / browser_version
-            / 'genome_variants.ht',
-        }
-
-    def queue_jobs(self, cohort: Cohort, inputs: StageInput) -> StageOutput | None:
-        from cpg_workflows.large_cohort import browser_prepare
-
-        j = get_batch().new_job(
-            'PrepareBrowserTable',
->>>>>>> 83ce8d40
             (self.get_job_attrs() or {}) | {'tool': HAIL_QUERY},
         )
         j.image(image_path('cpg_workflows'))
 
-<<<<<<< HEAD
         j.command(
             query_command(
                 generate_coverage_table,
                 generate_coverage_table.merge_coverage_tables.__name__,
                 [str(v) for v in inputs.as_dict(cohort, GenerateCoverageTable).values()],
                 str(self.expected_outputs(cohort)),
-=======
-        exome_freq_ht_path = config_retrieve(['large_cohort', 'output_versions', 'frequencies_exome'], default=None)
-        genome_freq_ht_path = config_retrieve(['large_cohort', 'output_versions', 'frequencies_genome'], default=None)
-
-        j.command(
-            query_command(
-                browser_prepare,
-                browser_prepare.prepare_v4_variants.__name__,
-                # hard-coding Frequencies tables for now
-                exome_freq_ht_path,
-                genome_freq_ht_path,
-                str(self.expected_outputs(cohort)['browser']),
-                str(self.expected_outputs(cohort)['exome_variants']),
-                str(self.expected_outputs(cohort)['genome_variants']),
->>>>>>> 83ce8d40
                 setup_gcp=True,
             ),
         )
