from cpg_utils import Path
from cpg_utils.config import get_config
from cpg_utils.hail_batch import get_batch, image_path, query_command

from cpg_workflows.targets import Cohort
from cpg_workflows.utils import slugify
from cpg_workflows.workflow import (
    CohortStage,
    StageInput,
    StageOutput,
    get_workflow,
    stage,
)

from .genotype import Genotype


@stage(required_stages=[Genotype])
class Combiner(CohortStage):
    def expected_outputs(self, cohort: Cohort) -> Path:
        if vds_version := get_config()['workflow'].get('vds_version'):
            vds_version = slugify(vds_version)
            if not vds_version.startswith('v'):
                vds_version = f'v{vds_version}'

        vds_version = vds_version or get_workflow().output_version
        return cohort.analysis_dataset.prefix() / 'vds' / f'{vds_version}.vds'

    def queue_jobs(self, cohort: Cohort, inputs: StageInput) -> StageOutput | None:
        # Can't import it before all configs are set:
        from cpg_workflows.large_cohort import combiner

        j = get_batch().new_job('Combiner', (self.get_job_attrs() or {}) | {'tool': 'hail query'})

        j.image(image_path('cpg_workflows'))
        j.command(
            query_command(
                combiner,
                combiner.run.__name__,
                str(self.expected_outputs(cohort)),
                str(self.tmp_prefix),
                setup_gcp=True,
            ),
<<<<<<< HEAD
            autoscaling_policy=(
                get_config()['hail']
                .get('dataproc', {})
                .get('combiner_autoscaling_policy')
            ),
            depends_on=inputs.get_jobs(cohort),
=======
>>>>>>> fb930bcb
        )
        return self.make_outputs(cohort, self.expected_outputs(cohort), [j])


@stage(required_stages=[Combiner])
class SampleQC(CohortStage):
    def expected_outputs(self, cohort: Cohort) -> Path:
        return get_workflow().prefix / 'sample_qc.ht'

    def queue_jobs(self, cohort: Cohort, inputs: StageInput) -> StageOutput | None:
        from cpg_workflows.large_cohort import sample_qc

        j = get_batch().new_job(
            'Sample QC', (self.get_job_attrs() or {}) | {'tool': 'hail query'}
        )
        j.image(image_path('cpg_workflows'))
        j.command(
            query_command(
                sample_qc,
                sample_qc.run.__name__,
                str(inputs.as_path(cohort, Combiner)),
                str(self.expected_outputs(cohort)),
                str(self.tmp_prefix),
                setup_gcp=True,
            ),
        )
        return self.make_outputs(cohort, self.expected_outputs(cohort), [j])


@stage(required_stages=[Combiner])
class DenseSubset(CohortStage):
    def expected_outputs(self, cohort: Cohort) -> Path:
        return get_workflow().prefix / 'dense_subset.mt'

    def queue_jobs(self, cohort: Cohort, inputs: StageInput) -> StageOutput | None:
        from cpg_workflows.large_cohort import dense_subset

        j = get_batch().new_job(
            'Dense Subset', (self.get_job_attrs() or {}) | {'tool': 'hail query'}
        )
        j.image(image_path('cpg_workflows'))

        j.command(
            query_command(
                dense_subset,
                dense_subset.run.__name__,
                str(inputs.as_path(cohort, Combiner)),
                str(self.expected_outputs(cohort)),
                setup_gcp=True,
            ),
        )
        return self.make_outputs(cohort, self.expected_outputs(cohort), [j])


@stage(required_stages=[SampleQC, DenseSubset])
class Relatedness(CohortStage):
    def expected_outputs(self, cohort: Cohort) -> dict[str, Path]:
        return dict(
            relatedness=get_workflow().prefix / 'relatedness.ht',
            relateds_to_drop=get_workflow().prefix / 'relateds_to_drop.ht',
        )

    def queue_jobs(self, cohort: Cohort, inputs: StageInput) -> StageOutput | None:
        from cpg_workflows.large_cohort.dataproc_utils import dataproc_job
        from cpg_workflows.large_cohort.relatedness import run

        j = dataproc_job(
            job_name=self.__class__.__name__,
            function=run,
            function_path_args=dict(
                dense_mt_path=inputs.as_path(cohort, DenseSubset),
                sample_qc_ht_path=inputs.as_path(cohort, SampleQC),
                out_relatedness_ht_path=self.expected_outputs(cohort)['relatedness'],
                out_relateds_to_drop_ht_path=self.expected_outputs(cohort)[
                    'relateds_to_drop'
                ],
                tmp_prefix=self.tmp_prefix,
            ),
            depends_on=inputs.get_jobs(cohort),
        )
        return self.make_outputs(cohort, self.expected_outputs(cohort), [j])


@stage(required_stages=[SampleQC, DenseSubset, Relatedness])
class Ancestry(CohortStage):
    def expected_outputs(self, cohort: Cohort) -> dict[str, Path]:
        return dict(
            scores=get_workflow().prefix / 'ancestry' / 'scores.ht',
            eigenvalues=get_workflow().prefix / 'ancestry' / 'eigenvalues.ht',
            loadings=get_workflow().prefix / 'ancestry' / 'loadings.ht',
            inferred_pop=get_workflow().prefix / 'ancestry' / 'inferred_pop.ht',
            sample_qc_ht=get_workflow().prefix / 'ancestry' / 'sample_qc_ht.ht',
        )

    def queue_jobs(self, cohort: Cohort, inputs: StageInput) -> StageOutput | None:
        from cpg_workflows.large_cohort.ancestry_pca import run
        from cpg_workflows.large_cohort.dataproc_utils import dataproc_job

        j = dataproc_job(
            job_name=self.__class__.__name__,
            function=run,
            function_path_args=dict(
                dense_mt_path=inputs.as_path(cohort, DenseSubset),
                sample_qc_ht_path=inputs.as_path(cohort, SampleQC),
                relateds_to_drop_ht_path=inputs.as_path(
                    cohort, Relatedness, key='relateds_to_drop'
                ),
                tmp_prefix=self.tmp_prefix,
                out_scores_ht_path=self.expected_outputs(cohort)['scores'],
                out_eigenvalues_ht_path=self.expected_outputs(cohort)['eigenvalues'],
                out_loadings_ht_path=self.expected_outputs(cohort)['loadings'],
                out_inferred_pop_ht_path=self.expected_outputs(cohort)['inferred_pop'],
                out_sample_qc_ht_path=self.expected_outputs(cohort)['sample_qc_ht'],
            ),
            depends_on=inputs.get_jobs(cohort),
        )
        return self.make_outputs(cohort, self.expected_outputs(cohort), [j])


@stage(required_stages=[SampleQC, Ancestry])
class AncestryPlots(CohortStage):
    def __init__(self, *args, **kwargs):
        super().__init__(*args, **kwargs)
        self.out_prefix = get_workflow().web_prefix / 'ancestry'
        self.out_fname_pattern = '{scope}_pc{pci}_{pca_suffix}.{ext}'

    def expected_outputs(self, cohort: Cohort) -> dict[str, Path]:
        n_pcs = get_config()['large_cohort']['n_pcs']
        # if there is a pca_plot_name given, add this to the output name
        plot_name = get_config()['large_cohort'].get('pca_plot_name')
        pca_suffix = ''
        if plot_name:
            pca_suffix = plot_name.replace('-', '_')
        return {
            str(pc_num): self.out_prefix
            / self.out_fname_pattern.format(
                scope='dataset', pci=pc_num, pca_suffix=pca_suffix, ext='html'
            )
            for pc_num in range(1, n_pcs)
        }

    def queue_jobs(self, cohort: Cohort, inputs: StageInput) -> StageOutput | None:
        from cpg_workflows.large_cohort.ancestry_plots import run
        from cpg_workflows.large_cohort.dataproc_utils import dataproc_job

        j = dataproc_job(
            job_name=self.__class__.__name__,
            function=run,
            function_path_args=dict(
                out_path_pattern=self.out_prefix / self.out_fname_pattern,
                sample_qc_ht_path=inputs.as_path(cohort, Ancestry, key='sample_qc_ht'),
                scores_ht_path=inputs.as_path(cohort, Ancestry, key='scores'),
                eigenvalues_ht_path=inputs.as_path(cohort, Ancestry, key='eigenvalues'),
                loadings_ht_path=inputs.as_path(cohort, Ancestry, key='loadings'),
                inferred_pop_ht_path=inputs.as_path(
                    cohort, Ancestry, key='inferred_pop'
                ),
            ),
            depends_on=inputs.get_jobs(cohort),
        )
        return self.make_outputs(cohort, self.expected_outputs(cohort), [j])


@stage(required_stages=[Combiner, SampleQC, Relatedness])
class MakeSiteOnlyVcf(CohortStage):
    def expected_outputs(self, cohort: Cohort) -> dict[str, Path]:
        return {
            'vcf': self.tmp_prefix / 'siteonly.vcf.bgz',
            'tbi': self.tmp_prefix / 'siteonly.vcf.bgz.tbi',
        }

    def queue_jobs(self, cohort: Cohort, inputs: StageInput) -> StageOutput | None:
        from cpg_workflows.large_cohort import site_only_vcf

        j = get_batch().new_job(
            'MakeSiteOnlyVcf', (self.get_job_attrs() or {}) | {'tool': 'hail query'}
        )
        j.image(image_path('cpg_workflows'))

        j.command(
            query_command(
                site_only_vcf,
                site_only_vcf.run.__name__,
                str(inputs.as_path(cohort, Combiner)),
                str(inputs.as_path(cohort, SampleQC)),
                str(inputs.as_path(cohort, Relatedness, key='relateds_to_drop')),
                str(self.expected_outputs(cohort)['vcf']),
                str(self.tmp_prefix),
                setup_gcp=True,
            )
        )

        return self.make_outputs(cohort, self.expected_outputs(cohort), [j])


@stage(required_stages=MakeSiteOnlyVcf)
class Vqsr(CohortStage):
    def expected_outputs(self, cohort: Cohort) -> dict[str, Path]:
        return {
            'vcf': self.tmp_prefix / 'siteonly.vqsr.vcf.gz',
            'tbi': self.tmp_prefix / 'siteonly.vqsr.vcf.gz.tbi',
        }

    def queue_jobs(self, cohort: Cohort, inputs: StageInput) -> StageOutput | None:
        from cpg_workflows.jobs import vqsr

        vcf_path = inputs.as_path(cohort, MakeSiteOnlyVcf, key='vcf')
        jobs = vqsr.make_vqsr_jobs(
            b=get_batch(),
            input_siteonly_vcf_path=vcf_path,
            gvcf_count=len(cohort.get_sequencing_groups()),
            out_path=self.expected_outputs(cohort)['vcf'],
            tmp_prefix=self.tmp_prefix,
            use_as_annotations=get_config()['workflow'].get('use_as_vqsr', True),
            intervals_path=get_config()['workflow'].get('intervals_path'),
            job_attrs=self.get_job_attrs(),
        )
        return self.make_outputs(cohort, data=self.expected_outputs(cohort), jobs=jobs)


@stage(required_stages=Vqsr)
class LoadVqsr(CohortStage):
    def expected_outputs(self, cohort: Cohort) -> dict[str, Path]:
        return get_workflow().prefix / 'vqsr.ht'

    def queue_jobs(self, cohort: Cohort, inputs: StageInput) -> StageOutput | None:
        from cpg_workflows.large_cohort.dataproc_utils import dataproc_job
        from cpg_workflows.large_cohort.load_vqsr import run

        j = dataproc_job(
            job_name=self.__class__.__name__,
            function=run,
            function_path_args=dict(
                site_only_vcf_path=inputs.as_path(cohort, Vqsr, key='vcf'),
                vqsr_ht_path=self.expected_outputs(cohort),
            ),
            depends_on=inputs.get_jobs(cohort),
        )
        return self.make_outputs(cohort, data=self.expected_outputs(cohort), jobs=[j])


@stage(required_stages=[Combiner, SampleQC, Relatedness])
class Frequencies(CohortStage):
    def expected_outputs(self, cohort: Cohort) -> dict[str, Path]:
        return get_workflow().prefix / 'frequencies.ht'

    def queue_jobs(self, cohort: Cohort, inputs: StageInput) -> StageOutput | None:
        from cpg_workflows.large_cohort.dataproc_utils import dataproc_job
        from cpg_workflows.large_cohort.frequencies import run

        j = dataproc_job(
            job_name=self.__class__.__name__,
            function=run,
            function_path_args=dict(
                vds_path=inputs.as_path(cohort, stage=Combiner),
                sample_qc_ht_path=inputs.as_path(cohort, stage=SampleQC),
                relateds_to_drop_ht_path=inputs.as_path(
                    cohort, stage=Relatedness, key='relateds_to_drop'
                ),
                out_ht_path=self.expected_outputs(cohort),
            ),
            depends_on=inputs.get_jobs(cohort),
        )
        return self.make_outputs(cohort, data=self.expected_outputs(cohort), jobs=[j])<|MERGE_RESOLUTION|>--- conflicted
+++ resolved
@@ -1,7 +1,6 @@
 from cpg_utils import Path
 from cpg_utils.config import get_config
 from cpg_utils.hail_batch import get_batch, image_path, query_command
-
 from cpg_workflows.targets import Cohort
 from cpg_workflows.utils import slugify
 from cpg_workflows.workflow import (
@@ -41,15 +40,6 @@
                 str(self.tmp_prefix),
                 setup_gcp=True,
             ),
-<<<<<<< HEAD
-            autoscaling_policy=(
-                get_config()['hail']
-                .get('dataproc', {})
-                .get('combiner_autoscaling_policy')
-            ),
-            depends_on=inputs.get_jobs(cohort),
-=======
->>>>>>> fb930bcb
         )
         return self.make_outputs(cohort, self.expected_outputs(cohort), [j])
 
@@ -63,7 +53,8 @@
         from cpg_workflows.large_cohort import sample_qc
 
         j = get_batch().new_job(
-            'Sample QC', (self.get_job_attrs() or {}) | {'tool': 'hail query'}
+            'Sample QC',
+            (self.get_job_attrs() or {}) | {'tool': 'hail query'},
         )
         j.image(image_path('cpg_workflows'))
         j.command(
@@ -88,7 +79,8 @@
         from cpg_workflows.large_cohort import dense_subset
 
         j = get_batch().new_job(
-            'Dense Subset', (self.get_job_attrs() or {}) | {'tool': 'hail query'}
+            'Dense Subset',
+            (self.get_job_attrs() or {}) | {'tool': 'hail query'},
         )
         j.image(image_path('cpg_workflows'))
 
@@ -123,9 +115,7 @@
                 dense_mt_path=inputs.as_path(cohort, DenseSubset),
                 sample_qc_ht_path=inputs.as_path(cohort, SampleQC),
                 out_relatedness_ht_path=self.expected_outputs(cohort)['relatedness'],
-                out_relateds_to_drop_ht_path=self.expected_outputs(cohort)[
-                    'relateds_to_drop'
-                ],
+                out_relateds_to_drop_ht_path=self.expected_outputs(cohort)['relateds_to_drop'],
                 tmp_prefix=self.tmp_prefix,
             ),
             depends_on=inputs.get_jobs(cohort),
@@ -155,7 +145,9 @@
                 dense_mt_path=inputs.as_path(cohort, DenseSubset),
                 sample_qc_ht_path=inputs.as_path(cohort, SampleQC),
                 relateds_to_drop_ht_path=inputs.as_path(
-                    cohort, Relatedness, key='relateds_to_drop'
+                    cohort,
+                    Relatedness,
+                    key='relateds_to_drop',
                 ),
                 tmp_prefix=self.tmp_prefix,
                 out_scores_ht_path=self.expected_outputs(cohort)['scores'],
@@ -186,7 +178,10 @@
         return {
             str(pc_num): self.out_prefix
             / self.out_fname_pattern.format(
-                scope='dataset', pci=pc_num, pca_suffix=pca_suffix, ext='html'
+                scope='dataset',
+                pci=pc_num,
+                pca_suffix=pca_suffix,
+                ext='html',
             )
             for pc_num in range(1, n_pcs)
         }
@@ -205,7 +200,9 @@
                 eigenvalues_ht_path=inputs.as_path(cohort, Ancestry, key='eigenvalues'),
                 loadings_ht_path=inputs.as_path(cohort, Ancestry, key='loadings'),
                 inferred_pop_ht_path=inputs.as_path(
-                    cohort, Ancestry, key='inferred_pop'
+                    cohort,
+                    Ancestry,
+                    key='inferred_pop',
                 ),
             ),
             depends_on=inputs.get_jobs(cohort),
@@ -225,7 +222,8 @@
         from cpg_workflows.large_cohort import site_only_vcf
 
         j = get_batch().new_job(
-            'MakeSiteOnlyVcf', (self.get_job_attrs() or {}) | {'tool': 'hail query'}
+            'MakeSiteOnlyVcf',
+            (self.get_job_attrs() or {}) | {'tool': 'hail query'},
         )
         j.image(image_path('cpg_workflows'))
 
@@ -239,7 +237,7 @@
                 str(self.expected_outputs(cohort)['vcf']),
                 str(self.tmp_prefix),
                 setup_gcp=True,
-            )
+            ),
         )
 
         return self.make_outputs(cohort, self.expected_outputs(cohort), [j])
@@ -307,7 +305,9 @@
                 vds_path=inputs.as_path(cohort, stage=Combiner),
                 sample_qc_ht_path=inputs.as_path(cohort, stage=SampleQC),
                 relateds_to_drop_ht_path=inputs.as_path(
-                    cohort, stage=Relatedness, key='relateds_to_drop'
+                    cohort,
+                    stage=Relatedness,
+                    key='relateds_to_drop',
                 ),
                 out_ht_path=self.expected_outputs(cohort),
             ),
