"""
Stage to call SNVs in the mitochondrial genome of a single sequencing_group.

Reimplemented version of;
https://github.com/broadinstitute/gatk/blob/master/scripts/mitochondria_m2_wdl/MitochondriaPipeline.wdl

"""

from functools import cache

import hailtop.batch as hb
from hailtop.batch.job import Job

from cpg_utils import Path
from cpg_utils.config import get_config, reference_path
from cpg_utils.hail_batch import get_batch
from cpg_workflows.filetypes import CramPath
from cpg_workflows.jobs import mito, picard, vep
from cpg_workflows.stages.align import Align
from cpg_workflows.stages.cram_qc import CramQC
from cpg_workflows.workflow import (
    SequencingGroup,
    SequencingGroupStage,
    StageInput,
    StageOutput,
    stage,
)

<<<<<<< HEAD

@cache
def get_mito_references(ref_path: str = 'gnomad_mito', shifted: bool = False) -> hb.ResourceGroup:
    """
    get various mito config entries, reads them into the current batch
    single method switches between shifted and non-shifted references
    Args:
        ref_path: path in config to the mito reference files
        shifted: whether to get the shifted reference files

    Returns:
        dict: mito config entries
    """
    shifted_str = 'shifted_' if shifted else ''
    mito_fa = str(reference_path(f'{ref_path}/{shifted_str}fasta'))
    return get_batch().read_input_group(
        dict=str(reference_path(f'{ref_path}/{shifted_str}dict')),
        base=mito_fa,
        amb=mito_fa + '.amb',
        ann=mito_fa + '.ann',
        bwt=mito_fa + '.bwt',
        fai=mito_fa + '.fai',
        pac=mito_fa + '.pac',
        sa=mito_fa + '.sa',
    )


@cache
def get_control_region_intervals() -> hb.ResourceGroup:
    """
    get mito control region intervals
    Returns:
        dict: mito control region intervals
    """

    return get_batch().read_input_group(
        control_region_shifted=str(reference_path('gnomad_mito/shifted_control_region_interval')),
        non_control_region=str(reference_path('gnomad_mito/non_control_region_interval')),
    )

=======
MITO_REF = {
    'dict': reference_path('gnomad_mito/dict'),
    'base': reference_path('gnomad_mito/fasta'),
    'amb': reference_path('gnomad_mito/fasta') + '.amb',
    'ann': reference_path('gnomad_mito/fasta') + '.ann',
    'bwt': reference_path('gnomad_mito/fasta') + '.bwt',
    'fai': reference_path('gnomad_mito/fasta') + '.fai',
    'pac': reference_path('gnomad_mito/fasta') + '.pac',
    'sa': reference_path('gnomad_mito/fasta') + '.sa',
}

SHIFTED_MITO_REF = {
    'dict': reference_path('gnomad_mito/shifted_dict'),
    'base': reference_path('gnomad_mito/shifted_fasta'),
    'amb': reference_path('gnomad_mito/shifted_fasta') + '.amb',
    'ann': reference_path('gnomad_mito/shifted_fasta') + '.ann',
    'bwt': reference_path('gnomad_mito/shifted_fasta') + '.bwt',
    'fai': reference_path('gnomad_mito/shifted_fasta') + '.fai',
    'pac': reference_path('gnomad_mito/shifted_fasta') + '.pac',
    'sa': reference_path('gnomad_mito/shifted_fasta') + '.sa',
    'shift_back_chain': reference_path('gnomad_mito/shift_back_chain'),
}

CONTROL_REGION_INTERVALS = {
    'control_region_shifted': reference_path('gnomad_mito/shifted_control_region_interval'),
    'non_control_region': reference_path('gnomad_mito/non_control_region_interval'),
}
>>>>>>> 51d55838

# alt_allele config from https://github.com/broadinstitute/gatk/blob/master/scripts/mitochondria_m2_wdl/AlignAndCall.wdl#L167
MAX_ALT_ALLELE_COUNT = 4


@stage(
    required_stages=Align,
    analysis_type='mito-cram',
    analysis_keys=['non_shifted_cram'],
)
class RealignMito(SequencingGroupStage):
    """
    Re-align mitochondrial genome of a single sequencing_group.

    This is a re-implementation of the broad pipeline (as of 03/22) used for
    gnomAD v3 and broad seqr:
    https://github.com/broadinstitute/gatk/blob/330c59a5bcda6a837a545afd2d453361f373fae3/scripts/mitochondria_m2_wdl/MitochondriaPipeline.wdl
    A default config file here:
    https://raw.githubusercontent.com/broadinstitute/gatk/master/scripts/mitochondria_m2_wdl/ExampleInputsMitochondriaPipeline.json

    Mitochondrial variant calling can be subject to subtle artifacts resulting
    from mapping errors and other complexities such as NUMTs. In an attempt to minimize
    these issues, this pipeline attempts to re-implement as much of the logic, tools and
    configuration as possible.

    The main phases of analysis include:
        - Extraction of reads mapping to chrM from the main sequencing_group cram.
        - Realignment of chrM reads to chrM reference using bwa.
        - Realignment of chrM reads to a "shifted" chrM reference using bwa. The "shifted"
            reference is the same sequence but with a different linearisation point. This
            is used to overcome mapping artifacts at the boundary (aka the "control
            region" of the mt genome).
        - Generation of overall and  base level alignment statistics.

    Mitochondrial reference indexes and lift over chains were sourced from Broad
    (gs://gcp-public-data--broad-references/hg38/v0/chrM/).

    Requires:
        sequencing_group cram from Align stage.

    Outputs:
        non_shifted_cram: Sorted cram with duplicates marked aligned to the standard
            hg38 chrM.
        shifted_cram: Sorted cram with duplicates marked aligned to a copy of chrM
            with the linearisation location "shifted"
        base_level_coverage_metrics: per base coverage needed to differentiate between
            0/0 and ./. genotypes until mutect can generate a gVCF.
        coverage_metrics: CollectWgsMetrics output.
        theoretical_sensitivity_metrics: CollectWgsMetrics output.

    """

    def expected_outputs(self, sequencing_group: SequencingGroup) -> dict[str, Path]:
        main = sequencing_group.dataset.prefix()
        analysis = sequencing_group.dataset.analysis_prefix()
        return {
            'non_shifted_cram': main / 'mito' / f'{sequencing_group.id}.mito.cram',
            'shifted_cram': main / 'mito' / f'{sequencing_group.id}.shifted_mito.cram',
            'base_level_coverage_metrics': main / 'mito' / f'{sequencing_group.id}.base_level_coverage.tsv',
            'coverage_metrics': analysis / 'mito' / f'{sequencing_group.id}.coverage_metrics.txt',
            'coverage_mean': analysis / 'mito' / f'{sequencing_group.id}.coverage_mean.txt',
            'coverage_median': analysis / 'mito' / f'{sequencing_group.id}.coverage_median.txt',
            'theoretical_sensitivity_metrics': analysis / 'mito' / f'{sequencing_group.id}.theoretical_sensitivity.txt',
        }

    def queue_jobs(self, sequencing_group: SequencingGroup, inputs: StageInput) -> StageOutput | None:
        # Mitochondrial specific reference files.
        mito_ref = get_mito_references()
        shifted_mito_ref = get_mito_references(shifted=True)
        intervals = get_control_region_intervals()

        jobs = []

        # Extract reads mapped to chrM
        cram_path = inputs.as_path(sequencing_group, Align, 'cram')
        crai_path = inputs.as_path(sequencing_group, Align, 'crai')
        subset_bam_j = mito.subset_cram_to_chrM(
            b=get_batch(),
            cram_path=CramPath(cram_path, crai_path),
            job_attrs=self.get_job_attrs(sequencing_group),
        )
        jobs.append(subset_bam_j)
        assert isinstance(subset_bam_j.output_bam, hb.ResourceGroup)

        # Align extracted reads to chrM using bwa
        realign_j = mito.mito_realign(
            b=get_batch(),
            sequencing_group_id=sequencing_group.id,
            input_bam=subset_bam_j.output_bam,
            mito_ref=mito_ref,
            job_attrs=self.get_job_attrs(sequencing_group),
        )
        jobs.append(realign_j)
        assert isinstance(realign_j.output_cram, hb.ResourceFile)

        # Mark duplicates (non-shifted)
        realign_mkdup_j = picard.markdup(
            b=get_batch(),
            sorted_bam=realign_j.output_cram,
            fasta_reference=mito_ref,
            output_path=self.expected_outputs(sequencing_group)['non_shifted_cram'],
            job_attrs=self.get_job_attrs(sequencing_group),
            overwrite=True,
        )
        assert isinstance(realign_mkdup_j, Job)
        jobs.append(realign_mkdup_j)
        assert isinstance(realign_mkdup_j.output_cram, hb.ResourceGroup)

        # Align extracted reads to "shifted" chrM using bwa
        shifted_realign_j = mito.mito_realign(
            b=get_batch(),
            sequencing_group_id=sequencing_group.id,
            input_bam=subset_bam_j.output_bam,
            mito_ref=shifted_mito_ref,
            job_attrs=self.get_job_attrs(sequencing_group),
        )
        jobs.append(shifted_realign_j)
        assert isinstance(shifted_realign_j.output_cram, hb.ResourceFile)

        # Mark duplicates (shifted)
        shifted_mkdup_j = picard.markdup(
            b=get_batch(),
            sorted_bam=shifted_realign_j.output_cram,
            fasta_reference=shifted_mito_ref,
            output_path=self.expected_outputs(sequencing_group)['shifted_cram'],
            job_attrs=self.get_job_attrs(sequencing_group),
            overwrite=True,
        )
        assert isinstance(shifted_mkdup_j, Job)
        jobs.append(shifted_mkdup_j)
        assert isinstance(shifted_mkdup_j.output_cram, hb.ResourceGroup)

        # Collect coverage metrics (only on non-shifted)
        coverage_metrics_J = mito.collect_coverage_metrics(
            b=get_batch(),
            cram=realign_mkdup_j.output_cram,
            reference=mito_ref,
            metrics=self.expected_outputs(sequencing_group)['coverage_metrics'],
            theoretical_sensitivity=self.expected_outputs(sequencing_group)['theoretical_sensitivity_metrics'],
            job_attrs=self.get_job_attrs(sequencing_group),
        )
        jobs.append(coverage_metrics_J)
        assert isinstance(coverage_metrics_J.metrics, hb.ResourceFile)

        # Extract mean and median coverage (only on non-shifted)
        extract_coverage_mean_j = mito.extract_coverage_mean(
            b=get_batch(),
            metrics=coverage_metrics_J.metrics,
            mean_path=self.expected_outputs(sequencing_group)['coverage_mean'],
            median_path=self.expected_outputs(sequencing_group)['coverage_median'],
            job_attrs=self.get_job_attrs(sequencing_group),
        )
        jobs.append(extract_coverage_mean_j)

        # CoverageAtEveryBase
        # Provides coverage at each base so low coverage sites can be
        # considered ./. rather than 0/0.
        non_control_region_coverage_j = mito.coverage_at_every_base(
            b=get_batch(),
            cram=realign_mkdup_j.output_cram,
            intervals_list=intervals.non_control_region,
            reference=mito_ref,
            job_attrs=self.get_job_attrs(sequencing_group),
        )
        jobs.append(non_control_region_coverage_j)
        assert isinstance(non_control_region_coverage_j.per_base_coverage, hb.ResourceFile)

        shifted_control_region_coverage_j = mito.coverage_at_every_base(
            b=get_batch(),
            cram=shifted_mkdup_j.output_cram,
            intervals_list=intervals.control_region_shifted,
            reference=shifted_mito_ref,
            job_attrs=self.get_job_attrs(sequencing_group),
        )
        jobs.append(shifted_control_region_coverage_j)
        assert isinstance(shifted_control_region_coverage_j.per_base_coverage, hb.ResourceFile)

        # Merge coverage stats
        merge_coverage_j = mito.merge_coverage(
            b=get_batch(),
            non_cr_coverage=non_control_region_coverage_j.per_base_coverage,
            shifted_cr_coverage=shifted_control_region_coverage_j.per_base_coverage,
            merged_coverage=self.expected_outputs(sequencing_group)['base_level_coverage_metrics'],
            job_attrs=self.get_job_attrs(sequencing_group),
        )
        jobs.append(merge_coverage_j)

        return self.make_outputs(sequencing_group, data=self.expected_outputs(sequencing_group), jobs=jobs)


@stage(required_stages=[RealignMito, CramQC])
class GenotypeMito(SequencingGroupStage):
    """
    Call SNVs in the mitochondrial genome of a single sequencing_group.
    This is a re-implementation of the broad pipeline as of 03/22 that was used for
    gnomAD v3 and broad seqr:
    https://github.com/broadinstitute/gatk/blob/330c59a5bcda6a837a545afd2d453361f373fae3/scripts/mitochondria_m2_wdl/MitochondriaPipeline.wdl
    A default config file here:
    https://raw.githubusercontent.com/broadinstitute/gatk/master/scripts/mitochondria_m2_wdl/ExampleInputsMitochondriaPipeline.json

    The main phases of analysis include:
        - Calling of variants from non-shifted cram using mutect2
        - Calling of variants in control region in shifted cram using mutect2
        - Merging of the two call sets into a single vcf in normal chrM coordinate space.
        - Variant filtering part 1: Exclude black list of known problem sites and high
            alt allele counts.
        - Estimate contamination with haplocheckCLI (using known mito haplotypes)
        - Variant filtering part 2: exclude variants with VAF below contamination
            estimate.
        - Export final vcf

     Mitochondrial reference indexes and filtering black lists were copied from Broad
    (gs://gcp-public-data--broad-references/hg38/v0/chrM/).

    Requires:
        sequencing_group cram from Align stage.

    Outputs:
        out_vcf: the final filtered vcf for downstream use
        haplocheck_metrics: Metrics generated from the haplocheckCLI tool including an
            estimate of contamination and the predicted mitochondrial haplotype found.

    Configuration options:
        The following are surfaced as configurable parameters in the Broad WDL. Other
        parameters hardcoded in the WDL are also hardcoded in this pipeline.
        mito_snv.vaf_filter_threshold: "Hard threshold for filtering low VAF sites"
        mito_snv.f_score_beta: "F-Score beta balances the filtering strategy between
            recall and precision. The relative weight of recall to precision."

    Not Implemented:
        - The Broad wdl allows for use of verifyBamID as a second input for contamination
            estimation. This has not been implemented yet but is probably a good idea.
    """

    def expected_outputs(self, sequencing_group: SequencingGroup) -> dict[str, Path]:
        main = sequencing_group.dataset.prefix()
        analysis = sequencing_group.dataset.analysis_prefix()
        return {
            'out_vcf': main / 'mito' / f'{sequencing_group.id}.mito.vcf.bgz',
            'haplocheck_metrics': analysis / 'mito' / f'{sequencing_group.id}.haplocheck.txt',
        }

    def queue_jobs(self, sequencing_group: SequencingGroup, inputs: StageInput) -> StageOutput | None:
        # Mitochondrial specific reference files.
        mito_ref = get_mito_references()
        shifted_mito_ref = get_mito_references(shifted=True)

        jobs = []

        # Get input resources
        non_shifted_cram = get_batch().read_input_group(
            cram=str(inputs.as_path(sequencing_group, RealignMito, 'non_shifted_cram')),
            crai=str(inputs.as_path(sequencing_group, RealignMito, 'non_shifted_cram')) + '.crai',
        )
        shifted_cram = get_batch().read_input_group(
            cram=str(inputs.as_path(sequencing_group, RealignMito, 'shifted_cram')),
            crai=str(inputs.as_path(sequencing_group, RealignMito, 'shifted_cram')) + '.crai',
        )
        if get_config()['mito_snv']['use_verifybamid']:
            verifybamid_output = get_batch().read_input(
                str(inputs.as_path(sequencing_group, CramQC, 'verify_bamid')),
            )
        else:
            verifybamid_output = None

        # Call variants on WT genome
        call_j = mito.mito_mutect2(
            b=get_batch(),
            cram=non_shifted_cram,
            reference=mito_ref,
            region='chrM:576-16024',  # Exclude the control region.
            job_attrs=self.get_job_attrs(sequencing_group),
        )
        jobs.append(call_j)
        assert isinstance(call_j.output_vcf, hb.ResourceGroup)

        # Call variants in ONLY the control region using the shifted reference
        shifted_call_j = mito.mito_mutect2(
            b=get_batch(),
            cram=shifted_cram,
            reference=shifted_mito_ref,
            region='chrM:8025-9144',  # Only call inside the control region.
            job_attrs=self.get_job_attrs(sequencing_group),
        )
        jobs.append(shifted_call_j)
        assert isinstance(shifted_call_j.output_vcf, hb.ResourceGroup)

        # read in the shift-back chain file
        shift_back_chain = get_batch().read_input(str(reference_path('gnomad_mito/shift_back_chain')))

        # Merge the wt and shifted VCFs
        merge_j = mito.liftover_and_combine_vcfs(
            b=get_batch(),
            vcf=call_j.output_vcf,
            shifted_vcf=shifted_call_j.output_vcf,
            reference=mito_ref,
            shift_back_chain=shift_back_chain,
            job_attrs=self.get_job_attrs(sequencing_group),
        )
        jobs.append(merge_j)
        assert isinstance(merge_j.output_vcf, hb.ResourceGroup)

        # Merge the mutect stats output files (needed for filtering)
        merge_stats_j = mito.merge_mutect_stats(
            b=get_batch(),
            first_stats_file=call_j.output_vcf['vcf.gz.stats'],
            second_stats_file=shifted_call_j.output_vcf['vcf.gz.stats'],
            job_attrs=self.get_job_attrs(sequencing_group),
        )
        jobs.append(merge_stats_j)
        assert isinstance(merge_stats_j.combined_stats, hb.ResourceFile)

        # Initial round of filtering to exclude blacklist and high alt alleles
        initial_filter_j = mito.filter_variants(
            b=get_batch(),
            vcf=merge_j.output_vcf,
            reference=mito_ref,
            merged_mutect_stats=merge_stats_j.combined_stats,
            # alt_allele and vaf config hardcoded in this round of filtering as per
            # https://github.com/broadinstitute/gatk/blob/master/scripts/mitochondria_m2_wdl/AlignAndCall.wdl#L167
            max_alt_allele_count=MAX_ALT_ALLELE_COUNT,
            min_allele_fraction=0,
            f_score_beta=get_config()['mito_snv']['f_score_beta'],
            job_attrs=self.get_job_attrs(sequencing_group),
        )
        jobs.append(initial_filter_j)
        assert isinstance(initial_filter_j.output_vcf, hb.ResourceGroup)

        # SplitMultiAllelics AND remove non-passing sites
        # Output is only used for input to haplocheck
        split_multiallelics_j = mito.split_multi_allelics(
            b=get_batch(),
            vcf=initial_filter_j.output_vcf,
            reference=mito_ref,
            remove_non_pass_sites=True,
            job_attrs=self.get_job_attrs(sequencing_group),
        )
        jobs.append(split_multiallelics_j)
        assert isinstance(split_multiallelics_j.output_vcf, hb.ResourceGroup)

        # Estimate level of contamination from mito reads
        get_contamination_j = mito.get_contamination(
            b=get_batch(),
            vcf=split_multiallelics_j.output_vcf,
            haplocheck_output=self.expected_outputs(sequencing_group)['haplocheck_metrics'],
            job_attrs=self.get_job_attrs(sequencing_group),
        )
        jobs.append(get_contamination_j)
        assert isinstance(get_contamination_j.haplocheck_output, hb.ResourceFile)

        # Parse contamination estimate reports
        parse_contamination_j, contamination_level = mito.parse_contamination_results(
            b=get_batch(),
            haplocheck_output=get_contamination_j.haplocheck_output,
            verifybamid_output=verifybamid_output,
            job_attrs=self.get_job_attrs(sequencing_group),
        )
        jobs.append(parse_contamination_j)

        # Filter round 2 - remove variants with VAF below estimated contamination
        second_filter_j = mito.filter_variants(
            b=get_batch(),
            vcf=initial_filter_j.output_vcf,
            reference=mito_ref,
            merged_mutect_stats=merge_stats_j.combined_stats,
            # alt_allele config from https://github.com/broadinstitute/gatk/blob/master/scripts/mitochondria_m2_wdl/AlignAndCall.wdl#L167
            max_alt_allele_count=MAX_ALT_ALLELE_COUNT,
            min_allele_fraction=get_config()['mito_snv']['vaf_filter_threshold'],
            f_score_beta=get_config()['mito_snv']['f_score_beta'],
            # contamination_estimate=get_contamination_j.max_contamination,
            contamination_estimate=contamination_level.as_str(),
            job_attrs=self.get_job_attrs(sequencing_group),
        )
        jobs.append(second_filter_j)
        assert isinstance(second_filter_j.output_vcf, hb.ResourceGroup)

        # Generate final output vcf
        split_multiallelics_j = mito.split_multi_allelics(
            b=get_batch(),
            vcf=second_filter_j.output_vcf,
            reference=mito_ref,
            remove_non_pass_sites=False,
            job_attrs=self.get_job_attrs(sequencing_group),
        )
        jobs.append(split_multiallelics_j)

        # Write the final vcf to the bucket
        output_vcf_root = str(self.expected_outputs(sequencing_group)['out_vcf']).replace('.vcf.bgz', '')

        get_batch().write_output(
            split_multiallelics_j.output_vcf,
            output_vcf_root,
        )
        return self.make_outputs(sequencing_group, data=self.expected_outputs(sequencing_group), jobs=jobs)


@stage(
    required_stages=[RealignMito, GenotypeMito],
    analysis_type='web',
    analysis_keys=['mitoreport'],
)
class MitoReport(SequencingGroupStage):
    """
    Run the standalone MitoReport program on each SG

    This is not part of the Broad Mito pipeline, but generates an alternative non-seqr
    based interpretable html report of mito variants.

    Requires vep annotated individual vcf.

    https://github.com/bioinfomethods/mitoreport
    """

    def expected_outputs(self, sequencing_group: SequencingGroup) -> dict[str, Path]:
        main = sequencing_group.dataset.prefix()
        web = sequencing_group.dataset.web_prefix()
        return {
            'vep_vcf': main / 'mito' / f'{sequencing_group.id}.mito.vep.vcf.gz',
            'mitoreport': web / 'mito' / f'mitoreport-{sequencing_group.id}' / 'index.html',
        }

    def queue_jobs(self, sequencing_group: SequencingGroup, inputs: StageInput) -> StageOutput | None:
        mito_ref = get_mito_references()
        jobs = []

        vep_j = vep.vep_one(
            get_batch(),
            vcf=inputs.as_path(sequencing_group, GenotypeMito, 'out_vcf'),
            out_path=self.expected_outputs(sequencing_group)['vep_vcf'],
            out_format='vcf',
            job_attrs=self.get_job_attrs(sequencing_group),
        )
        if vep_j:
            jobs.append(vep_j)

        mitoreport_j = mito.mitoreport(
            get_batch(),
            sequencing_group=sequencing_group,
            vcf_path=self.expected_outputs(sequencing_group)['vep_vcf'],
            cram_path=inputs.as_path(sequencing_group, RealignMito, 'non_shifted_cram'),
            mito_ref=mito_ref,
            output_path=self.expected_outputs(sequencing_group)['mitoreport'],
            job_attrs=self.get_job_attrs(sequencing_group),
        )
        if mitoreport_j:
            mitoreport_j.depends_on(*jobs)
            jobs.append(mitoreport_j)

        return self.make_outputs(sequencing_group, data=self.expected_outputs(sequencing_group), jobs=jobs)<|MERGE_RESOLUTION|>--- conflicted
+++ resolved
@@ -26,7 +26,6 @@
     stage,
 )
 
-<<<<<<< HEAD
 
 @cache
 def get_mito_references(ref_path: str = 'gnomad_mito', shifted: bool = False) -> hb.ResourceGroup:
@@ -41,9 +40,9 @@
         dict: mito config entries
     """
     shifted_str = 'shifted_' if shifted else ''
-    mito_fa = str(reference_path(f'{ref_path}/{shifted_str}fasta'))
+    mito_fa = reference_path(f'{ref_path}/{shifted_str}fasta')
     return get_batch().read_input_group(
-        dict=str(reference_path(f'{ref_path}/{shifted_str}dict')),
+        dict=reference_path(f'{ref_path}/{shifted_str}dict'),
         base=mito_fa,
         amb=mito_fa + '.amb',
         ann=mito_fa + '.ann',
@@ -63,39 +62,10 @@
     """
 
     return get_batch().read_input_group(
-        control_region_shifted=str(reference_path('gnomad_mito/shifted_control_region_interval')),
-        non_control_region=str(reference_path('gnomad_mito/non_control_region_interval')),
+        control_region_shifted=reference_path('gnomad_mito/shifted_control_region_interval'),
+        non_control_region=reference_path('gnomad_mito/non_control_region_interval'),
     )
 
-=======
-MITO_REF = {
-    'dict': reference_path('gnomad_mito/dict'),
-    'base': reference_path('gnomad_mito/fasta'),
-    'amb': reference_path('gnomad_mito/fasta') + '.amb',
-    'ann': reference_path('gnomad_mito/fasta') + '.ann',
-    'bwt': reference_path('gnomad_mito/fasta') + '.bwt',
-    'fai': reference_path('gnomad_mito/fasta') + '.fai',
-    'pac': reference_path('gnomad_mito/fasta') + '.pac',
-    'sa': reference_path('gnomad_mito/fasta') + '.sa',
-}
-
-SHIFTED_MITO_REF = {
-    'dict': reference_path('gnomad_mito/shifted_dict'),
-    'base': reference_path('gnomad_mito/shifted_fasta'),
-    'amb': reference_path('gnomad_mito/shifted_fasta') + '.amb',
-    'ann': reference_path('gnomad_mito/shifted_fasta') + '.ann',
-    'bwt': reference_path('gnomad_mito/shifted_fasta') + '.bwt',
-    'fai': reference_path('gnomad_mito/shifted_fasta') + '.fai',
-    'pac': reference_path('gnomad_mito/shifted_fasta') + '.pac',
-    'sa': reference_path('gnomad_mito/shifted_fasta') + '.sa',
-    'shift_back_chain': reference_path('gnomad_mito/shift_back_chain'),
-}
-
-CONTROL_REGION_INTERVALS = {
-    'control_region_shifted': reference_path('gnomad_mito/shifted_control_region_interval'),
-    'non_control_region': reference_path('gnomad_mito/non_control_region_interval'),
-}
->>>>>>> 51d55838
 
 # alt_allele config from https://github.com/broadinstitute/gatk/blob/master/scripts/mitochondria_m2_wdl/AlignAndCall.wdl#L167
 MAX_ALT_ALLELE_COUNT = 4
