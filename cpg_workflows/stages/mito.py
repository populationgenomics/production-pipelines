"""
Stage to call SNVs in the mitochondrial genome of a single sequencing_group.

Reimplemented version of;
https://github.com/broadinstitute/gatk/blob/master/scripts/mitochondria_m2_wdl/MitochondriaPipeline.wdl

"""
from typing import Any

import hailtop.batch as hb
from hailtop.batch.job import Job

from cpg_utils import Path
from cpg_utils.config import get_config
from cpg_workflows import get_batch
from cpg_workflows.filetypes import CramPath
from cpg_workflows.jobs import mito, picard, mito_cohort
from cpg_workflows.stages.align import Align
from cpg_workflows.stages.cram_qc import CramQC
<<<<<<< HEAD
from cpg_workflows.targets import Sample, Cohort
=======
>>>>>>> 835d595d
from cpg_workflows.utils import exists
from cpg_workflows.workflow import (
    stage,
    StageInput,
    StageOutput,
<<<<<<< HEAD
    SampleStage,
    CohortStage
=======
    SequencingGroupStage,
    SequencingGroup
>>>>>>> 835d595d
)

MITO_REF = {
    'dict': 'gs://cpg-common-main/references/hg38/v0/chrM/Homo_sapiens_assembly38.chrM.dict',
    'base': 'gs://cpg-common-main/references/hg38/v0/chrM/Homo_sapiens_assembly38.chrM.fasta',
    'amb': 'gs://cpg-common-main/references/hg38/v0/chrM/Homo_sapiens_assembly38.chrM.fasta.amb',
    'ann': 'gs://cpg-common-main/references/hg38/v0/chrM/Homo_sapiens_assembly38.chrM.fasta.ann',
    'bwt': 'gs://cpg-common-main/references/hg38/v0/chrM/Homo_sapiens_assembly38.chrM.fasta.bwt',
    'fai': 'gs://cpg-common-main/references/hg38/v0/chrM/Homo_sapiens_assembly38.chrM.fasta.fai',
    'pac': 'gs://cpg-common-main/references/hg38/v0/chrM/Homo_sapiens_assembly38.chrM.fasta.pac',
    'sa': 'gs://cpg-common-main/references/hg38/v0/chrM/Homo_sapiens_assembly38.chrM.fasta.sa',
}

SHIFTED_MITO_REF = {
    'dict': 'gs://cpg-common-main/references/hg38/v0/chrM/Homo_sapiens_assembly38.chrM.shifted_by_8000_bases.dict',
    'base': 'gs://cpg-common-main/references/hg38/v0/chrM/Homo_sapiens_assembly38.chrM.shifted_by_8000_bases.fasta',
    'amb': 'gs://cpg-common-main/references/hg38/v0/chrM/Homo_sapiens_assembly38.chrM.shifted_by_8000_bases.fasta.amb',
    'ann': 'gs://cpg-common-main/references/hg38/v0/chrM/Homo_sapiens_assembly38.chrM.shifted_by_8000_bases.fasta.ann',
    'bwt': 'gs://cpg-common-main/references/hg38/v0/chrM/Homo_sapiens_assembly38.chrM.shifted_by_8000_bases.fasta.bwt',
    'fai': 'gs://cpg-common-main/references/hg38/v0/chrM/Homo_sapiens_assembly38.chrM.shifted_by_8000_bases.fasta.fai',
    'pac': 'gs://cpg-common-main/references/hg38/v0/chrM/Homo_sapiens_assembly38.chrM.shifted_by_8000_bases.fasta.pac',
    'sa': 'gs://cpg-common-main/references/hg38/v0/chrM/Homo_sapiens_assembly38.chrM.shifted_by_8000_bases.fasta.sa',
    'shift_back_chain': 'gs://cpg-common-main/references/hg38/v0/chrM/ShiftBack.chain',
}

CONTROL_REGION_INTERVALS = {
    'control_region_shifted': 'gs://cpg-common-main/references/hg38/v0/chrM/control_region_shifted.chrM.interval_list',
    'non_control_region': 'gs://cpg-common-main/references/hg38/v0/chrM/non_control_region.chrM.interval_list',
}


@stage(
    required_stages=Align,
    # TODO: add suitable analysis types
)
class RealignMito(SequencingGroupStage):
    """
    Re-align mitochondrial genome of a single sequencing_group.

    This is a re-implementation of the broad pipeline as of 03/22 that was used for
    gnomAD v3 and broad seqr:
    https://github.com/broadinstitute/gatk/blob/330c59a5bcda6a837a545afd2d453361f373fae3/scripts/mitochondria_m2_wdl/MitochondriaPipeline.wdl
    A default config file here:
    https://raw.githubusercontent.com/broadinstitute/gatk/master/scripts/mitochondria_m2_wdl/ExampleInputsMitochondriaPipeline.json

    Mitochondrial variant calling is a subtle art with potential for artifacts resulting
    from mapping errors and other complexities such as NUMTs. In an attempt to avoid these
    issues, this stage has blind faith in the Broad pipeline and faithfully re-implements
    as much of the logic, tools and configuration as possible.

    The main phases of analysis include:
        - Extraction of reads mapping to chrM from the main sequencing_group cram.
        - Realignment of chrM reads to chrM reference using bwa.
        - Realignment of chrM reads to a "shifted" chrM reference using bwa. The "shifted"
            reference is the same sequence but with a different linearisation point. This
            is used to overcome mapping artifacts at the boundary (aka the "control
            region" of the mt genome).
        - Generation of overall and  base level alignment statistics.

    Mitochondrial reference indexes and lit over chains were sourced from Broad
    (gs://gcp-public-data--broad-references/hg38/v0/chrM/).

    Requires:
        sequencing_group cram from Align stage.

    Outputs:
        non_shifted_cram: Sorted cram with duplicates marked aligned to the standard
            hg38 chrM.
        shifted_cram: Sorted cram with duplicates marked aligned to a copy of chrM
            with the linearisation location "shifted"
        base_level_coverage_metrics: per base coverage needed to differentiate between
            0/0 and ./. genotypes until mutect can generate a gVCF.
        coverage_metrics: CollectWgsMetrics output.
        theoretical_sensitivity_metrics: CollectWgsMetrics output.

    """

    def expected_outputs(self, sequencing_group: SequencingGroup) -> dict[str, Path]:
        main = sequencing_group.dataset.prefix()
        analysis = sequencing_group.dataset.analysis_prefix()
        return {
            'non_shifted_cram': main / 'mito' / f'{sequencing_group.id}.mito.cram',
            'shifted_cram': main / 'mito' / f'{sequencing_group.id}.shifted_mito.cram',
            'base_level_coverage_metrics': main
            / 'mito'
            / f'{sequencing_group.id}.base_level_coverage.tsv',
            'coverage_metrics': analysis / 'mito' / f'{sequencing_group.id}.coverage_metrics.txt',
            'theoretical_sensitivity_metrics': analysis
            / 'mito'
            / f'{sequencing_group.id}.theoretical_sensitivity.txt',
        }

    def queue_jobs(self, sequencing_group: SequencingGroup, inputs: StageInput) -> StageOutput | None:

        # Mitochondrial specific reference files.
        mito_ref = get_batch().read_input_group(**MITO_REF)
        shifted_mito_ref = get_batch().read_input_group(**SHIFTED_MITO_REF)
        intervals = get_batch().read_input_group(**CONTROL_REGION_INTERVALS)

        jobs = []

        # Extract reads mapped to chrM
        cram_path = inputs.as_path(sequencing_group, Align, 'cram')
        crai_path = inputs.as_path(sequencing_group, Align, 'crai')
        subset_bam_j = mito.subset_cram_to_chrM(
            b=get_batch(),
            cram_path=CramPath(cram_path, crai_path),
            job_attrs=self.get_job_attrs(sequencing_group),
        )
        jobs.append(subset_bam_j)
        assert isinstance(subset_bam_j.output_bam, hb.ResourceGroup)

        # Align extracted reads to chrM using bwa
        realign_j = mito.mito_realign(
            b=get_batch(),
            sequencing_group_id=sequencing_group.id,
            input_bam=subset_bam_j.output_bam,
            mito_ref=mito_ref,
            job_attrs=self.get_job_attrs(sequencing_group),
        )
        jobs.append(realign_j)
        assert isinstance(realign_j.output_cram, hb.ResourceFile)

        # Mark duplicates (non-shifted)
        realign_mkdup_j = picard.markdup(
            b=get_batch(),
            sorted_bam=realign_j.output_cram,
            fasta_reference=mito_ref,
            output_path=self.expected_outputs(sequencing_group)['non_shifted_cram'],
            job_attrs=self.get_job_attrs(sequencing_group),
            overwrite=True

        )
        jobs.append(realign_mkdup_j)
        assert isinstance(realign_mkdup_j, Job)
        assert isinstance(realign_mkdup_j.output_cram, hb.ResourceGroup)

        # Align extracted reads to "shifted" chrM using bwa
        shifted_realign_j = mito.mito_realign(
            b=get_batch(),
            sequencing_group_id=sequencing_group.id,
            input_bam=subset_bam_j.output_bam,
            mito_ref=shifted_mito_ref,
            job_attrs=self.get_job_attrs(sequencing_group),
        )
        jobs.append(shifted_realign_j)
        assert isinstance(shifted_realign_j.output_cram, hb.ResourceFile)

        # Mark duplicates (shifted)
        shifted_mkdup_j = picard.markdup(
            b=get_batch(),
            sorted_bam=shifted_realign_j.output_cram,
            fasta_reference=shifted_mito_ref,
            output_path=self.expected_outputs(sequencing_group)['shifted_cram'],
            job_attrs=self.get_job_attrs(sequencing_group),
            overwrite=True
        )
        jobs.append(shifted_mkdup_j)
        assert isinstance(shifted_mkdup_j, Job)
        assert isinstance(shifted_mkdup_j.output_cram, hb.ResourceGroup)

        # Collect coverage metrics (only on non-shifted)
        coverage_metrics_J = mito.collect_coverage_metrics(
            b=get_batch(),
            cram=realign_mkdup_j.output_cram,
            reference=mito_ref,
            metrics=self.expected_outputs(sequencing_group)['coverage_metrics'],
            theoretical_sensitivity=self.expected_outputs(sequencing_group)['theoretical_sensitivity_metrics'],
            job_attrs=self.get_job_attrs(sequencing_group),
        )
        jobs.append(coverage_metrics_J)

        # CoverageAtEveryBase
        # This is a temporary task to handle "joint calling" until Mutect2 can produce a
        # GVCF. This proivdes coverage at each base so low coverage sites can be
        # considered ./. rather than 0/0.
        non_control_region_coverage_j = mito.coverage_at_every_base(
            b=get_batch(),
            cram=realign_mkdup_j.output_cram,
            intervals_list=intervals.non_control_region,
            reference=mito_ref,
            job_attrs=self.get_job_attrs(sequencing_group),
        )
        jobs.append(non_control_region_coverage_j)
        assert isinstance(non_control_region_coverage_j.per_base_coverage, hb.ResourceFile)

        shifted_control_region_coverage_j = mito.coverage_at_every_base(
            b=get_batch(),
            cram=shifted_mkdup_j.output_cram,
            intervals_list=intervals.control_region_shifted,
            reference=shifted_mito_ref,
            job_attrs=self.get_job_attrs(sequencing_group),
        )
        jobs.append(shifted_control_region_coverage_j)
        assert isinstance(shifted_control_region_coverage_j.per_base_coverage, hb.ResourceFile)

        # Merge coverage stats
        merge_coverage_j = mito.merge_coverage(
            b=get_batch(),
            non_cr_coverage=non_control_region_coverage_j.per_base_coverage,
            shifted_cr_coverage=shifted_control_region_coverage_j.per_base_coverage,
            merged_coverage=self.expected_outputs(sequencing_group)[
                'base_level_coverage_metrics'
            ],
            job_attrs=self.get_job_attrs(sequencing_group),
        )
        jobs.append(merge_coverage_j)

        return self.make_outputs(sequencing_group, data=self.expected_outputs(sequencing_group), jobs=jobs)


@stage(
    required_stages=[RealignMito,CramQC]
    # TODO: add suitable analysis types
)
class GenotypeMito(SequencingGroupStage):
    """
    Call SNVs in the mitochondrial genome of a single sequencing_group.
    This is a re-implementation of the broad pipeline as of 03/22 that was used for
    gnomAD v3 and broad seqr:
    https://github.com/broadinstitute/gatk/blob/330c59a5bcda6a837a545afd2d453361f373fae3/scripts/mitochondria_m2_wdl/MitochondriaPipeline.wdl
    A default config file here:
    https://raw.githubusercontent.com/broadinstitute/gatk/master/scripts/mitochondria_m2_wdl/ExampleInputsMitochondriaPipeline.json
    Mitochondrial variant calling is a subtle art with potential for artifacts resulting
    from mapping errors and other complexities such as NUMTs. In an attempt to avoid these
    issues, this stage has blind faith in the gnomAD pipeline and faithfully re-implements
    as much of the logic, tools and configuration as possible.
    The main phases of analysis include:
        - Calling of variants from non-shifted cram using mutect2
        - Calling of variants in control region in shifted cram using mutect2
        - Merging of the two call sets into a single vcf in normal chrM coordinate space.
        - Variant filtering part 1: Exclude black list of known problem sites and high
            alt allele counts.
        - Estimate contamination with haplocheckCLI (using known mito haplotypes)
        - Variant filtering part 2: exclude variants with VAF below contamination
            estimate.
        - Export final vcf
    Mitochondrial reference indexes and filtering black lists were copied from Broad
    (gs://gcp-public-data--broad-references/hg38/v0/chrM/).
    Requires:
        sequencing_group cram from Align stage.
    Outputs:
        out_vcf: the final filtered vcf for downstream use
        haplocheck_metrics: Metrics generated from the haplocheckCLI tool including an
            estimate of contamination and the predicted mitochondrial haplotype found.
    Configuration options:
    The following are surfaced as configurable parameters in the Broad WDL. Other
    parameters hardcoded in the WDL are also hardcoded in this pipeline.
        mito_snv.vaf_filter_threshold: "Hard threshold for filtering low VAF sites"
        mito_snv.f_score_beta: "F-Score beta balances the filtering strategy between
            recall and precision. The relative weight of recall to precision."
    Not Implemented:
        - The Broad wdl allows for use of verifyBamID as a second input for contamination
            estimation. This has not been implemented yet but is probably a good idea.
    """

    def expected_outputs(self, sequencing_group: SequencingGroup) -> dict[str, Path]:
        main = sequencing_group.dataset.prefix()
        analysis = sequencing_group.dataset.analysis_prefix()
        return {
<<<<<<< HEAD
            'out_vcf': main / 'mito' / f'{sample.id}.mito.vcf.gz',
            'haplocheck_metrics': analysis / 'mito' / f'{sample.id}.haplocheck.txt',
=======
            'out_vcf': main / 'mito' / f'{sequencing_group.id}.mito.vcf',
            'haplocheck_metrics': analysis / 'mito' / f'{sequencing_group.id}.haplocheck.txt',
>>>>>>> 835d595d
        }

    def queue_jobs(self, sequencing_group: SequencingGroup, inputs: StageInput) -> StageOutput | None:

        # Mitochondrial specific reference files.
        mito_ref = get_batch().read_input_group(**MITO_REF)
        shifted_mito_ref = get_batch().read_input_group(**SHIFTED_MITO_REF)

        jobs = []

        # Get input resources
        non_shifted_cram = get_batch().read_input_group(
            cram=str(inputs.as_path(sequencing_group, RealignMito, 'non_shifted_cram')),
            crai=str(inputs.as_path(sequencing_group, RealignMito, 'non_shifted_cram')) + '.crai',
            )
        shifted_cram = get_batch().read_input_group(
            cram=str(inputs.as_path(sequencing_group, RealignMito, 'shifted_cram')),
            crai=str(inputs.as_path(sequencing_group, RealignMito, 'shifted_cram')) + '.crai',
            )
        if get_config()['mito_snv']['use_verifybamid']:
            verifybamid_output = get_batch().read_input(
                str(inputs.as_path(sequencing_group, CramQC, 'verify_bamid')),
                )
        else:
            verifybamid_output = None

        # Call variants on WT genome
        call_j = mito.mito_mutect2(
            b=get_batch(),
            cram=non_shifted_cram,
            reference=mito_ref,
            region='chrM:576-16024',  # Exclude the control region.
            job_attrs=self.get_job_attrs(sequencing_group),
        )
        jobs.append(call_j)
        assert isinstance(call_j.output_vcf, hb.ResourceGroup)

        # Call variants in ONLY the control region using the shifted reference
        shifted_call_j = mito.mito_mutect2(
            b=get_batch(),
            cram=shifted_cram,
            reference=shifted_mito_ref,
            region='chrM:8025-9144',  # Only call inside the control region.
            job_attrs=self.get_job_attrs(sequencing_group),
        )
        jobs.append(shifted_call_j)
        assert isinstance(shifted_call_j.output_vcf, hb.ResourceGroup)

        # Merge the wt and shifted VCFs
        merge_j = mito.liftover_and_combine_vcfs(
            b=get_batch(),
            vcf=call_j.output_vcf,
            shifted_vcf=shifted_call_j.output_vcf,
            reference=mito_ref,
            shift_back_chain=shifted_mito_ref.shift_back_chain,
            job_attrs=self.get_job_attrs(sequencing_group),
        )
        jobs.append(merge_j)
        assert isinstance(merge_j.output_vcf, hb.ResourceGroup)

        # Merge the mutect stats output files (needed for filtering)
        merge_stats_J = mito.merge_mutect_stats(
            b=get_batch(),
            first_stats_file=call_j.output_vcf['vcf.gz.stats'],
            second_stats_file=shifted_call_j.output_vcf['vcf.gz.stats'],
            job_attrs=self.get_job_attrs(sequencing_group),
        )
        jobs.append(merge_stats_J)
        assert isinstance(merge_stats_J.combined_stats, hb.ResourceFile)

        # Initial round of filtering to exclude blacklist and high alt alleles
        initial_filter_j = mito.filter_variants(
            b=get_batch(),
            vcf=merge_j.output_vcf,
            reference=mito_ref,
            merged_mutect_stats=merge_stats_J.combined_stats,
            # alt_allele and vaf config hardcoded in this round of filtering as per
            # https://github.com/broadinstitute/gatk/blob/master/scripts/mitochondria_m2_wdl/AlignAndCall.wdl#L167
            max_alt_allele_count=4,
            min_allele_fraction=0,
            f_score_beta=get_config()['mito_snv']['f_score_beta'],
            job_attrs=self.get_job_attrs(sequencing_group),
        )
        jobs.append(initial_filter_j)
        assert isinstance(initial_filter_j.output_vcf, hb.ResourceGroup)

        # SplitMultiAllelics AND remove non-passing sites
        # Output is only used for input to haplocheck
        split_multiallelics_j = mito.split_multi_allelics(
            b=get_batch(),
            vcf=initial_filter_j.output_vcf,
            reference=mito_ref,
            remove_non_pass_sites=True,
            job_attrs=self.get_job_attrs(sequencing_group),
        )
        jobs.append(split_multiallelics_j)
        assert isinstance(split_multiallelics_j.output_vcf, hb.ResourceGroup)

        # Estimate level of contamination from mito reads
        get_contamination_j = mito.get_contamination(
            b=get_batch(),
            vcf=split_multiallelics_j.output_vcf,
            haplocheck_output=self.expected_outputs(sequencing_group)['haplocheck_metrics'],
            job_attrs=self.get_job_attrs(sequencing_group),
        )
        jobs.append(get_contamination_j)
        assert isinstance(get_contamination_j.haplocheck_output, hb.ResourceFile)

        # Parse contamination estimate reports
        parse_contamination_j, contamination_level = mito.parse_contamination_results(
            b=get_batch(),
            haplocheck_output=get_contamination_j.haplocheck_output,
            verifybamid_output=verifybamid_output,
            job_attrs=self.get_job_attrs(sequencing_group),
        )
        jobs.append(parse_contamination_j)

        # Filter round 2 - remove variants with VAF below estimated contamination
        second_filter_j = mito.filter_variants(
            b=get_batch(),
            vcf=initial_filter_j.output_vcf,
            reference=mito_ref,
            merged_mutect_stats=merge_stats_J.combined_stats,
            # alt_allele config from https://github.com/broadinstitute/gatk/blob/master/scripts/mitochondria_m2_wdl/AlignAndCall.wdl#L167
            max_alt_allele_count=4,
            min_allele_fraction=get_config()['mito_snv']['vaf_filter_threshold'],
            f_score_beta=get_config()['mito_snv']['f_score_beta'],
            # contamination_estimate=get_contamination_j.max_contamination,
            contamination_estimate=contamination_level.as_str(),
            job_attrs=self.get_job_attrs(sequencing_group),
        )
        jobs.append(second_filter_j)
        assert isinstance(second_filter_j.output_vcf, hb.ResourceGroup)

        # Generate final output vcf
        split_multiallelics_j = mito.split_multi_allelics(
            b=get_batch(),
            vcf=second_filter_j.output_vcf,
            reference=mito_ref,
            remove_non_pass_sites=False,
            job_attrs=self.get_job_attrs(sequencing_group),
        )
        jobs.append(split_multiallelics_j)

        # Write the final vcf to the bucket
        get_batch().write_output(
            split_multiallelics_j.output_vcf,
<<<<<<< HEAD
            str(self.expected_outputs(sample)['out_vcf']).replace('.vcf.gz', ''),
        )

        return self.make_outputs(sample, data=self.expected_outputs(sample), jobs=jobs)


@stage(required_stages=[RealignMito, GenotypeMito])
class JoinMito(CohortStage):
    """
    Join and annotate Mito snv and indel calls
    """

    def expected_outputs(self, cohort: Cohort):
        """
        Expected to write a matrix table.
        """
        return {
            # writing into perm location for late debugging
            # convert to str to avoid checking existence
            'tmp_prefix': str(self.tmp_prefix),
            'coverage_ht': self.prefix / 'mito' / 'coverage.ht',
            'mt': self.prefix / 'mito' / 'cohort.mt',
        }

    def queue_jobs(self, cohort: Cohort, inputs: StageInput) -> StageOutput | None:
        """
        Uses analysis-runner's dataproc helper to run hail query scripts
        """
        jobs = []
        base_level_coverage_by_sid = {
            sample.id: inputs.as_path(target=sample, stage=RealignMito, key='base_level_coverage_metrics')
            for sample in cohort.get_samples()
        }

        call_j = mito_cohort.annotate_coverage(
            b=get_batch(),
            base_level_coverage_by_sid=base_level_coverage_by_sid,
            coverage_ht=self.expected_outputs(cohort)['coverage_ht'],
            job_attrs=self.get_job_attrs(cohort),
        )
        jobs.append(call_j)
        # assert isinstance(call_j.output_vcf, hb.ResourceGroup)


        # sample_vcf_by_sid = {
        #     sample.id: inputs.as_path(target=sample, stage=GenotypeMito, key='out_vcf')
        #     for sample in cohort.get_samples()
        # }


        # checkpoint_prefix = (
        #     to_path(self.expected_outputs(cohort)['tmp_prefix']) / 'checkpoints'
        # )

        # jobs = annotate_cohort_jobs(
        #     b=get_batch(),
        #     vcf_path=vcf_path,
        #     siteonly_vqsr_vcf_path=siteonly_vqsr_vcf_path,
        #     vep_ht_path=vep_ht_path,
        #     out_mt_path=self.expected_outputs(cohort)['mt'],
        #     checkpoint_prefix=checkpoint_prefix,
        #     job_attrs=self.get_job_attrs(cohort),
        #     depends_on=inputs.get_jobs(cohort),
        # )

        return self.make_outputs(
            cohort,
            data=self.expected_outputs(cohort),
            jobs=jobs,
        )
=======
            str(self.expected_outputs(sequencing_group)['out_vcf']),
        )

        return self.make_outputs(sequencing_group, data=self.expected_outputs(sequencing_group), jobs=jobs)
>>>>>>> 835d595d
<|MERGE_RESOLUTION|>--- conflicted
+++ resolved
@@ -17,22 +17,15 @@
 from cpg_workflows.jobs import mito, picard, mito_cohort
 from cpg_workflows.stages.align import Align
 from cpg_workflows.stages.cram_qc import CramQC
-<<<<<<< HEAD
-from cpg_workflows.targets import Sample, Cohort
-=======
->>>>>>> 835d595d
+from cpg_workflows.targets import Cohort
 from cpg_workflows.utils import exists
 from cpg_workflows.workflow import (
     stage,
     StageInput,
     StageOutput,
-<<<<<<< HEAD
-    SampleStage,
+    SequencingGroupStage,
+    SequencingGroup,
     CohortStage
-=======
-    SequencingGroupStage,
-    SequencingGroup
->>>>>>> 835d595d
 )
 
 MITO_REF = {
@@ -293,13 +286,8 @@
         main = sequencing_group.dataset.prefix()
         analysis = sequencing_group.dataset.analysis_prefix()
         return {
-<<<<<<< HEAD
-            'out_vcf': main / 'mito' / f'{sample.id}.mito.vcf.gz',
-            'haplocheck_metrics': analysis / 'mito' / f'{sample.id}.haplocheck.txt',
-=======
-            'out_vcf': main / 'mito' / f'{sequencing_group.id}.mito.vcf',
+            'out_vcf': main / 'mito' / f'{sequencing_group.id}.mito.vcf.gz',
             'haplocheck_metrics': analysis / 'mito' / f'{sequencing_group.id}.haplocheck.txt',
->>>>>>> 835d595d
         }
 
     def queue_jobs(self, sequencing_group: SequencingGroup, inputs: StageInput) -> StageOutput | None:
@@ -447,11 +435,10 @@
         # Write the final vcf to the bucket
         get_batch().write_output(
             split_multiallelics_j.output_vcf,
-<<<<<<< HEAD
-            str(self.expected_outputs(sample)['out_vcf']).replace('.vcf.gz', ''),
-        )
-
-        return self.make_outputs(sample, data=self.expected_outputs(sample), jobs=jobs)
+            str(self.expected_outputs(sequencing_group)['out_vcf']).replace('.vcf.gz', ''),
+        )
+
+        return self.make_outputs(sequencing_group, data=self.expected_outputs(sequencing_group), jobs=jobs)
 
 
 @stage(required_stages=[RealignMito, GenotypeMito])
@@ -517,10 +504,4 @@
             cohort,
             data=self.expected_outputs(cohort),
             jobs=jobs,
-        )
-=======
-            str(self.expected_outputs(sequencing_group)['out_vcf']),
-        )
-
-        return self.make_outputs(sequencing_group, data=self.expected_outputs(sequencing_group), jobs=jobs)
->>>>>>> 835d595d
+        )