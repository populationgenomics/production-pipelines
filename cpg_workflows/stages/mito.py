"""
Stage to call SNVs in the mitochondrial genome of a single sequencing_group.

Reimplemented version of;
https://github.com/broadinstitute/gatk/blob/master/scripts/mitochondria_m2_wdl/MitochondriaPipeline.wdl

"""
from typing import Any

import hailtop.batch as hb
from hailtop.batch.job import Job

from cpg_utils import Path
from cpg_utils.config import get_config
from cpg_workflows import get_batch
from cpg_workflows.filetypes import CramPath
from cpg_workflows.jobs import mito, picard
from cpg_workflows.stages.align import Align
<<<<<<< HEAD
from cpg_workflows.stages.cram_qc import CramQC
from cpg_workflows.targets import Sample
=======
>>>>>>> f703e186
from cpg_workflows.utils import exists
from cpg_workflows.workflow import (
    stage,
    StageInput,
    StageOutput,
    SequencingGroupStage,
    SequencingGroup
)

MITO_REF = {
    'dict': 'gs://cpg-common-main/references/hg38/v0/chrM/Homo_sapiens_assembly38.chrM.dict',
    'base': 'gs://cpg-common-main/references/hg38/v0/chrM/Homo_sapiens_assembly38.chrM.fasta',
    'amb': 'gs://cpg-common-main/references/hg38/v0/chrM/Homo_sapiens_assembly38.chrM.fasta.amb',
    'ann': 'gs://cpg-common-main/references/hg38/v0/chrM/Homo_sapiens_assembly38.chrM.fasta.ann',
    'bwt': 'gs://cpg-common-main/references/hg38/v0/chrM/Homo_sapiens_assembly38.chrM.fasta.bwt',
    'fai': 'gs://cpg-common-main/references/hg38/v0/chrM/Homo_sapiens_assembly38.chrM.fasta.fai',
    'pac': 'gs://cpg-common-main/references/hg38/v0/chrM/Homo_sapiens_assembly38.chrM.fasta.pac',
    'sa': 'gs://cpg-common-main/references/hg38/v0/chrM/Homo_sapiens_assembly38.chrM.fasta.sa',
}

SHIFTED_MITO_REF = {
    'dict': 'gs://cpg-common-main/references/hg38/v0/chrM/Homo_sapiens_assembly38.chrM.shifted_by_8000_bases.dict',
    'base': 'gs://cpg-common-main/references/hg38/v0/chrM/Homo_sapiens_assembly38.chrM.shifted_by_8000_bases.fasta',
    'amb': 'gs://cpg-common-main/references/hg38/v0/chrM/Homo_sapiens_assembly38.chrM.shifted_by_8000_bases.fasta.amb',
    'ann': 'gs://cpg-common-main/references/hg38/v0/chrM/Homo_sapiens_assembly38.chrM.shifted_by_8000_bases.fasta.ann',
    'bwt': 'gs://cpg-common-main/references/hg38/v0/chrM/Homo_sapiens_assembly38.chrM.shifted_by_8000_bases.fasta.bwt',
    'fai': 'gs://cpg-common-main/references/hg38/v0/chrM/Homo_sapiens_assembly38.chrM.shifted_by_8000_bases.fasta.fai',
    'pac': 'gs://cpg-common-main/references/hg38/v0/chrM/Homo_sapiens_assembly38.chrM.shifted_by_8000_bases.fasta.pac',
    'sa': 'gs://cpg-common-main/references/hg38/v0/chrM/Homo_sapiens_assembly38.chrM.shifted_by_8000_bases.fasta.sa',
    'shift_back_chain': 'gs://cpg-common-main/references/hg38/v0/chrM/ShiftBack.chain',
}

CONTROL_REGION_INTERVALS = {
    'control_region_shifted': 'gs://cpg-common-main/references/hg38/v0/chrM/control_region_shifted.chrM.interval_list',
    'non_control_region': 'gs://cpg-common-main/references/hg38/v0/chrM/non_control_region.chrM.interval_list',
}


@stage(
    required_stages=Align,
    # TODO: add suitable analysis types
)
class RealignMito(SequencingGroupStage):
    """
    Re-align mitochondrial genome of a single sequencing_group.

    This is a re-implementation of the broad pipeline as of 03/22 that was used for
    gnomAD v3 and broad seqr:
    https://github.com/broadinstitute/gatk/blob/330c59a5bcda6a837a545afd2d453361f373fae3/scripts/mitochondria_m2_wdl/MitochondriaPipeline.wdl
    A default config file here:
    https://raw.githubusercontent.com/broadinstitute/gatk/master/scripts/mitochondria_m2_wdl/ExampleInputsMitochondriaPipeline.json

    Mitochondrial variant calling is a subtle art with potential for artifacts resulting
    from mapping errors and other complexities such as NUMTs. In an attempt to avoid these
    issues, this stage has blind faith in the Broad pipeline and faithfully re-implements
    as much of the logic, tools and configuration as possible.

    The main phases of analysis include:
        - Extraction of reads mapping to chrM from the main sequencing_group cram.
        - Realignment of chrM reads to chrM reference using bwa.
        - Realignment of chrM reads to a "shifted" chrM reference using bwa. The "shifted"
            reference is the same sequence but with a different linearisation point. This
            is used to overcome mapping artifacts at the boundary (aka the "control
            region" of the mt genome).
        - Generation of overall and  base level alignment statistics.

    Mitochondrial reference indexes and lit over chains were sourced from Broad
    (gs://gcp-public-data--broad-references/hg38/v0/chrM/).

    Requires:
        sequencing_group cram from Align stage.

    Outputs:
        non_shifted_cram: Sorted cram with duplicates marked aligned to the standard
            hg38 chrM.
        shifted_cram: Sorted cram with duplicates marked aligned to a copy of chrM
            with the linearisation location "shifted"
        base_level_coverage_metrics: per base coverage needed to differentiate between
            0/0 and ./. genotypes until mutect can generate a gVCF.
        coverage_metrics: CollectWgsMetrics output.
        theoretical_sensitivity_metrics: CollectWgsMetrics output.

    """

    def expected_outputs(self, sequencing_group: SequencingGroup) -> dict[str, Path]:
        main = sequencing_group.dataset.prefix()
        analysis = sequencing_group.dataset.analysis_prefix()
        return {
            'non_shifted_cram': main / 'mito' / f'{sequencing_group.id}.mito.cram',
            'shifted_cram': main / 'mito' / f'{sequencing_group.id}.shifted_mito.cram',
            'base_level_coverage_metrics': main
            / 'mito'
            / f'{sequencing_group.id}.base_level_coverage.tsv',
            'coverage_metrics': analysis / 'mito' / f'{sequencing_group.id}.coverage_metrics.txt',
            'theoretical_sensitivity_metrics': analysis
            / 'mito'
            / f'{sequencing_group.id}.theoretical_sensitivity.txt',
        }

    def queue_jobs(self, sequencing_group: SequencingGroup, inputs: StageInput) -> StageOutput | None:

        # Mitochondrial specific reference files.
        mito_ref = get_batch().read_input_group(**MITO_REF)
        shifted_mito_ref = get_batch().read_input_group(**SHIFTED_MITO_REF)
        intervals = get_batch().read_input_group(**CONTROL_REGION_INTERVALS)

        jobs = []

        # Extract reads mapped to chrM
        cram_path = inputs.as_path(sequencing_group, Align, 'cram')
        crai_path = inputs.as_path(sequencing_group, Align, 'crai')
        subset_bam_j = mito.subset_cram_to_chrM(
            b=get_batch(),
            cram_path=CramPath(cram_path, crai_path),
            job_attrs=self.get_job_attrs(sequencing_group),
        )
        jobs.append(subset_bam_j)
        assert isinstance(subset_bam_j.output_bam, hb.ResourceGroup)

        # Align extracted reads to chrM using bwa
        realign_j = mito.mito_realign(
            b=get_batch(),
            sequencing_group_id=sequencing_group.id,
            input_bam=subset_bam_j.output_bam,
            mito_ref=mito_ref,
            job_attrs=self.get_job_attrs(sequencing_group),
        )
        jobs.append(realign_j)
        assert isinstance(realign_j.output_cram, hb.ResourceFile)

        # Mark duplicates (non-shifted)
        realign_mkdup_j = picard.markdup(
            b=get_batch(),
            sorted_bam=realign_j.output_cram,
            fasta_reference=mito_ref,
            output_path=self.expected_outputs(sequencing_group)['non_shifted_cram'],
            job_attrs=self.get_job_attrs(sequencing_group),
            overwrite=True

        )
        jobs.append(realign_mkdup_j)
        assert isinstance(realign_mkdup_j, Job)
        assert isinstance(realign_mkdup_j.output_cram, hb.ResourceGroup)

        # Align extracted reads to "shifted" chrM using bwa
        shifted_realign_j = mito.mito_realign(
            b=get_batch(),
            sequencing_group_id=sequencing_group.id,
            input_bam=subset_bam_j.output_bam,
            mito_ref=shifted_mito_ref,
            job_attrs=self.get_job_attrs(sequencing_group),
        )
        jobs.append(shifted_realign_j)
        assert isinstance(shifted_realign_j.output_cram, hb.ResourceFile)

        # Mark duplicates (shifted)
        shifted_mkdup_j = picard.markdup(
            b=get_batch(),
            sorted_bam=shifted_realign_j.output_cram,
            fasta_reference=shifted_mito_ref,
            output_path=self.expected_outputs(sequencing_group)['shifted_cram'],
            job_attrs=self.get_job_attrs(sequencing_group),
            overwrite=True
        )
        jobs.append(shifted_mkdup_j)
        assert isinstance(shifted_mkdup_j, Job)
        assert isinstance(shifted_mkdup_j.output_cram, hb.ResourceGroup)

        # Collect coverage metrics (only on non-shifted)
        coverage_metrics_J = mito.collect_coverage_metrics(
            b=get_batch(),
            cram=realign_mkdup_j.output_cram,
            reference=mito_ref,
            metrics=self.expected_outputs(sequencing_group)['coverage_metrics'],
            theoretical_sensitivity=self.expected_outputs(sequencing_group)['theoretical_sensitivity_metrics'],
            job_attrs=self.get_job_attrs(sequencing_group),
        )
        jobs.append(coverage_metrics_J)

        # CoverageAtEveryBase
        # This is a temporary task to handle "joint calling" until Mutect2 can produce a
        # GVCF. This proivdes coverage at each base so low coverage sites can be
        # considered ./. rather than 0/0.
        non_control_region_coverage_j = mito.coverage_at_every_base(
            b=get_batch(),
            cram=realign_mkdup_j.output_cram,
            intervals_list=intervals.non_control_region,
            reference=mito_ref,
            job_attrs=self.get_job_attrs(sequencing_group),
        )
        jobs.append(non_control_region_coverage_j)
        assert isinstance(non_control_region_coverage_j.per_base_coverage, hb.ResourceFile)

        shifted_control_region_coverage_j = mito.coverage_at_every_base(
            b=get_batch(),
            cram=shifted_mkdup_j.output_cram,
            intervals_list=intervals.control_region_shifted,
            reference=shifted_mito_ref,
            job_attrs=self.get_job_attrs(sequencing_group),
        )
        jobs.append(shifted_control_region_coverage_j)
        assert isinstance(shifted_control_region_coverage_j.per_base_coverage, hb.ResourceFile)

        # Merge coverage stats
        merge_coverage_j = mito.merge_coverage(
            b=get_batch(),
            non_cr_coverage=non_control_region_coverage_j.per_base_coverage,
            shifted_cr_coverage=shifted_control_region_coverage_j.per_base_coverage,
            merged_coverage=self.expected_outputs(sequencing_group)[
                'base_level_coverage_metrics'
            ],
            job_attrs=self.get_job_attrs(sequencing_group),
        )
        jobs.append(merge_coverage_j)

<<<<<<< HEAD
        return self.make_outputs(sample, data=self.expected_outputs(sample), jobs=jobs)


@stage(
    required_stages=[RealignMito,CramQC]
    # TODO: add suitable analysis types
)
class GenotypeMito(SampleStage):
    """
    Call SNVs in the mitochondrial genome of a single sample.
    This is a re-implementation of the broad pipeline as of 03/22 that was used for
    gnomAD v3 and broad seqr:
    https://github.com/broadinstitute/gatk/blob/330c59a5bcda6a837a545afd2d453361f373fae3/scripts/mitochondria_m2_wdl/MitochondriaPipeline.wdl
    A default config file here:
    https://raw.githubusercontent.com/broadinstitute/gatk/master/scripts/mitochondria_m2_wdl/ExampleInputsMitochondriaPipeline.json
    Mitochondrial variant calling is a subtle art with potential for artifacts resulting
    from mapping errors and other complexities such as NUMTs. In an attempt to avoid these
    issues, this stage has blind faith in the gnomAD pipeline and faithfully re-implements
    as much of the logic, tools and configuration as possible.
    The main phases of analysis include:
        - Calling of variants from non-shifted cram using mutect2
        - Calling of variants in control region in shifted cram using mutect2
        - Merging of the two call sets into a single vcf in normal chrM coordinate space.
        - Variant filtering part 1: Exclude black list of known problem sites and high
            alt allele counts.
        - Estimate contamination with haplocheckCLI (using known mito haplotypes)
        - Variant filtering part 2: exclude variants with VAF below contamination
            estimate.
        - Export final vcf
    Mitochondrial reference indexes and filtering black lists were copied from Broad
    (gs://gcp-public-data--broad-references/hg38/v0/chrM/).
    Requires:
        Sample cram from Align stage.
    Outputs:
        out_vcf: the final filtered vcf for downstream use
        haplocheck_metrics: Metrics generated from the haplocheckCLI tool including an
            estimate of contamination and the predicted mitochondrial haplotype found.
    Configuration options:
    The following are surfaced as configurable parameters in the Broad WDL. Other
    parameters hardcoded in the WDL are also hardcoded in this pipeline.
        mito_snv.vaf_filter_threshold: "Hard threshold for filtering low VAF sites"
        mito_snv.f_score_beta: "F-Score beta balances the filtering strategy between
            recall and precision. The relative weight of recall to precision."
    Not Implemented:
        - The Broad wdl allows for use of verifyBamID as a second input for contamination
            estimation. This has not been implemented yet but is probably a good idea.
    """

    def expected_outputs(self, sample: Sample) -> dict[str, Path]:
        main = sample.dataset.prefix()
        analysis = sample.dataset.analysis_prefix()
        return {
            'out_vcf': main / 'mito' / f'{sample.id}.mito.vcf',
            'haplocheck_metrics': analysis / 'mito' / f'{sample.id}.haplocheck.txt',
        }

    def queue_jobs(self, sample: Sample, inputs: StageInput) -> StageOutput | None:

        # Mitochondrial specific reference files.
        mito_ref = get_batch().read_input_group(**MITO_REF)
        shifted_mito_ref = get_batch().read_input_group(**SHIFTED_MITO_REF)

        jobs = []

        # Get input resources
        non_shifted_cram = get_batch().read_input_group(
            cram=str(inputs.as_path(sample, RealignMito, 'non_shifted_cram')),
            crai=str(inputs.as_path(sample, RealignMito, 'non_shifted_cram')) + '.crai',
            )
        shifted_cram = get_batch().read_input_group(
            cram=str(inputs.as_path(sample, RealignMito, 'shifted_cram')),
            crai=str(inputs.as_path(sample, RealignMito, 'shifted_cram')) + '.crai',
            )
        if get_config()['mito_snv']['use_verifybamid']:
            verifybamid_output = get_batch().read_input(
                str(inputs.as_path(sample, CramQC, 'verify_bamid')),
                )
        else:
            verifybamid_output = None

        # Call variants on WT genome
        call_j = mito.mito_mutect2(
            b=get_batch(),
            cram=non_shifted_cram,
            reference=mito_ref,
            region='chrM:576-16024',  # Exclude the control region.
            job_attrs=self.get_job_attrs(sample),
        )
        jobs.append(call_j)
        assert isinstance(call_j.output_vcf, hb.ResourceGroup)

        # Call variants in ONLY the control region using the shifted reference
        shifted_call_j = mito.mito_mutect2(
            b=get_batch(),
            cram=shifted_cram,
            reference=shifted_mito_ref,
            region='chrM:8025-9144',  # Only call inside the control region.
            job_attrs=self.get_job_attrs(sample),
        )
        jobs.append(shifted_call_j)
        assert isinstance(shifted_call_j.output_vcf, hb.ResourceGroup)

        # Merge the wt and shifted VCFs
        merge_j = mito.liftover_and_combine_vcfs(
            b=get_batch(),
            vcf=call_j.output_vcf,
            shifted_vcf=shifted_call_j.output_vcf,
            reference=mito_ref,
            shift_back_chain=shifted_mito_ref.shift_back_chain,
            job_attrs=self.get_job_attrs(sample),
        )
        jobs.append(merge_j)
        assert isinstance(merge_j.output_vcf, hb.ResourceGroup)

        # Merge the mutect stats output files (needed for filtering)
        merge_stats_J = mito.merge_mutect_stats(
            b=get_batch(),
            first_stats_file=call_j.output_vcf['vcf.gz.stats'],
            second_stats_file=shifted_call_j.output_vcf['vcf.gz.stats'],
            job_attrs=self.get_job_attrs(sample),
        )
        jobs.append(merge_stats_J)
        assert isinstance(merge_stats_J.combined_stats, hb.ResourceFile)

        # Initial round of filtering to exclude blacklist and high alt alleles
        initial_filter_j = mito.filter_variants(
            b=get_batch(),
            vcf=merge_j.output_vcf,
            reference=mito_ref,
            merged_mutect_stats=merge_stats_J.combined_stats,
            # alt_allele and vaf config hardcoded in this round of filtering as per
            # https://github.com/broadinstitute/gatk/blob/master/scripts/mitochondria_m2_wdl/AlignAndCall.wdl#L167
            max_alt_allele_count=4,
            min_allele_fraction=0,
            f_score_beta=get_config()['mito_snv']['f_score_beta'],
            job_attrs=self.get_job_attrs(sample),
        )
        jobs.append(initial_filter_j)
        assert isinstance(initial_filter_j.output_vcf, hb.ResourceGroup)

        # SplitMultiAllelics AND remove non-passing sites
        # Output is only used for input to haplocheck
        split_multiallelics_j = mito.split_multi_allelics(
            b=get_batch(),
            vcf=initial_filter_j.output_vcf,
            reference=mito_ref,
            remove_non_pass_sites=True,
            job_attrs=self.get_job_attrs(sample),
        )
        jobs.append(split_multiallelics_j)
        assert isinstance(split_multiallelics_j.output_vcf, hb.ResourceGroup)

        # Estimate level of contamination from mito reads
        get_contamination_j = mito.get_contamination(
            b=get_batch(),
            vcf=split_multiallelics_j.output_vcf,
            haplocheck_output=self.expected_outputs(sample)['haplocheck_metrics'],
            job_attrs=self.get_job_attrs(sample),
        )
        jobs.append(get_contamination_j)
        assert isinstance(get_contamination_j.haplocheck_output, hb.ResourceFile)

        # Parse contamination estimate reports
        parse_contamination_j, contamination_level = mito.parse_contamination_results(
            b=get_batch(),
            haplocheck_output=get_contamination_j.haplocheck_output,
            verifybamid_output=verifybamid_output,
            job_attrs=self.get_job_attrs(sample),
        )
        jobs.append(parse_contamination_j)

        # Filter round 2 - remove variants with VAF below estimated contamination
        second_filter_j = mito.filter_variants(
            b=get_batch(),
            vcf=initial_filter_j.output_vcf,
            reference=mito_ref,
            merged_mutect_stats=merge_stats_J.combined_stats,
            # alt_allele config from https://github.com/broadinstitute/gatk/blob/master/scripts/mitochondria_m2_wdl/AlignAndCall.wdl#L167
            max_alt_allele_count=4,
            min_allele_fraction=get_config()['mito_snv']['vaf_filter_threshold'],
            f_score_beta=get_config()['mito_snv']['f_score_beta'],
            # contamination_estimate=get_contamination_j.max_contamination,
            contamination_estimate=contamination_level.as_str(),
            job_attrs=self.get_job_attrs(sample),
        )
        jobs.append(second_filter_j)
        assert isinstance(second_filter_j.output_vcf, hb.ResourceGroup)

        # Generate final output vcf
        split_multiallelics_j = mito.split_multi_allelics(
            b=get_batch(),
            vcf=second_filter_j.output_vcf,
            reference=mito_ref,
            remove_non_pass_sites=False,
            job_attrs=self.get_job_attrs(sample),
        )
        jobs.append(split_multiallelics_j)

        # Write the final vcf to the bucket
        get_batch().write_output(
            split_multiallelics_j.output_vcf,
            str(self.expected_outputs(sample)['out_vcf']),
        )

        return self.make_outputs(sample, data=self.expected_outputs(sample), jobs=jobs)
=======
        return self.make_outputs(sequencing_group, data=self.expected_outputs(sequencing_group), jobs=jobs)
>>>>>>> f703e186
<|MERGE_RESOLUTION|>--- conflicted
+++ resolved
@@ -16,11 +16,7 @@
 from cpg_workflows.filetypes import CramPath
 from cpg_workflows.jobs import mito, picard
 from cpg_workflows.stages.align import Align
-<<<<<<< HEAD
 from cpg_workflows.stages.cram_qc import CramQC
-from cpg_workflows.targets import Sample
-=======
->>>>>>> f703e186
 from cpg_workflows.utils import exists
 from cpg_workflows.workflow import (
     stage,
@@ -236,8 +232,7 @@
         )
         jobs.append(merge_coverage_j)
 
-<<<<<<< HEAD
-        return self.make_outputs(sample, data=self.expected_outputs(sample), jobs=jobs)
+        return self.make_outputs(sequencing_group, data=self.expected_outputs(sequencing_group), jobs=jobs)
 
 
 @stage(
@@ -441,7 +436,4 @@
             str(self.expected_outputs(sample)['out_vcf']),
         )
 
-        return self.make_outputs(sample, data=self.expected_outputs(sample), jobs=jobs)
-=======
-        return self.make_outputs(sequencing_group, data=self.expected_outputs(sequencing_group), jobs=jobs)
->>>>>>> f703e186
+        return self.make_outputs(sample, data=self.expected_outputs(sample), jobs=jobs)