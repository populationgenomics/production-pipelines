"""
Provides a `Workflow` class and a `@stage` decorator that allow to define workflows
in a declarative fashion.

A `Stage` object is responsible for creating Hail Batch jobs and declaring outputs
(files or metamist analysis objects) that are expected to be produced. Each stage
acts on a `Target`, which can be of the following a `Sample`, a `Dataset` (a container
for samples), or a `Cohort` (all input datasets together). A `Workflow` object plugs
stages together by resolving dependencies between different levels accordingly.

Examples of workflows can be found in the `production-workflows` repository.
"""

import functools
import networkx as nx
import logging
import pathlib
from abc import ABC, abstractmethod
from collections import defaultdict
from enum import Enum
from typing import cast, Callable, Union, TypeVar, Generic, Optional, Type, Sequence

from cloudpathlib import CloudPath
from hailtop.batch.job import Job
from cpg_utils.config import get_config
from cpg_utils import Path

from .batch import get_batch
from .status import MetamistStatusReporter
from .targets import Target, Dataset, Sample, Cohort
from .utils import exists, timestamp, slugify, ExpectedResultT
from .inputs import get_cohort


StageDecorator = Callable[..., 'Stage']

# Type variable to use with Generic to make sure a Stage subclass always matches the
# corresponding Target subclass. We can't just use the Target superclass because
# it would violate the Liskov substitution principle (i.e. any Stage subclass would
# have to be able to work on any Target subclass).
TargetT = TypeVar('TargetT', bound=Target)


def path_walk(expected, collected: set) -> set:
    """
    recursive walk of expected_out
    if the object is iterable, walk it
    this gets around the issue with nested lists and dicts
    mainly around the use of Array outputs from Cromwell

    Args:
        expected (Any): any type of object containing Paths
        collected (set): all collected paths so far

    Returns:
        a set of all collected Path nodes

    Examples:

    >>> path_walk({'a': {'b': {'c': Path('d')}}}, set())
    {Path('d')}
    >>> path_walk({'a': {'b': {'c': [Path('d'), Path('e')]}}}, set())
    {Path('d'), Path('e')}
    >>> path_walk({'a': Path('b'),'c': {'d': 'e'}, {'f': Path('g')}}, set())
    {Path('b'), Path('g')}
    """
    if expected is None:
        return collected
    if isinstance(expected, dict):
        for value in expected.values():
            collected.update(path_walk(value, collected))
    if isinstance(expected, (list, set)):
        for value in expected:
            collected.update(path_walk(value, collected))
    if isinstance(expected, str):
        return collected
    if isinstance(expected, Path):
        if expected in collected:
            raise ValueError(f'Duplicate path {expected} in expected_out')
        collected.add(expected)
    return collected


class WorkflowError(Exception):
    """
    Error raised by workflow and stage implementation.
    """


class StageInputNotFoundError(Exception):
    """
    Thrown when a stage requests input from another stage
    that doesn't exist.
    """


# noinspection PyShadowingNames
class StageOutput:
    """
    Represents a result of a specific stage, which was run on a specific target.
    Can be a file path, or a Hail Batch Resource. Optionally wrapped in a dict.
    """

    def __init__(
        self,
        target: 'Target',
        data: ExpectedResultT = None,
        jobs: Sequence[Job | None] | Job | None = None,
        meta: dict | None = None,
        reusable: bool = False,
        skipped: bool = False,
        error_msg: str | None = None,
        stage: Optional['Stage'] = None,
    ):
        # Converting str into Path objects.
        self.data = data
        self.stage = stage
        self.target = target
        _jobs = [jobs] if isinstance(jobs, Job) else (jobs or [])
        self.jobs: list[Job] = [j for j in _jobs if j is not None]
        self.meta: dict = meta or {}
        self.reusable = reusable
        self.skipped = skipped
        self.error_msg = error_msg

    def __repr__(self) -> str:
        res = (
            f'StageOutput({self.data}'
            f' target={self.target}'
            f' stage={self.stage}'
            + (f' [reusable]' if self.reusable else '')
            + (f' [skipped]' if self.skipped else '')
            + (f' [error: {self.error_msg}]' if self.error_msg else '')
            + f' meta={self.meta}'
            + f')'
        )
        return res

    def _get(self, key=None) -> str | Path:
        if self.data is None:
            raise ValueError(f'{self.stage}: output data is not available')

        if key is not None:
            if not isinstance(self.data, dict):
                raise ValueError(
                    f'{self.stage}: {self.data} is not a dictionary, can\'t get "{key}"'
                )
            res = cast(dict, self.data)[key]
        else:
            res = self.data
        return res

    def as_str(self, key=None) -> str:
        """
        Cast the result to a simple string. Throw an exception when can't cast.
        `key` is used to extract the value when the result is a dictionary.
        """
        res = self._get(key)
        if not isinstance(res, str):
            raise ValueError(f'{res} is not a str.')
        return cast(str, res)

    def as_path(self, key=None) -> Path:
        """
        Cast the result to a path object. Throw an exception when can't cast.
        `key` is used to extract the value when the result is a dictionary.
        """
        res = self._get(key)
        if not isinstance(res, CloudPath | pathlib.Path):
            raise ValueError(f'{res} is not a path object.')

        return cast(Path, res)

    def as_dict(self) -> dict[str, Path]:
        """
        Cast the result to a dictionary, or throw an error if the cast failed.
        """
        if not isinstance(self.data, dict):
            raise ValueError(f'{self.data} is not a dictionary.')
        return self.data


# noinspection PyShadowingNames
class StageInput:
    """
    Represents an input for a stage run. It wraps the outputs of all required upstream
    stages for corresponding targets (e.g. all GVCFs from a GenotypeSample stage
    for a JointCalling stage, along with Hail Batch jobs).

    An object of this class is passed to the public `queue_jobs` method of a Stage,
    and can be used to query dependency files and jobs.
    """

    def __init__(self, stage: 'Stage'):
        self.stage = stage
        self._outputs_by_target_by_stage: dict[str, dict[str, StageOutput | None]] = {}

    def add_other_stage_output(self, output: StageOutput):
        """
        Add output from another stage run.
        """
        assert output.stage is not None, output
        if not output.target.active:
            return
        if not output.target.get_samples():
            return
        if not output.data and not output.jobs:
            return
        stage_name = output.stage.name
        target_id = output.target.target_id
        if stage_name not in self._outputs_by_target_by_stage:
            self._outputs_by_target_by_stage[stage_name] = dict()
        self._outputs_by_target_by_stage[stage_name][target_id] = output

    def _each(
        self,
        fun: Callable,
        stage: StageDecorator,
    ):
        if stage.__name__ not in [s.name for s in self.stage.required_stages]:
            raise WorkflowError(
                f'{self.stage.name}: getting inputs from stage {stage.__name__}, '
                f'but {stage.__name__} is not listed in required_stages. '
                f'Consider adding it into the decorator: '
                f'@stage(required_stages=[{stage.__name__}])'
            )

        if stage.__name__ not in self._outputs_by_target_by_stage:
            raise WorkflowError(
                f'No inputs from {stage.__name__} for {self.stage.name} found '
                + 'after skipping targets with missing inputs. '
                + (
                    'Check the logs if all samples were missing inputs from previous '
                    'stages, and consider changing `workflow/first_stage`'
                    if get_config()['workflow'].get('skip_samples_with_missing_input')
                    else ''
                )
            )

        return {
            trg: fun(result)
            for trg, result in self._outputs_by_target_by_stage.get(
                stage.__name__, {}
            ).items()
        }

    def as_path_by_target(
        self,
        stage: StageDecorator,
        key: str | None = None,
    ) -> dict[str, Path]:
        """
        Get a single file path result, indexed by target for a specific stage
        """
        return self._each(fun=(lambda r: r.as_path(key=key)), stage=stage)

    def as_dict_by_target(self, stage: StageDecorator) -> dict[str, dict[str, Path]]:
        """
        Get as a dict of files/resources for a specific stage, indexed by target
        """
        return self._each(fun=(lambda r: r.as_dict()), stage=stage)

    def as_path_dict_by_target(
        self,
        stage: StageDecorator,
    ) -> dict[str, dict[str, Path]]:
        """
        Get a dict of paths for a specific stage, and indexed by target
        """
        return self._each(fun=(lambda r: r.as_path_dict()), stage=stage)

    def _get(
        self,
        target: 'Target',
        stage: StageDecorator,
    ):
        if not self._outputs_by_target_by_stage.get(stage.__name__):
            raise StageInputNotFoundError(
                f'Not found output from stage {stage.__name__}, required for stage '
                f'{self.stage.name}. Available: {self._outputs_by_target_by_stage}'
            )
        if not self._outputs_by_target_by_stage[stage.__name__].get(target.target_id):
            raise StageInputNotFoundError(
                f'Not found output for {target} from stage {stage.__name__}, required '
                f'for stage {self.stage.name}'
            )
        return self._outputs_by_target_by_stage[stage.__name__][target.target_id]

    def as_path(
        self,
        target: 'Target',
        stage: StageDecorator,
        key: str | None = None,
    ) -> Path:
        """
        Represent as a path to a file, otherwise fail.
        `stage` can be callable, or a subclass of Stage
        """
        res = self._get(target=target, stage=stage)
        return res.as_path(key)

    def as_str(
        self,
        target: 'Target',
        stage: StageDecorator,
        key: str | None = None,
    ) -> str:
        """
        Represent as a simple string, otherwise fail.
        `stage` can be callable, or a subclass of Stage
        """
        res = self._get(target=target, stage=stage)
        return res.as_str(key)

    def as_dict(self, target: 'Target', stage: StageDecorator) -> dict[str, Path]:
        """
        Get a dict of paths for a specific target and stage
        """
        res = self._get(target=target, stage=stage)
        return res.as_dict()

    def get_jobs(self, target: 'Target') -> list[Job]:
        """
        Get list of jobs that the next stage would depend on.
        """
        all_jobs: list[Job] = []
        these_samples = target.get_sample_ids()
        for stage_, outputs_by_target in self._outputs_by_target_by_stage.items():
            for target_, output in outputs_by_target.items():
                if output:
                    those_samples = output.target.get_sample_ids()
                    samples_intersect = set(these_samples) & set(those_samples)
                    if samples_intersect:
                        for j in output.jobs:
                            assert (
                                j
                            ), f'Stage: {stage_}, target: {target_}, output: {output}'
                        all_jobs.extend(output.jobs)
        return all_jobs


class Action(Enum):
    """
    Indicates what a stage should do with a specific target.
    """

    QUEUE = 1
    SKIP = 2
    REUSE = 3


class Stage(Generic[TargetT], ABC):
    """
    Abstract class for a workflow stage. Parametrised by specific Target subclass,
    i.e. SampleStage(Stage[Sample]) should only be able to work on Sample(Target).
    """

    def __init__(
        self,
        name: str,
        required_stages: list[StageDecorator] | StageDecorator | None = None,
        analysis_type: str | None = None,
        analysis_keys: list[str] | None = None,
        update_analysis_meta: Callable[[str], dict] | None = None,
        skipped: bool = False,
        assume_outputs_exist: bool = False,
        forced: bool = False,
    ):
        self._name = name
        self.required_stages_classes: list[StageDecorator] = []
        if required_stages:
            if isinstance(required_stages, list):
                self.required_stages_classes.extend(required_stages)
            else:
                self.required_stages_classes.append(required_stages)

        # Dependencies. Populated in workflow.run(), after we know all stages.
        self.required_stages: list[Stage] = []

        self.status_reporter = get_workflow().status_reporter
        # If `analysis_type` is defined, it will be used to create/update Analysis
        # entries in Metamist.
        self.analysis_type = analysis_type
        # If `analysis_keys` are defined, it will be used to extract the value for
        # `Analysis.output` if the Stage.expected_outputs() returns a dict.
        self.analysis_keys = analysis_keys
        # if `update_analysis_meta` is defined, it is called on the `Analysis.output`
        # field, and result is merged into the `Analysis.meta` dictionary.
        self.update_analysis_meta = update_analysis_meta

        # Populated with the return value of `add_to_the_workflow()`
        self.output_by_target: dict[str, StageOutput | None] = dict()

        self.skipped = skipped
        self.forced = forced or self.name in get_config()['workflow'].get(
            'force_stages', []
        )
        self.assume_outputs_exist = assume_outputs_exist

    @property
    def tmp_prefix(self):
        return get_workflow().tmp_prefix / self.name

    @property
    def web_prefix(self) -> Path:
        return get_workflow().web_prefix / self.name

    @property
    def prefix(self) -> Path:
        return get_workflow().prefix / self.name

    def __str__(self):
        res = f'{self._name}'
        if self.skipped:
            res += ' [skipped]'
        if self.forced:
            res += ' [forced]'
        if self.assume_outputs_exist:
            res += ' [assume_outputs_exist]'
        if self.required_stages:
            res += f' <- [{", ".join([s.name for s in self.required_stages])}]'
        return res

    @property
    def name(self) -> str:
        """
        Stage name (unique and descriptive stage)
        """
        return self._name

    @abstractmethod
    def queue_jobs(self, target: TargetT, inputs: StageInput) -> StageOutput | None:
        """
        Adds Hail Batch jobs that process `target`.
        Assumes that all the household work is done: checking missing inputs
        from required stages, checking for possible reuse of existing outputs.
        """

    @abstractmethod
    def expected_outputs(self, target: TargetT) -> ExpectedResultT:
        """
        Get path(s) to files that the stage is expected to generate for a `target`.
        Used within in `queue_jobs()` to pass paths to outputs to job commands,
        as well as by the workflow to check if the stage's expected outputs already
        exist and can be reused.

        Can be a str, a Path object, or a dictionary of str/Path objects.
        """

    @abstractmethod
    def queue_for_cohort(self, cohort: Cohort) -> dict[str, StageOutput | None]:
        """
        Queues jobs for each corresponding target, defined by Stage subclass.

        Returns a dictionary of `StageOutput` objects indexed by target unique_id.
        """

    def _make_inputs(self) -> StageInput:
        """
        Collects outputs from all dependencies and create input for this stage
        """
        inputs = StageInput(self)
        for prev_stage in self.required_stages:
            for _, stage_output in prev_stage.output_by_target.items():
                if stage_output:
                    inputs.add_other_stage_output(stage_output)
        return inputs

    def make_outputs(
        self,
        target: 'Target',
        data: ExpectedResultT = None,
        jobs: Sequence[Job | None] | Job | None = None,
        meta: dict | None = None,
        reusable: bool = False,
        skipped: bool = False,
        error_msg: str | None = None,
    ) -> StageOutput:
        """
        Create StageOutput for this stage.
        """
        return StageOutput(
            target=target,
            data=data,
            jobs=jobs,
            meta=meta,
            reusable=reusable,
            skipped=skipped,
            error_msg=error_msg,
            stage=self,
        )

    def _queue_jobs_with_checks(
        self,
        target: TargetT,
        action: Action | None = None,
    ) -> StageOutput | None:
        """
        Checks what to do with target, and either queue jobs, or skip/reuse results.
        """
        if not action:
            action = self._get_action(target)

        inputs = self._make_inputs()
        expected_out = self.expected_outputs(target)

        if action == Action.QUEUE:
            outputs = self.queue_jobs(target, inputs)
        elif action == Action.REUSE:
            outputs = self.make_outputs(
                target=target,
                data=expected_out,
                reusable=True,
            )
        else:  # Action.SKIP
            outputs = None

        if not outputs:
            return None

        outputs.stage = self
        outputs.meta |= self.get_job_attrs(target)

        for output_job in outputs.jobs:
            if output_job:
                for input_job in inputs.get_jobs(target):
                    assert (
                        input_job
                    ), f'Input dependency job for stage: {self}, target: {target}'
                    output_job.depends_on(input_job)

        if outputs.error_msg:
            return outputs

        # Adding status reporter jobs
        if (
            self.analysis_type
            and self.status_reporter
            and action == Action.QUEUE
            and outputs.data
        ):
            analysis_outputs: list[str | Path] = []
            if isinstance(outputs.data, dict):
                if not self.analysis_keys:
                    raise WorkflowError(
                        f'Cannot create Analysis: `analysis_keys` '
                        f'must be set with the @stage decorator to select value from '
                        f'the expected_outputs dict: {outputs.data}'
                    )
                if not all(key in outputs.data for key in self.analysis_keys):
                    raise WorkflowError(
                        f'Cannot create Analysis for stage {self.name}: `analysis_keys` '
                        f'"{self.analysis_keys}" is not a subset of the expected_outputs '
                        f'keys {outputs.data.keys()}'
                    )

                for analysis_key in self.analysis_keys:
                    analysis_outputs.append(outputs.data[analysis_key])

            else:
                analysis_outputs.append(outputs.data)

            project_name = None
            if isinstance(target, Sample):
                project_name = target.dataset.name
            elif isinstance(target, Dataset):
                project_name = target.name
            elif isinstance(target, Cohort):
                project_name = target.analysis_dataset.name

            for analysis_output in analysis_outputs:
                assert isinstance(
                    analysis_output, (str, Path)
                ), f'{analysis_output} should be a str or Path object'
                self.status_reporter.add_updaters_jobs(
                    b=get_batch(),
                    output=analysis_output,
                    analysis_type=self.analysis_type,
                    target=target,
                    jobs=outputs.jobs,
                    prev_jobs=inputs.get_jobs(target),
                    meta=outputs.meta,
                    job_attrs=self.get_job_attrs(target),
                    update_analysis_meta=self.update_analysis_meta,
                    project_name=project_name,
                )

        return outputs

    def _get_action(self, target: TargetT) -> Action:
        """
        Based on stage parameters and expected outputs existence, determines what
        to do with the target: queue, skip or reuse, etc..
        """
        if target.forced and not self.skipped:
            logging.info(f'{self.name}: {target} [QUEUE] (target is forced)')
            return Action.QUEUE

        if (
            d := get_config()['workflow'].get('skip_samples_stages')
        ) and self.name in d:
            skip_targets = d[self.name]
            if target.target_id in skip_targets:
                logging.info(
                    f'{self.name}: {target} [SKIP] (is in workflow/skip_samples_stages)'
                )
                return Action.SKIP

        expected_out = self.expected_outputs(target)
        reusable, first_missing_path = self._is_reusable(expected_out)

        if self.skipped:
            if reusable and not first_missing_path:
                logging.info(
                    f'{self.name}: {target} [REUSE] (stage skipped, and outputs exist)'
                )
                return Action.REUSE
            if get_config()['workflow'].get('skip_samples_with_missing_input'):
                logging.warning(
                    f'{self.name}: {target} [SKIP] (stage is required, '
                    f'but is marked as "skipped", '
                    f'workflow/skip_samples_with_missing_input=true '
                    f'and some expected outputs for the target do not exist: '
                    f'{first_missing_path}'
                )
                # `workflow/skip_samples_with_missing_input` means that we can ignore
                # samples/datasets that have missing results from skipped stages.
                # This is our case, so indicating that this sample/dataset should
                # be ignored:
                target.active = False
                return Action.SKIP
            if self.name in get_config()['workflow'].get(
                'allow_missing_outputs_for_stages', []
            ):
                logging.info(
                    f'{self.name}: {target} [REUSE] (stage is skipped, some outputs are'
                    f'missing, but stage is listed in '
                    f'workflow/allow_missing_outputs_for_stages)'
                )
                return Action.REUSE
            else:
                raise WorkflowError(
                    f'{self.name}: stage is required, but is skipped, and '
                    f'the following expected outputs for target {target} do not exist: '
                    f'{first_missing_path}'
                )

        if reusable and not first_missing_path:
            if target.forced:
                logging.info(
                    f'{self.name}: {target} [QUEUE] (can reuse, but forcing the target '
                    f'to rerun this stage)'
                )
                return Action.QUEUE
            elif self.forced:
                logging.info(
                    f'{self.name}: {target} [QUEUE] (can reuse, but forcing the stage '
                    f'to rerun)'
                )
                return Action.QUEUE
            else:
                logging.info(
                    f'{self.name}: {target} [REUSE] (expected outputs exist: '
                    f'{expected_out})'
                )
                return Action.REUSE

        logging.info(f'{self.name}: {target} [QUEUE]')
        return Action.QUEUE

    def _is_reusable(self, expected_out: ExpectedResultT) -> tuple[bool, Path | None]:
        if self.assume_outputs_exist:
            return True, None

        if not expected_out:
            # Marking is reusable. If the stage does not naturally produce any outputs,
            # it would still need to create some flag file.
            return True, None

        if get_config()['workflow'].get('check_expected_outputs'):
            paths = path_walk(expected_out, set())
            first_missing_path = next((p for p in paths if not exists(p)), None)
            if not paths:
                return False, None
            if first_missing_path:
                return False, first_missing_path
            return True, None
        else:
            if self.skipped:
                # Do not check the files' existence, trust they exist.
                # note that for skipped stages, we automatically assume outputs exist
                return True, None
            # Do not check the files' existence, assume they don't exist:
            return False, None

    def get_job_attrs(self, target: TargetT | None = None) -> dict[str, str]:
        """
        Create Hail Batch Job attributes dictionary
        """
        job_attrs = dict(stage=self.name)
        if sequencing_type := get_config()['workflow'].get('sequencing_type'):
            job_attrs['sequencing_type'] = sequencing_type
        if target:
            job_attrs |= target.get_job_attrs()
        return job_attrs


def stage(
    cls: Optional[Type['Stage']] = None,
    *,
    analysis_type: str | None = None,
    analysis_keys: list[str | Path] | None = None,
    update_analysis_meta: Callable[[str], dict] | None = None,
    required_stages: list[StageDecorator] | StageDecorator | None = None,
    skipped: bool = False,
    assume_outputs_exist: bool = False,
    forced: bool = False,
) -> Union[StageDecorator, Callable[..., StageDecorator]]:
    """
    Implements a standard class decorator pattern with optional arguments.
    The goal is to allow declaring workflow stages without requiring to implement
    a constructor method. E.g.

    @stage(required_stages=[Align])
    class GenotypeSample(SampleStage):
        def expected_outputs(self, sample: Sample):
            ...
        def queue_jobs(self, sample: Sample, inputs: StageInput) -> StageOutput:
            ...

    @analysis_type: if defined, will be used to create/update `Analysis` entries
        using the status reporter.
    @analysis_keys: is defined, will be used to extract the value for `Analysis.output`
        if the Stage.expected_outputs() returns a dict.
    @update_analysis_meta: if defined, this function is called on the `Analysis.output`
        field, and returns a dictionary to be merged into the `Analysis.meta`
    @required_stages: list of other stage classes that are required prerequisites
        for this stage. Outputs of those stages will be passed to
        `Stage.queue_jobs(... , inputs)` as `inputs`, and all required
        dependencies between Hail Batch jobs will be set automatically as well.
    @skipped: always skip this stage.
    @assume_outputs_exist: assume expected outputs of this stage always exist.
    @forced: always force run this stage, regardless of the outputs' existence.
    """

    def decorator_stage(_cls) -> StageDecorator:
        """Implements decorator."""

        @functools.wraps(_cls)
        def wrapper_stage() -> Stage:
            """Decorator helper function."""
            return _cls(
                name=_cls.__name__,
                required_stages=required_stages,
                analysis_type=analysis_type,
                analysis_keys=analysis_keys,
                update_analysis_meta=update_analysis_meta,
                skipped=skipped,
                assume_outputs_exist=assume_outputs_exist,
                forced=forced,
            )

        return wrapper_stage

    if cls is None:
        return decorator_stage
    else:
        return decorator_stage(cls)


# noinspection PyUnusedLocal
def skip(
    _fun: Optional[StageDecorator] = None,
    *,
    reason: str = None,
    assume_outputs_exist: bool = False,
) -> Union[StageDecorator, Callable[..., StageDecorator]]:
    """
    Decorator on top of `@stage` that sets the `self.skipped` field to True.
    By default, expected outputs of a skipped stage will be checked,
    unless `assume_outputs_exist` is True.

    @skip
    @stage
    class MyStage1(SampleStage):
        ...

    @skip
    @stage(assume_outputs_exist=True)
    class MyStage2(SampleStage):
        ...
    """

    def decorator_stage(fun) -> StageDecorator:
        """Implements decorator."""

        @functools.wraps(fun)
        def wrapper_stage(*args, **kwargs) -> Stage:
            """Decorator helper function."""
            s = fun(*args, **kwargs)
            s.skipped = True
            s.assume_outputs_exist = assume_outputs_exist
            return s

        return wrapper_stage

    if _fun is None:
        return decorator_stage
    else:
        return decorator_stage(_fun)


_workflow: Optional['Workflow'] = None


def get_workflow(dry_run: bool = False) -> 'Workflow':
    global _workflow
    if _workflow is None:
        _workflow = Workflow(dry_run=dry_run)
    return _workflow


def run_workflow(
    stages: list[StageDecorator] | None = None,
    wait: bool | None = False,
    dry_run: bool = False,
) -> 'Workflow':
    wfl = get_workflow(dry_run=dry_run)
    wfl = wfl.run(stages=stages, wait=wait)
    return wfl


class Workflow:
    """
    Encapsulates a Hail Batch object, stages, and a cohort of datasets of samples.
    Responsible for orchestrating stages.
    """

    def __init__(
        self,
        stages: list[StageDecorator] | None = None,
        dry_run: bool | None = None,
    ):
        if _workflow is not None:
            raise ValueError(
                'Workflow already initialised. Use get_workflow() to get the instance'
            )

        self.dry_run = dry_run or get_config()['workflow'].get('dry_run')

        analysis_dataset = get_config()['workflow']['dataset']
        name = get_config()['workflow'].get('name')
        description = get_config()['workflow'].get('description')
        name = name or description or analysis_dataset
        self.name = slugify(name)

        self._output_version: str | None = None
        if output_version := get_config()['workflow'].get('output_version'):
            self._output_version = slugify(output_version)

        self.run_timestamp: str = (
            get_config()['workflow'].get('run_timestamp') or timestamp()
        )

        # Description
        description = description or name
        if self._output_version:
            description += f': output_version={self._output_version}'
        description += f': run_timestamp={self.run_timestamp}'
        if sequencing_type := get_config()['workflow'].get('sequencing_type'):
            description += f' [{sequencing_type}]'
        if not self.dry_run:
            if ds_set := set(d.name for d in get_cohort().get_datasets()):
                description += ' ' + ', '.join(sorted(ds_set))
            get_batch().name = description

        self.status_reporter = None
        if get_config()['workflow'].get('status_reporter') == 'metamist':
            self.status_reporter = MetamistStatusReporter()
        self._stages: list[StageDecorator] | None = stages
        self.queued_stages: list[StageDecorator] = []

        self.queued_stages: list[Stage] = []

    @property
    def output_version(self) -> str:
        return self._output_version or get_cohort().alignment_inputs_hash()

    @property
    def tmp_prefix(self) -> Path:
        return self._prefix(category='tmp')

    @property
    def web_prefix(self) -> Path:
        return self._prefix(category='web')

    @property
    def prefix(self) -> Path:
        return self._prefix()

    def _prefix(self, category: str | None = None) -> Path:
        """
        Prepare a unique path for the workflow with this name and this input data.
        """
        prefix = get_cohort().analysis_dataset.prefix(category=category) / self.name
        prefix /= self.output_version
        return prefix

    def run(
        self,
        stages: list[StageDecorator] | None = None,
        wait: bool | None = False,
    ):
        """
        Resolve stages, add and submit Hail Batch jobs.
        When `run_all_implicit_stages` is set, all required stages that were not defined
        explicitly would still be executed.
        """
        _stages = stages or self._stages
        if not _stages:
            raise WorkflowError('No stages added')
        self.set_stages(_stages)

        if not self.dry_run:
            get_batch().run(wait=wait)

    @staticmethod
    def _process_first_last_stages(
        stages: list[Stage],
        graph: nx.DiGraph,
        first_stages: list[str],
        last_stages: list[str],
    ):
        """
        Applying first_stages and last_stages config options. Would skip all stages
        before first_stages, and all stages after last_stages (i.e. descendants and
        ancestors on the stages DAG.)
        """
        stages_d = {s.name: s for s in stages}
        stage_names = list(stg.name for stg in stages)
        lower_names = {s.lower() for s in stage_names}

        for param, _stage_list in [
            ('first_stages', first_stages),
            ('last_stages', last_stages),
        ]:
            for _s_name in _stage_list:
                if _s_name.lower() not in lower_names:
                    raise WorkflowError(
                        f'Value in workflow/{param} "{_s_name}" must be a stage name '
                        f'or a subset of stages from the available list: '
                        f'{", ".join(stage_names)}'
                    )

        if not (last_stages or first_stages):
            return

        # E.g. if our last_stages is CramQc, MtToEs would still run because it's in
        # a different branch. So we want to collect all stages after first_stages
        # and before last_stages in their respective branches, and mark as skipped
        # everything in other branches.
        first_stages_keeps: list[str] = first_stages[:]
        last_stages_keeps: list[str] = last_stages[:]

        for fs in first_stages:
            for descendant in nx.descendants(graph, fs):
                if not stages_d[descendant].skipped:
                    logging.info(
                        f'Skipping stage {descendant} (precedes {fs} listed in '
                        f'first_stages)'
                    )
                    stages_d[descendant].skipped = True
                for grand_descendant in nx.descendants(graph, descendant):
                    if not stages_d[grand_descendant].assume_outputs_exist:
                        logging.info(
                            f'Not checking expected outputs of not immediately '
                            f'required stage {grand_descendant} (< {descendant} < {fs})'
                        )
                        stages_d[grand_descendant].assume_outputs_exist = True

            for ancestor in nx.ancestors(graph, fs):
                first_stages_keeps.append(ancestor)

        for ls in last_stages:
            if any(anc in last_stages for anc in nx.ancestors(graph, ls)):
                # a downstream stage is also in last_stages, so this is not yet
                # a "real" last stage that we want to run
                continue
            for ancestor in nx.ancestors(graph, ls):
                if stages_d[ancestor].skipped:
                    continue  # already skipped
                logging.info(f'Skipping stage {ancestor} (after last {ls})')
                stages_d[ancestor].skipped = True
                stages_d[ancestor].assume_outputs_exist = True

            for ancestor in nx.descendants(graph, ls):
                last_stages_keeps.append(ancestor)

        for _stage in stages:
            if _stage.name not in last_stages_keeps + first_stages_keeps:
                _stage.skipped = True
                _stage.assume_outputs_exist = True

    def set_stages(
        self,
        requested_stages: list[StageDecorator],
    ):
        """
        Iterate over stages and call their queue_for_cohort(cohort) methods;
        through that, creates all Hail Batch jobs through Stage.queue_jobs().
        """
        # TOML options to configure stages:
        skip_stages = get_config()['workflow'].get('skip_stages', [])
        only_stages = get_config()['workflow'].get('only_stages', [])
        first_stages = get_config()['workflow'].get('first_stages', [])
        last_stages = get_config()['workflow'].get('last_stages', [])

        logging.info(
            f'End stages for the workflow "{self.name}": '
            f'{[cls.__name__ for cls in requested_stages]}'
        )
        logging.info('Stages additional configuration:')
        logging.info(f'  workflow/skip_stages: {skip_stages}')
        logging.info(f'  workflow/only_stages: {only_stages}')
        logging.info(f'  workflow/first_stages: {first_stages}')
        logging.info(f'  workflow/last_stages: {last_stages}')

        # Round 1: initialising stage objects.
        _stages_d: dict[str, Stage] = {}
        for cls in requested_stages:
            if cls.__name__ in _stages_d:
                continue
            _stages_d[cls.__name__] = cls()

        # Round 2: depth search to find implicit stages.
        depth = 0
        while True:  # might require few iterations to resolve dependencies recursively
            depth += 1
            newly_implicitly_added_d = dict()
            for stg in _stages_d.values():
                if stg.name in skip_stages:
                    stg.skipped = True
                    continue  # not searching deeper
                if only_stages and stg.name not in only_stages:
                    stg.skipped = True

                # Iterate dependencies:
                for reqcls in stg.required_stages_classes:
                    if reqcls.__name__ in _stages_d:  # already added
                        continue
                    # Initialising and adding as explicit.
                    reqstg = reqcls()
                    newly_implicitly_added_d[reqstg.name] = reqstg

            if newly_implicitly_added_d:
                logging.info(
                    f'Additional implicit stages: '
                    f'{list(newly_implicitly_added_d.keys())}'
                )
                _stages_d |= newly_implicitly_added_d
            else:
                # No new implicit stages added, so can stop the depth-search here
                break

        # Round 3: set "stage.required_stages" fields to each stage.
        for stg in _stages_d.values():
            stg.required_stages = [
                _stages_d[cls.__name__]
                for cls in stg.required_stages_classes
                if cls.__name__ in _stages_d
            ]

        # Round 4: determining order of execution.
        dag_node2nodes = dict()  # building a DAG
        for stg in _stages_d.values():
            dag_node2nodes[stg.name] = set(dep.name for dep in stg.required_stages)
        dag = nx.DiGraph(dag_node2nodes)
        try:
            stage_names = list(reversed(list(nx.topological_sort(dag))))
        except nx.NetworkXUnfeasible:
            logging.error('Circular dependencies found between stages')
            raise
        logging.info(f'Stages in order of execution:\n{stage_names}')
        stages = [_stages_d[name] for name in stage_names]

        # Round 5: applying workflow options first_stages and last_stages.
        self._process_first_last_stages(stages, dag, first_stages, last_stages)

        if not (final_set_of_stages := [s.name for s in stages if not s.skipped]):
            raise WorkflowError('No stages to run')
        logging.info(
            f'Final list of stages after applying workflow/first_stages and '
            f'workflow/last_stages stages:\n{final_set_of_stages}'
        )
        required_skipped_stages = [s for s in stages if s.skipped]
        if required_skipped_stages:
            logging.info(
                f'Skipped stages: {", ".join(s.name for s in required_skipped_stages)}'
            )

        # Round 6: actually adding jobs from the stages.
        if not self.dry_run:
            cohort = get_cohort()  # Would communicate with metamist.
            for i, stg in enumerate(stages):
                logging.info(f'*' * 60)
                logging.info(f'Stage #{i + 1}: {stg}')
                stg.output_by_target = stg.queue_for_cohort(cohort)
                if errors := self._process_stage_errors(stg.output_by_target):
                    raise WorkflowError(
                        f'Stage {stg} failed to queue jobs with errors: '
                        + '\n'.join(errors)
                    )

                logging.info(f'')
        else:
            self.queued_stages = [stg for stg in _stages_d.values() if not stg.skipped]
<<<<<<< HEAD
            print(self.queued_stages)
=======
            logging.info(f'Queued stages: {self.queued_stages}')
>>>>>>> 0cb0fdff

    @staticmethod
    def _process_stage_errors(
        output_by_target: dict[str, StageOutput | None]
    ) -> list[str]:
        targets_by_error = defaultdict(list)
        for target, output in output_by_target.items():
            if output and output.error_msg:
                targets_by_error[output.error_msg].append(target)
        return [
            f'{error}: {", ".join(target_ids)}'
            for error, target_ids in targets_by_error.items()
        ]


class SampleStage(Stage[Sample], ABC):
    """
    Sample-level stage.
    """

    @abstractmethod
    def expected_outputs(self, sample: Sample) -> ExpectedResultT:
        """
        Override to declare expected output paths.
        """

    @abstractmethod
    def queue_jobs(self, sample: Sample, inputs: StageInput) -> StageOutput | None:
        """
        Override to add Hail Batch jobs.
        """
        pass

    def queue_for_cohort(self, cohort: Cohort) -> dict[str, StageOutput | None]:
        """
        Plug the stage into the workflow.
        """
        output_by_target: dict[str, StageOutput | None] = dict()

        if not (datasets := cohort.get_datasets()):
            logging.warning(
                f'{len(cohort.get_datasets())}/'
                f'{len(cohort.get_datasets(only_active=False))} '
                f'usable (active=True) datasets found in the cohort. Check that '
                f'`workflow.input_datasets` is provided, and not all datasets are skipped '
                f'via workflow.skip_datasets`'
            )
            return output_by_target
        if not cohort.get_samples():
            logging.warning(
                f'{len(cohort.get_samples())}/'
                f'{len(cohort.get_samples(only_active=False))} '
                f'usable (active=True) samples found. Check logs above for '
                f'possible reasons samples were skipped (e.g. all samples ignored '
                f'via `workflow.skip_samples` in config, or they all missing stage '
                f'inputs and `workflow.skip_samples_with_missing_input=true` is set)'
            )
            return output_by_target

        for dataset in datasets:
            if not dataset.get_samples():
                logging.warning(
                    f'{dataset}: '
                    f'{len(dataset.get_samples())}/'
                    f'{len(dataset.get_samples(only_active=False))} '
                    f'usable (active=True) samples found. Check logs above for '
                    f'possible reasons samples were skipped (e.g. all samples ignored '
                    f'via `workflow.skip_samples` in config, or they all missing stage '
                    f'inputs and `workflow.skip_samples_with_missing_input=true` is set)'
                )
                continue

            logging.info(f'Dataset {dataset}:')
            for sample in dataset.get_samples():
                action = self._get_action(sample)
                output_by_target[sample.target_id] = self._queue_jobs_with_checks(
                    sample, action
                )

        return output_by_target


class DatasetStage(Stage, ABC):
    """
    Dataset-level stage
    """

    @abstractmethod
    def expected_outputs(self, dataset: Dataset) -> ExpectedResultT:
        """
        Override to declare expected output paths.
        """

    @abstractmethod
    def queue_jobs(self, dataset: Dataset, inputs: StageInput) -> StageOutput | None:
        """
        Override to add Hail Batch jobs.
        """
        pass

    def queue_for_cohort(self, cohort: Cohort) -> dict[str, StageOutput | None]:
        """
        Plug the stage into the workflow.
        """
        output_by_target: dict[str, StageOutput | None] = dict()
        if not (datasets := cohort.get_datasets()):
            logging.warning(
                f'{len(cohort.get_datasets())}/'
                f'{len(cohort.get_datasets(only_active=False))} '
                f'usable (active=True) datasets found in the cohort. Check that '
                f'`workflow.input_datasets` is provided, and not all datasets are skipped '
                f'via workflow.skip_datasets`'
            )
            return output_by_target
        for dataset_i, dataset in enumerate(datasets):
            action = self._get_action(dataset)
            logging.info(f'{self.name}: #{dataset_i + 1}/{dataset} [{action.name}]')
            output_by_target[dataset.target_id] = self._queue_jobs_with_checks(
                dataset, action
            )
        return output_by_target


class CohortStage(Stage, ABC):
    """
    Cohort-level stage (all datasets of a workflow run).
    """

    @abstractmethod
    def expected_outputs(self, cohort: Cohort) -> ExpectedResultT:
        """
        Override to declare expected output paths.
        """

    @abstractmethod
    def queue_jobs(self, cohort: Cohort, inputs: StageInput) -> StageOutput | None:
        """
        Override to add Hail Batch jobs.
        """
        pass

    def queue_for_cohort(self, cohort: Cohort) -> dict[str, StageOutput | None]:
        """
        Plug the stage into the workflow.
        """
        return {cohort.target_id: self._queue_jobs_with_checks(cohort)}<|MERGE_RESOLUTION|>--- conflicted
+++ resolved
@@ -1114,11 +1114,7 @@
                 logging.info(f'')
         else:
             self.queued_stages = [stg for stg in _stages_d.values() if not stg.skipped]
-<<<<<<< HEAD
-            print(self.queued_stages)
-=======
             logging.info(f'Queued stages: {self.queued_stages}')
->>>>>>> 0cb0fdff
 
     @staticmethod
     def _process_stage_errors(
