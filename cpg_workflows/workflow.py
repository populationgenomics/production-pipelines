"""
Provides a `Workflow` class and a `@stage` decorator that allow to define workflows
in a declarative fashion.

A `Stage` object is responsible for creating Hail Batch jobs and declaring outputs
(files or metamist analysis objects) that are expected to be produced. Each stage
acts on a `Target`, which can be of the following a `SequencingGroup`, a `Dataset` (a container
for sequencing groups), or a `Cohort` (all input datasets together). A `Workflow` object plugs
stages together by resolving dependencies between different levels accordingly.

Examples of workflows can be found in the `production-workflows` repository.
"""

import functools
import logging
import pathlib
from abc import ABC, abstractmethod
from collections import defaultdict
from enum import Enum
from typing import Callable, Generic, Optional, Sequence, Type, TypeVar, Union, cast

import networkx as nx
from cloudpathlib import CloudPath
from cpg_utils import Path
from cpg_utils.config import get_config
from cpg_utils.hail_batch import get_batch
from hailtop.batch.job import Job

from .inputs import get_cohort
from .status import MetamistStatusReporter
from .targets import Cohort, Dataset, SequencingGroup, Target
from .utils import (
    ExpectedResultT,
    exists,
<<<<<<< HEAD
    missing_from_pre_collected,
=======
    timestamp,
>>>>>>> b6b6f024
    slugify,
    timestamp,
)

StageDecorator = Callable[..., 'Stage']

# Type variable to use with Generic to make sure a Stage subclass always matches the
# corresponding Target subclass. We can't just use the Target superclass because
# it would violate the Liskov substitution principle (i.e. any Stage subclass would
# have to be able to work on any Target subclass).
TargetT = TypeVar('TargetT', bound=Target)


def path_walk(expected, collected: set | None = None) -> set[Path]:
    """
    recursive walk of expected_out
    if the object is iterable, walk it
    this gets around the issue with nested lists and dicts
    mainly around the use of Array outputs from Cromwell

    Args:
        expected (Any): any type of object containing Paths
        collected (set): all collected paths so far

    Returns:
        a set of all collected Path nodes

    Examples:

    >>> path_walk({'a': {'b': {'c': Path('d')}}})
    {Path('d')}
    >>> path_walk({'a': {'b': {'c': [Path('d'), Path('e')]}}})
    {Path('d'), Path('e')}
    >>> path_walk({'a': Path('b'),'c': {'d': 'e'}, {'f': Path('g')}})
    {Path('b'), Path('g')}
    """
    if collected is None:
        collected = set()

    if expected is None:
        return collected
    if isinstance(expected, dict):
        for value in expected.values():
            collected.update(path_walk(value, collected))
    if isinstance(expected, (list, set)):
        for value in expected:
            collected.update(path_walk(value, collected))
    if isinstance(expected, str):
        return collected
    if isinstance(expected, Path):
        if expected in collected:
            raise ValueError(f'Duplicate path {expected} in expected_out')
        collected.add(expected)
    return collected


class WorkflowError(Exception):
    """
    Error raised by workflow and stage implementation.
    """


class StageInputNotFoundError(Exception):
    """
    Thrown when a stage requests input from another stage
    that doesn't exist.
    """


# noinspection PyShadowingNames
class StageOutput:
    """
    Represents a result of a specific stage, which was run on a specific target.
    Can be a file path, or a Hail Batch Resource. Optionally wrapped in a dict.
    """

    def __init__(
        self,
        target: 'Target',
        data: ExpectedResultT = None,
        jobs: Sequence[Job | None] | Job | None = None,
        meta: dict | None = None,
        reusable: bool = False,
        skipped: bool = False,
        error_msg: str | None = None,
        stage: Optional['Stage'] = None,
    ):
        # Converting str into Path objects.
        self.data = data
        self.stage = stage
        self.target = target
        _jobs = [jobs] if isinstance(jobs, Job) else (jobs or [])
        self.jobs: list[Job] = [j for j in _jobs if j is not None]
        self.meta: dict = meta or {}
        self.reusable = reusable
        self.skipped = skipped
        self.error_msg = error_msg

    def __repr__(self) -> str:
        res = (
            f'StageOutput({self.data}'
            f' target={self.target}'
            f' stage={self.stage}'
            + (' [reusable]' if self.reusable else '')
            + (' [skipped]' if self.skipped else '')
            + (f' [error: {self.error_msg}]' if self.error_msg else '')
            + f' meta={self.meta}'
            + ')'
        )
        return res

    def _get(self, key=None) -> str | Path:
        if self.data is None:
            raise ValueError(f'{self.stage}: output data is not available')

        if key is not None:
            if not isinstance(self.data, dict):
                raise ValueError(
                    f'{self.stage}: {self.data} is not a dictionary, can\'t get "{key}"'
                )
            res = cast(dict, self.data)[key]
        else:
            res = self.data
        return res

    def as_str(self, key=None) -> str:
        """
        Cast the result to a simple string. Throw an exception when can't cast.
        `key` is used to extract the value when the result is a dictionary.
        """
        res = self._get(key)
        if not isinstance(res, str):
            raise ValueError(f'{res} is not a str.')
        return cast(str, res)

    def as_path(self, key=None) -> Path:
        """
        Cast the result to a path object. Throw an exception when can't cast.
        `key` is used to extract the value when the result is a dictionary.
        """
        res = self._get(key)
        if not isinstance(res, CloudPath | pathlib.Path):
            raise ValueError(f'{res} is not a path object.')

        return cast(Path, res)

    def as_dict(self) -> dict[str, Path]:
        """
        Cast the result to a dictionary, or throw an error if the cast failed.
        """
        if not isinstance(self.data, dict):
            raise ValueError(f'{self.data} is not a dictionary.')
        return self.data


# noinspection PyShadowingNames
class StageInput:
    """
    Represents an input for a stage run. It wraps the outputs of all required upstream
    stages for corresponding targets (e.g. all GVCFs from a GenotypeSample stage
    for a JointCalling stage, along with Hail Batch jobs).

    An object of this class is passed to the public `queue_jobs` method of a Stage,
    and can be used to query dependency files and jobs.
    """

    def __init__(self, stage: 'Stage'):
        self.stage = stage
        self._outputs_by_target_by_stage: dict[str, dict[str, StageOutput | None]] = {}

    def add_other_stage_output(self, output: StageOutput):
        """
        Add output from another stage run.
        """
        assert output.stage is not None, output
        if not output.target.active:
            return
        if not output.target.get_sequencing_groups():
            return
        if not output.data and not output.jobs:
            return
        stage_name = output.stage.name
        target_id = output.target.target_id
        if stage_name not in self._outputs_by_target_by_stage:
            self._outputs_by_target_by_stage[stage_name] = dict()
        self._outputs_by_target_by_stage[stage_name][target_id] = output

    def _each(
        self,
        fun: Callable,
        stage: StageDecorator,
    ):
        if stage.__name__ not in [s.name for s in self.stage.required_stages]:
            raise WorkflowError(
                f'{self.stage.name}: getting inputs from stage {stage.__name__}, '
                f'but {stage.__name__} is not listed in required_stages. '
                f'Consider adding it into the decorator: '
                f'@stage(required_stages=[{stage.__name__}])'
            )

        if stage.__name__ not in self._outputs_by_target_by_stage:
            raise WorkflowError(
                f'No inputs from {stage.__name__} for {self.stage.name} found '
                + 'after skipping targets with missing inputs. '
                + (
                    'Check the logs if all sequencing groups were missing inputs from previous '
                    'stages, and consider changing `workflow/first_stage`'
                    if get_config()['workflow'].get('skip_sgs_with_missing_input')
                    else ''
                )
            )

        return {
            trg: fun(result)
            for trg, result in self._outputs_by_target_by_stage.get(
                stage.__name__, {}
            ).items()
        }

    def as_path_by_target(
        self,
        stage: StageDecorator,
        key: str | None = None,
    ) -> dict[str, Path]:
        """
        Get a single file path result, indexed by target for a specific stage
        """
        return self._each(fun=(lambda r: r.as_path(key=key)), stage=stage)

    def as_dict_by_target(self, stage: StageDecorator) -> dict[str, dict[str, Path]]:
        """
        Get as a dict of files/resources for a specific stage, indexed by target
        """
        return self._each(fun=(lambda r: r.as_dict()), stage=stage)

    def as_path_dict_by_target(
        self,
        stage: StageDecorator,
    ) -> dict[str, dict[str, Path]]:
        """
        Get a dict of paths for a specific stage, and indexed by target
        """
        return self._each(fun=(lambda r: r.as_path_dict()), stage=stage)

    def _get(
        self,
        target: 'Target',
        stage: StageDecorator,
    ):
        if not self._outputs_by_target_by_stage.get(stage.__name__):
            raise StageInputNotFoundError(
                f'Not found output from stage {stage.__name__}, required for stage '
                f'{self.stage.name}. Is {stage.__name__} in the `required_stages`'
                f'decorator? Available: {self._outputs_by_target_by_stage}'
            )
        if not self._outputs_by_target_by_stage[stage.__name__].get(target.target_id):
            raise StageInputNotFoundError(
                f'Not found output for {target} from stage {stage.__name__}, required '
                f'for stage {self.stage.name}'
            )
        return self._outputs_by_target_by_stage[stage.__name__][target.target_id]

    def as_path(
        self,
        target: 'Target',
        stage: StageDecorator,
        key: str | None = None,
    ) -> Path:
        """
        Represent as a path to a file, otherwise fail.
        `stage` can be callable, or a subclass of Stage
        """
        res = self._get(target=target, stage=stage)
        return res.as_path(key)

    def as_str(
        self,
        target: 'Target',
        stage: StageDecorator,
        key: str | None = None,
    ) -> str:
        """
        Represent as a simple string, otherwise fail.
        `stage` can be callable, or a subclass of Stage
        """
        res = self._get(target=target, stage=stage)
        return res.as_str(key)

    def as_dict(self, target: 'Target', stage: StageDecorator) -> dict[str, Path]:
        """
        Get a dict of paths for a specific target and stage
        """
        res = self._get(target=target, stage=stage)
        return res.as_dict()

    def get_jobs(self, target: 'Target') -> list[Job]:
        """
        Get list of jobs that the next stage would depend on.
        """
        all_jobs: list[Job] = []
        target_sequencing_groups = target.get_sequencing_group_ids()
        for stage_, outputs_by_target in self._outputs_by_target_by_stage.items():
            for target_, output in outputs_by_target.items():
                if output:
                    output_sequencing_groups = output.target.get_sequencing_group_ids()
                    sequencing_groups_intersect = set(target_sequencing_groups) & set(
                        output_sequencing_groups
                    )
                    if sequencing_groups_intersect:
                        for j in output.jobs:
                            assert (
                                j
                            ), f'Stage: {stage_}, target: {target_}, output: {output}'
                        all_jobs.extend(output.jobs)
        return all_jobs


class Action(Enum):
    """
    Indicates what a stage should do with a specific target.
    """

    QUEUE = 1
    SKIP = 2
    REUSE = 3


class Stage(Generic[TargetT], ABC):
    """
    Abstract class for a workflow stage. Parametrised by specific Target subclass,
    i.e. SequencingGroupStage(Stage[SequencingGroup]) should only be able to work on SequencingGroup(Target).
    """

    def __init__(
        self,
        name: str,
        required_stages: list[StageDecorator] | StageDecorator | None = None,
        analysis_type: str | None = None,
        analysis_keys: list[str] | None = None,
        update_analysis_meta: Callable[[str], dict] | None = None,
        tolerate_missing_output: bool = False,
        skipped: bool = False,
        assume_outputs_exist: bool = False,
        forced: bool = False,
    ):
        self._name = name
        self.required_stages_classes: list[StageDecorator] = []
        if required_stages:
            if isinstance(required_stages, list):
                self.required_stages_classes.extend(required_stages)
            else:
                self.required_stages_classes.append(required_stages)

        # Dependencies. Populated in workflow.run(), after we know all stages.
        self.required_stages: list[Stage] = []

        self.status_reporter = get_workflow().status_reporter
        # If `analysis_type` is defined, it will be used to create/update Analysis
        # entries in Metamist.
        self.analysis_type = analysis_type
        # If `analysis_keys` are defined, it will be used to extract the value for
        # `Analysis.output` if the Stage.expected_outputs() returns a dict.
        self.analysis_keys = analysis_keys
        # if `update_analysis_meta` is defined, it is called on the `Analysis.output`
        # field, and result is merged into the `Analysis.meta` dictionary.
        self.update_analysis_meta = update_analysis_meta

        self.tolerate_missing_output = tolerate_missing_output

        # Populated with the return value of `add_to_the_workflow()`
        self.output_by_target: dict[str, StageOutput | None] = dict()

        self.skipped = skipped
        self.forced = forced or self.name in get_config()['workflow'].get(
            'force_stages', []
        )
        self.assume_outputs_exist = assume_outputs_exist

    @property
    def tmp_prefix(self):
        return get_workflow().tmp_prefix / self.name

    @property
    def web_prefix(self) -> Path:
        return get_workflow().web_prefix / self.name

    @property
    def prefix(self) -> Path:
        return get_workflow().prefix / self.name

    def __str__(self):
        res = f'{self._name}'
        if self.skipped:
            res += ' [skipped]'
        if self.forced:
            res += ' [forced]'
        if self.assume_outputs_exist:
            res += ' [assume_outputs_exist]'
        if self.required_stages:
            res += f' <- [{", ".join([s.name for s in self.required_stages])}]'
        return res

    @property
    def name(self) -> str:
        """
        Stage name (unique and descriptive stage)
        """
        return self._name

    @abstractmethod
    def queue_jobs(self, target: TargetT, inputs: StageInput) -> StageOutput | None:
        """
        Adds Hail Batch jobs that process `target`.
        Assumes that all the household work is done: checking missing inputs
        from required stages, checking for possible reuse of existing outputs.
        """

    @abstractmethod
    def expected_outputs(self, target: TargetT) -> ExpectedResultT:
        """
        Get path(s) to files that the stage is expected to generate for a `target`.
        Used within in `queue_jobs()` to pass paths to outputs to job commands,
        as well as by the workflow to check if the stage's expected outputs already
        exist and can be reused.

        Can be a str, a Path object, or a dictionary of str/Path objects.
        """

    @abstractmethod
    def queue_for_cohort(self, cohort: Cohort) -> dict[str, StageOutput | None]:
        """
        Queues jobs for each corresponding target, defined by Stage subclass.

        Returns a dictionary of `StageOutput` objects indexed by target unique_id.
        """

    def _make_inputs(self) -> StageInput:
        """
        Collects outputs from all dependencies and create input for this stage
        """
        inputs = StageInput(self)
        for prev_stage in self.required_stages:
            for _, stage_output in prev_stage.output_by_target.items():
                if stage_output:
                    inputs.add_other_stage_output(stage_output)
        return inputs

    def make_outputs(
        self,
        target: 'Target',
        data: ExpectedResultT = None,
        jobs: Sequence[Job | None] | Job | None = None,
        meta: dict | None = None,
        reusable: bool = False,
        skipped: bool = False,
        error_msg: str | None = None,
    ) -> StageOutput:
        """
        Create StageOutput for this stage.
        """
        return StageOutput(
            target=target,
            data=data,
            jobs=jobs,
            meta=meta,
            reusable=reusable,
            skipped=skipped,
            error_msg=error_msg,
            stage=self,
        )

    def _queue_jobs_with_checks(
        self,
        target: TargetT,
        action: Action | None = None,
    ) -> StageOutput | None:
        """
        Checks what to do with target, and either queue jobs, or skip/reuse results.
        """
        if not action:
            action = self._get_action(target)

        inputs = self._make_inputs()
        expected_out = self.expected_outputs(target)

        if action == Action.QUEUE:
            outputs = self.queue_jobs(target, inputs)
        elif action == Action.REUSE:
            outputs = self.make_outputs(
                target=target,
                data=expected_out,
                reusable=True,
            )
        else:  # Action.SKIP
            outputs = None

        if not outputs:
            return None

        outputs.stage = self
        outputs.meta |= self.get_job_attrs(target)

        for output_job in outputs.jobs:
            if output_job:
                for input_job in inputs.get_jobs(target):
                    assert (
                        input_job
                    ), f'Input dependency job for stage: {self}, target: {target}'
                    output_job.depends_on(input_job)

        if outputs.error_msg:
            return outputs

        # Adding status reporter jobs
        if (
            self.analysis_type
            and self.status_reporter
            and action == Action.QUEUE
            and outputs.data
        ):
            analysis_outputs: list[str | Path] = []
            if isinstance(outputs.data, dict):
                if not self.analysis_keys:
                    raise WorkflowError(
                        f'Cannot create Analysis: `analysis_keys` '
                        f'must be set with the @stage decorator to select value from '
                        f'the expected_outputs dict: {outputs.data}'
                    )
                if not all(key in outputs.data for key in self.analysis_keys):
                    raise WorkflowError(
                        f'Cannot create Analysis for stage {self.name}: `analysis_keys` '
                        f'"{self.analysis_keys}" is not a subset of the expected_outputs '
                        f'keys {outputs.data.keys()}'
                    )

                for analysis_key in self.analysis_keys:
                    analysis_outputs.append(outputs.data[analysis_key])

            else:
                analysis_outputs.append(outputs.data)

            project_name = None
            if isinstance(target, SequencingGroup):
                project_name = target.dataset.name
            elif isinstance(target, Dataset):
                project_name = target.name
            elif isinstance(target, Cohort):
                project_name = target.analysis_dataset.name

            assert isinstance(project_name, str)

            # bump name to include `-test`
            if get_config()['workflow']['access_level'] == 'test' and 'test' not in project_name:
                project_name = f'{project_name}-test'

            for analysis_output in analysis_outputs:
                if not outputs.jobs:
                    continue

                assert isinstance(
                    analysis_output, (str, Path)
                ), f'{analysis_output} should be a str or Path object'
                if outputs.meta is None:
                    outputs.meta = {}

                self.status_reporter.create_analysis(
                    b=get_batch(),
                    output=str(analysis_output),
                    analysis_type=self.analysis_type,
                    target=target,
                    jobs=outputs.jobs,
                    job_attr=self.get_job_attrs(target) | {'stage': self.name, 'tool': 'metamist'},
                    meta=outputs.meta,
                    update_analysis_meta=self.update_analysis_meta,
                    tolerate_missing_output=self.tolerate_missing_output,
                    project_name=project_name,
                )

        return outputs

    def _get_action(self, target: TargetT) -> Action:
        """
        Based on stage parameters and expected outputs existence, determines what
        to do with the target: queue, skip or reuse, etc...
        """
        if target.forced and not self.skipped:
            logging.info(f'{self.name}: {target} [QUEUE] (target is forced)')
            return Action.QUEUE

        if (
            d := get_config()['workflow'].get('skip_stages_for_sgs')
        ) and self.name in d:
            skip_targets = d[self.name]
            if target.target_id in skip_targets:
                logging.info(
                    f'{self.name}: {target} [SKIP] (is in workflow/skip_stages_for_sgs)'
                )
                return Action.SKIP

        expected_out = self.expected_outputs(target)
        reusable, first_missing_path = self._is_reusable(expected_out)

        if self.skipped:
            if reusable and not first_missing_path:
                logging.info(
                    f'{self.name}: {target} [REUSE] (stage skipped, and outputs exist)'
                )
                return Action.REUSE
            if get_config()['workflow'].get('skip_sgs_with_missing_input'):
                logging.warning(
                    f'{self.name}: {target} [SKIP] (stage is required, '
                    f'but is marked as "skipped", '
                    f'workflow/skip_sgs_with_missing_input=true '
                    f'and some expected outputs for the target do not exist: '
                    f'{first_missing_path}'
                )
                # `workflow/skip_sgs_with_missing_input` means that we can ignore
                # sgs/datasets that have missing results from skipped stages.
                # This is our case, so indicating that this sg/dataset should
                # be ignored:
                target.active = False
                return Action.SKIP
            if self.name in get_config()['workflow'].get(
                'allow_missing_outputs_for_stages', []
            ):
                logging.info(
                    f'{self.name}: {target} [REUSE] (stage is skipped, some outputs are'
                    f'missing, but stage is listed in '
                    f'workflow/allow_missing_outputs_for_stages)'
                )
                return Action.REUSE
            else:
                raise WorkflowError(
                    f'{self.name}: stage is required, but is skipped, and '
                    f'the following expected outputs for target {target} do not exist: '
                    f'{first_missing_path}'
                )

        if reusable and not first_missing_path:
            if target.forced:
                logging.info(
                    f'{self.name}: {target} [QUEUE] (can reuse, but forcing the target '
                    f'to rerun this stage)'
                )
                return Action.QUEUE
            elif self.forced:
                logging.info(
                    f'{self.name}: {target} [QUEUE] (can reuse, but forcing the stage '
                    f'to rerun)'
                )
                return Action.QUEUE
            else:
                logging.info(
                    f'{self.name}: {target} [REUSE] (expected outputs exist: '
                    f'{expected_out})'
                )
                return Action.REUSE

        logging.info(f'{self.name}: {target} [QUEUE]')
        return Action.QUEUE

    def _is_reusable(self, expected_out: ExpectedResultT) -> tuple[bool, Path | None]:
        """
        Checks if the outputs of prior stages already exist, and can be reused
        Args:
            expected_out (ExpectedResultT): expected outputs of a stage

        Returns:
            tuple[bool, Path | None]:
                bool: True if the outputs can be reused, False otherwise
                Path | None: first missing path, if any
        """
        if self.assume_outputs_exist:
            return True, None

        if not expected_out:
            # Marking is reusable. If the stage does not naturally produce any outputs,
            # it would still need to create some flag file.
            return True, None

        if get_config()['workflow'].get('check_expected_outputs'):
            paths = path_walk(expected_out)
            if not paths:
                return False, None

            if first_missing_path := next((p for p in paths if not exists(p)), None):
                return False, first_missing_path

            return True, None
        else:
            if self.skipped:
                # Do not check the files' existence, trust they exist.
                # note that for skipped stages, we automatically assume outputs exist
                return True, None
            # Do not check the files' existence, assume they don't exist:
            return False, None

    def get_job_attrs(self, target: TargetT | None = None) -> dict[str, str]:
        """
        Create Hail Batch Job attributes dictionary
        """
        job_attrs = dict(stage=self.name)
        if sequencing_type := get_config()['workflow'].get('sequencing_type'):
            job_attrs['sequencing_type'] = sequencing_type
        if target:
            job_attrs |= target.get_job_attrs()
        return job_attrs


def stage(
    cls: Optional[Type['Stage']] = None,
    *,
    analysis_type: str | None = None,
    analysis_keys: list[str | Path] | None = None,
    update_analysis_meta: Callable[[str], dict] | None = None,
    tolerate_missing_output: bool = False,
    required_stages: list[StageDecorator] | StageDecorator | None = None,
    skipped: bool = False,
    assume_outputs_exist: bool = False,
    forced: bool = False,
) -> Union[StageDecorator, Callable[..., StageDecorator]]:
    """
    Implements a standard class decorator pattern with optional arguments.
    The goal is to allow declaring workflow stages without requiring to implement
    a constructor method. E.g.

    @stage(required_stages=[Align])
    class GenotypeSample(SequencingGroupStage):
        def expected_outputs(self, sequencing_group: SequencingGroup):
            ...
        def queue_jobs(self, sequencing_group: SequencingGroup, inputs: StageInput) -> StageOutput:
            ...

    @analysis_type: if defined, will be used to create/update `Analysis` entries
        using the status reporter.
    @analysis_keys: is defined, will be used to extract the value for `Analysis.output`
        if the Stage.expected_outputs() returns a dict.
    @update_analysis_meta: if defined, this function is called on the `Analysis.output`
        field, and returns a dictionary to be merged into the `Analysis.meta`
    @tolerate_missing_output: if True, when registering the output of this stage,
        allow for the output file to be missing (only relevant for metamist entry)
    @required_stages: list of other stage classes that are required prerequisites
        for this stage. Outputs of those stages will be passed to
        `Stage.queue_jobs(... , inputs)` as `inputs`, and all required
        dependencies between Hail Batch jobs will be set automatically as well.
    @skipped: always skip this stage.
    @assume_outputs_exist: assume expected outputs of this stage always exist.
    @forced: always force run this stage, regardless of the outputs' existence.
    """

    def decorator_stage(_cls) -> StageDecorator:
        """Implements decorator."""

        @functools.wraps(_cls)
        def wrapper_stage() -> Stage:
            """Decorator helper function."""
            return _cls(
                name=_cls.__name__,
                required_stages=required_stages,
                analysis_type=analysis_type,
                analysis_keys=analysis_keys,
                update_analysis_meta=update_analysis_meta,
                skipped=skipped,
                assume_outputs_exist=assume_outputs_exist,
                forced=forced,
                tolerate_missing_output=tolerate_missing_output
            )

        return wrapper_stage

    if cls is None:
        return decorator_stage
    else:
        return decorator_stage(cls)


# noinspection PyUnusedLocal
def skip(
    _fun: Optional[StageDecorator] = None,
    *,
    reason: str | None = None,
    assume_outputs_exist: bool = False,
) -> Union[StageDecorator, Callable[..., StageDecorator]]:
    """
    Decorator on top of `@stage` that sets the `self.skipped` field to True.
    By default, expected outputs of a skipped stage will be checked,
    unless `assume_outputs_exist` is True.

    @skip
    @stage
    class MyStage1(SequencingGroupStage):
        ...

    @skip
    @stage(assume_outputs_exist=True)
    class MyStage2(SequencingGroupStage):
        ...
    """

    def decorator_stage(fun) -> StageDecorator:
        """Implements decorator."""

        @functools.wraps(fun)
        def wrapper_stage(*args, **kwargs) -> Stage:
            """Decorator helper function."""
            s = fun(*args, **kwargs)
            s.skipped = True
            s.assume_outputs_exist = assume_outputs_exist
            return s

        return wrapper_stage

    if _fun is None:
        return decorator_stage
    else:
        return decorator_stage(_fun)


_workflow: Optional['Workflow'] = None


def get_workflow(dry_run: bool = False) -> 'Workflow':
    global _workflow
    if _workflow is None:
        _workflow = Workflow(dry_run=dry_run)
    return _workflow


def run_workflow(
    stages: list[StageDecorator] | None = None,
    wait: bool | None = False,
    dry_run: bool = False,
) -> 'Workflow':
    wfl = get_workflow(dry_run=dry_run)
    wfl = wfl.run(stages=stages, wait=wait)
    return wfl


class Workflow:
    """
    Encapsulates a Hail Batch object, stages, and a cohort of datasets of sequencing groups.
    Responsible for orchestrating stages.
    """

    def __init__(
        self,
        stages: list[StageDecorator] | None = None,
        dry_run: bool | None = None,
    ):
        if _workflow is not None:
            raise ValueError(
                'Workflow already initialised. Use get_workflow() to get the instance'
            )

        self.dry_run = dry_run or get_config(True)['workflow'].get('dry_run')

        analysis_dataset = get_config(True)['workflow']['dataset']
        name = get_config()['workflow'].get('name', analysis_dataset)
        description = get_config()['workflow'].get('description', name)
        self.name = slugify(name)

        self._output_version: str | None = None
        if output_version := get_config()['workflow'].get('output_version'):
            self._output_version = slugify(output_version)

        self.run_timestamp: str = (
            get_config()['workflow'].get('run_timestamp') or timestamp()
        )

        # Description
        if self._output_version:
            description += f': output_version={self._output_version}'
        description += f': run_timestamp={self.run_timestamp}'
        if sequencing_type := get_config()['workflow'].get('sequencing_type'):
            description += f' [{sequencing_type}]'
        if not self.dry_run:
            if ds_set := set(d.name for d in get_cohort().get_datasets()):
                description += ' ' + ', '.join(sorted(ds_set))
            get_batch().name = description

        self.status_reporter = None
        if get_config()['workflow'].get('status_reporter') == 'metamist':
            self.status_reporter = MetamistStatusReporter()
        self._stages: list[StageDecorator] | None = stages
        self.queued_stages: list[Stage] = []

    @property
    def output_version(self) -> str:
        return self._output_version or get_cohort().alignment_inputs_hash()

    @property
    def tmp_prefix(self) -> Path:
        return self._prefix(category='tmp')

    @property
    def web_prefix(self) -> Path:
        return self._prefix(category='web')

    @property
    def prefix(self) -> Path:
        return self._prefix()

    def _prefix(self, category: str | None = None) -> Path:
        """
        Prepare a unique path for the workflow with this name and this input data.
        """
        return (
            get_cohort().analysis_dataset.prefix(category=category)
            / self.name
            / self.output_version
        )

    def run(
        self,
        stages: list[StageDecorator] | None = None,
        wait: bool | None = False,
    ):
        """
        Resolve stages, add and submit Hail Batch jobs.
        When `run_all_implicit_stages` is set, all required stages that were not defined
        explicitly would still be executed.
        """
        _stages = stages or self._stages
        if not _stages:
            raise WorkflowError('No stages added')
        self.set_stages(_stages)

        if not self.dry_run:
            get_batch().run(wait=wait)

    @staticmethod
    def _process_first_last_stages(
        stages: list[Stage],
        graph: nx.DiGraph,
        first_stages: list[str],
        last_stages: list[str],
    ):
        """
        Applying first_stages and last_stages config options. Would skip all stages
        before first_stages, and all stages after last_stages (i.e. descendants and
        ancestors on the stages DAG.)
        """
        stages_d = {s.name: s for s in stages}
        stage_names = list(stg.name for stg in stages)
        lower_names = {s.lower() for s in stage_names}

        for param, _stage_list in [
            ('first_stages', first_stages),
            ('last_stages', last_stages),
        ]:
            for _s_name in _stage_list:
                if _s_name.lower() not in lower_names:
                    raise WorkflowError(
                        f'Value in workflow/{param} "{_s_name}" must be a stage name '
                        f'or a subset of stages from the available list: '
                        f'{", ".join(stage_names)}'
                    )

        if not (last_stages or first_stages):
            return

        # E.g. if our last_stages is CramQc, MtToEs would still run because it's in
        # a different branch. So we want to collect all stages after first_stages
        # and before last_stages in their respective branches, and mark as skipped
        # everything in other branches.
        first_stages_keeps: list[str] = first_stages[:]
        last_stages_keeps: list[str] = last_stages[:]

        for fs in first_stages:
            for descendant in nx.descendants(graph, fs):
                if not stages_d[descendant].skipped:
                    logging.info(
                        f'Skipping stage {descendant} (precedes {fs} listed in '
                        f'first_stages)'
                    )
                    stages_d[descendant].skipped = True
                for grand_descendant in nx.descendants(graph, descendant):
                    if not stages_d[grand_descendant].assume_outputs_exist:
                        logging.info(
                            f'Not checking expected outputs of not immediately '
                            f'required stage {grand_descendant} (< {descendant} < {fs})'
                        )
                        stages_d[grand_descendant].assume_outputs_exist = True

            for ancestor in nx.ancestors(graph, fs):
                first_stages_keeps.append(ancestor)

        for ls in last_stages:
            # ancestors of this last_stage
            ancestors = nx.ancestors(graph, ls)
            if any(anc in last_stages for anc in ancestors):
                # a downstream stage is also in last_stages, so this is not yet
                # a "real" last stage that we want to run
                continue
            for ancestor in ancestors:
                if stages_d[ancestor].skipped:
                    continue  # already skipped
                logging.info(f'Skipping stage {ancestor} (after last {ls})')
                stages_d[ancestor].skipped = True
                stages_d[ancestor].assume_outputs_exist = True

            for ancestor in nx.descendants(graph, ls):
                last_stages_keeps.append(ancestor)

        for _stage in stages:
            if _stage.name not in last_stages_keeps + first_stages_keeps:
                _stage.skipped = True
                _stage.assume_outputs_exist = True

    @staticmethod
    def _process_only_stages(
        stages: list[Stage], graph: nx.DiGraph, only_stages: list[str]
    ):
        if not only_stages:
            return

        stages_d = {s.name: s for s in stages}
        stage_names = list(stg.name for stg in stages)
        lower_names = {s.lower() for s in stage_names}

        for s_name in only_stages:
            if s_name.lower() not in lower_names:
                raise WorkflowError(
                    f'Value in workflow/only_stages "{s_name}" must be a stage '
                    f'name or a subset of stages from the available list: '
                    f'{", ".join(stage_names)}'
                )

        # We want to run stages only appearing in only_stages, and check outputs of
        # imediate predecessor stages, but skip everything else.
        required_stages: set[str] = set()
        for os in only_stages:
            rs = nx.descendants_at_distance(graph, os, 1)
            required_stages |= set(rs)

        for stage in stages:
            # Skip stage not in only_stages, and assume outputs exist...
            if stage.name not in only_stages:
                stage.skipped = True
                stage.assume_outputs_exist = True

        # ...unless stage is directly required by any stage in only_stages
        for stage_name in required_stages:
            stages_d[stage_name].assume_outputs_exist = False

    def set_stages(
        self,
        requested_stages: list[StageDecorator],
    ):
        """
        Iterate over stages and call their queue_for_cohort(cohort) methods;
        through that, creates all Hail Batch jobs through Stage.queue_jobs().
        """
        # TOML options to configure stages:
        skip_stages = get_config()['workflow'].get('skip_stages', [])
        only_stages = get_config()['workflow'].get('only_stages', [])
        first_stages = get_config()['workflow'].get('first_stages', [])
        last_stages = get_config()['workflow'].get('last_stages', [])

        # Only allow one of only_stages or first_stages/last_stages as they seem
        # to be mutually exclusive.
        if only_stages and (first_stages or last_stages or skip_stages):
            raise WorkflowError(
                "Workflow config parameter 'only_stages' is incompatible with "
                + "'first_stages', 'last_stages' and/or 'skip_stages'"
            )

        logging.info(
            f'End stages for the workflow "{self.name}": '
            f'{[cls.__name__ for cls in requested_stages]}'
        )
        logging.info('Stages additional configuration:')
        logging.info(f'  workflow/skip_stages: {skip_stages}')
        logging.info(f'  workflow/only_stages: {only_stages}')
        logging.info(f'  workflow/first_stages: {first_stages}')
        logging.info(f'  workflow/last_stages: {last_stages}')

        # Round 1: initialising stage objects.
        _stages_d: dict[str, Stage] = {}
        for cls in requested_stages:
            if cls.__name__ in _stages_d:
                continue
            _stages_d[cls.__name__] = cls()

        # Round 2: depth search to find implicit stages.
        depth = 0
        while True:  # might require few iterations to resolve dependencies recursively
            depth += 1
            newly_implicitly_added_d = dict()
            for stg in _stages_d.values():
                if stg.name in skip_stages:
                    stg.skipped = True
                    continue  # not searching deeper

                if only_stages and stg.name not in only_stages:
                    stg.skipped = True

                # Iterate dependencies:
                for reqcls in stg.required_stages_classes:
                    if reqcls.__name__ in _stages_d:  # already added
                        continue
                    # Initialising and adding as explicit.
                    reqstg = reqcls()
                    newly_implicitly_added_d[reqstg.name] = reqstg

            if newly_implicitly_added_d:
                logging.info(
                    f'Additional implicit stages: '
                    f'{list(newly_implicitly_added_d.keys())}'
                )
                _stages_d |= newly_implicitly_added_d
            else:
                # No new implicit stages added, so can stop the depth-search here
                break

        # Round 3: set "stage.required_stages" fields to each stage.
        for stg in _stages_d.values():
            stg.required_stages = [
                _stages_d[cls.__name__]
                for cls in stg.required_stages_classes
                if cls.__name__ in _stages_d
            ]

        # Round 4: determining order of execution.
        dag_node2nodes = dict()  # building a DAG
        for stg in _stages_d.values():
            dag_node2nodes[stg.name] = set(dep.name for dep in stg.required_stages)
        dag = nx.DiGraph(dag_node2nodes)
        try:
            stage_names = list(reversed(list(nx.topological_sort(dag))))
        except nx.NetworkXUnfeasible:
            logging.error('Circular dependencies found between stages')
            raise

        logging.info(f'Stages in order of execution:\n{stage_names}')
        stages = [_stages_d[name] for name in stage_names]

        # Round 5: applying workflow options first_stages and last_stages.
        if first_stages or last_stages:
            logging.info('Applying workflow/first_stages and workflow/last_stages')
            self._process_first_last_stages(stages, dag, first_stages, last_stages)
        elif only_stages:
            logging.info('Applying workflow/only_stages')
            self._process_only_stages(stages, dag, only_stages)

        if not (final_set_of_stages := [s.name for s in stages if not s.skipped]):
            raise WorkflowError('No stages to run')

        logging.info(
            f'Final list of stages after applying stage configuration options:\n'
            f'{final_set_of_stages}'
        )

        required_skipped_stages = [s for s in stages if s.skipped]
        if required_skipped_stages:
            logging.info(
                f'Skipped stages: {", ".join(s.name for s in required_skipped_stages)}'
            )

        # Round 6: actually adding jobs from the stages.
        if not self.dry_run:
            cohort = get_cohort()  # Would communicate with metamist.
            for i, stg in enumerate(stages):
                logging.info('*' * 60)
                logging.info(f'Stage #{i + 1}: {stg}')
                stg.output_by_target = stg.queue_for_cohort(cohort)
                if errors := self._process_stage_errors(stg.output_by_target):
                    raise WorkflowError(
                        f'Stage {stg} failed to queue jobs with errors: '
                        + '\n'.join(errors)
                    )

                logging.info('')
        else:
            self.queued_stages = [stg for stg in _stages_d.values() if not stg.skipped]
            logging.info(f'Queued stages: {self.queued_stages}')

    @staticmethod
    def _process_stage_errors(
        output_by_target: dict[str, StageOutput | None]
    ) -> list[str]:
        targets_by_error = defaultdict(list)
        for target, output in output_by_target.items():
            if output and output.error_msg:
                targets_by_error[output.error_msg].append(target)
        return [
            f'{error}: {", ".join(target_ids)}'
            for error, target_ids in targets_by_error.items()
        ]


class SequencingGroupStage(Stage[SequencingGroup], ABC):
    """
    Sequencing Group level stage.
    """

    @abstractmethod
    def expected_outputs(self, sequencing_group: SequencingGroup) -> ExpectedResultT:
        """
        Override to declare expected output paths.
        """

    @abstractmethod
    def queue_jobs(
        self, sequencing_group: SequencingGroup, inputs: StageInput
    ) -> StageOutput | None:
        """
        Override to add Hail Batch jobs.
        """
        pass

    def queue_for_cohort(self, cohort: Cohort) -> dict[str, StageOutput | None]:
        """
        Plug the stage into the workflow.
        """
        output_by_target: dict[str, StageOutput | None] = dict()

        if not (datasets := cohort.get_datasets()):
            logging.warning(
                f'{len(cohort.get_datasets())}/'
                f'{len(cohort.get_datasets(only_active=False))} '
                f'usable (active=True) datasets found in the cohort. Check that '
                f'`workflow.input_datasets` is provided, and not all datasets are skipped '
                f'via workflow.skip_datasets`'
            )
            return output_by_target
        if not cohort.get_sequencing_groups():
            logging.warning(
                f'{len(cohort.get_sequencing_groups())}/'
                f'{len(cohort.get_sequencing_groups(only_active=False))} '
                f'usable (active=True) sequencing groups found. Check logs above for '
                f'possible reasons sequencing groups were skipped (e.g. all sequencing groups ignored '
                f'via `workflow.skip_sgs` in config, or they all missing stage '
                f'inputs and `workflow.skip_sgs_with_missing_input=true` is set)'
            )
            return output_by_target

        for dataset in datasets:
            if not dataset.get_sequencing_groups():
                logging.warning(
                    f'{dataset}: '
                    f'{len(dataset.get_sequencing_groups())}/'
                    f'{len(dataset.get_sequencing_groups(only_active=False))} '
                    f'usable (active=True) sequencing groups found. Check logs above for '
                    f'possible reasons sequencing groups were skipped (e.g. all sequencing groups ignored '
                    f'via `workflow.skip_sgs` in config, or they all missing stage '
                    f'inputs and `workflow.skip_sgs_with_missing_input=true` is set)'
                )
                continue

            logging.info(f'Dataset {dataset}:')
            # collect all expected outputs across all samples
            # find all directories which will be checked
            # list outputs in advance
            all_outputs: set[Path] = set()
            for sequencing_group in dataset.get_sequencing_groups():
                all_outputs = path_walk(
                    self.expected_outputs(sequencing_group), all_outputs
                )

            # evaluate_stuff en masse
            for sequencing_group in dataset.get_sequencing_groups():
                action = self._get_action(sequencing_group)
                output_by_target[
                    sequencing_group.target_id
                ] = self._queue_jobs_with_checks(sequencing_group, action)

        return output_by_target


class DatasetStage(Stage, ABC):
    """
    Dataset-level stage
    """

    @abstractmethod
    def expected_outputs(self, dataset: Dataset) -> ExpectedResultT:
        """
        Override to declare expected output paths.
        """

    @abstractmethod
    def queue_jobs(self, dataset: Dataset, inputs: StageInput) -> StageOutput | None:
        """
        Override to add Hail Batch jobs.
        """
        pass

    def queue_for_cohort(self, cohort: Cohort) -> dict[str, StageOutput | None]:
        """
        Plug the stage into the workflow.
        """
        output_by_target: dict[str, StageOutput | None] = dict()
        if not (datasets := cohort.get_datasets()):
            logging.warning(
                f'{len(cohort.get_datasets())}/'
                f'{len(cohort.get_datasets(only_active=False))} '
                f'usable (active=True) datasets found in the cohort. Check that '
                f'`workflow.input_datasets` is provided, and not all datasets are skipped '
                f'via workflow.skip_datasets`'
            )
            return output_by_target
        for dataset_i, dataset in enumerate(datasets):
            action = self._get_action(dataset)
            logging.info(f'{self.name}: #{dataset_i + 1}/{dataset} [{action.name}]')
            output_by_target[dataset.target_id] = self._queue_jobs_with_checks(
                dataset, action
            )
        return output_by_target


class CohortStage(Stage, ABC):
    """
    Cohort-level stage (all datasets of a workflow run).
    """

    @abstractmethod
    def expected_outputs(self, cohort: Cohort) -> ExpectedResultT:
        """
        Override to declare expected output paths.
        """

    @abstractmethod
    def queue_jobs(self, cohort: Cohort, inputs: StageInput) -> StageOutput | None:
        """
        Override to add Hail Batch jobs.
        """
        pass

    def queue_for_cohort(self, cohort: Cohort) -> dict[str, StageOutput | None]:
        """
        Plug the stage into the workflow.
        """
        return {cohort.target_id: self._queue_jobs_with_checks(cohort)}<|MERGE_RESOLUTION|>--- conflicted
+++ resolved
@@ -32,11 +32,6 @@
 from .utils import (
     ExpectedResultT,
     exists,
-<<<<<<< HEAD
-    missing_from_pre_collected,
-=======
-    timestamp,
->>>>>>> b6b6f024
     slugify,
     timestamp,
 )
