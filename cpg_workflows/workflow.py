--- conflicted
+++ resolved
@@ -936,8 +936,6 @@
         first_stages = get_config()['workflow'].get('first_stages', [])
         last_stages = get_config()['workflow'].get('last_stages', [])
 
-<<<<<<< HEAD
-=======
         logging.info(
             f'End stages for the workflow "{self.name}": '
             f'{[cls.__name__ for cls in requested_stages]}'
@@ -958,7 +956,6 @@
                 s for s in requested_stages if s.__name__ in only_stages + last_stages
             ]
 
->>>>>>> 9c2ed5d2
         # Round 1: initialising stage objects.
         _stages_d: dict[str, Stage] = {}
         for cls in requested_stages:
