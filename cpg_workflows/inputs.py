--- conflicted
+++ resolved
@@ -70,20 +70,12 @@
 
     multicohort = MultiCohort()
 
-<<<<<<< HEAD
-    datasets_by_cohort = get_metamist().get_sgs_for_cohorts(custom_cohort_ids)
-    cohort_names_by_id = get_metamist().get_cohort_name_by_ids(custom_cohort_ids)
-
-    read_pedigree = config.get('read_pedigree', True)
-    for cohort_id in custom_cohort_ids:
-        cohort = multicohort.create_cohort(id=cohort_id, name=cohort_names_by_id[cohort_id])
-=======
     datasets_by_cohort = get_metamist().get_sgs_for_cohorts(custom_cohort_ids_unique)
+    cohort_names_by_id = get_metamist().get_cohort_name_by_ids(custom_cohort_ids_unique)
 
     read_pedigree = config.get('read_pedigree', True)
     for cohort_id in custom_cohort_ids_unique:
-        cohort = multicohort.create_cohort(cohort_id)
->>>>>>> aef01e14
+        cohort = multicohort.create_cohort(id=cohort_id, name=cohort_names_by_id[cohort_id])
         sgs_by_dataset_for_cohort = datasets_by_cohort[cohort_id]
         # TODO (mwelland): future optimisation following closure of #860
         # TODO (mwelland): this should be done one Dataset at a time, not per Cohort
