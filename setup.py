#!/usr/bin/env python

from setuptools import find_packages, setup

setup(
    name='cpg-workflows',
    # This tag is automatically updated by bumpversion
<<<<<<< HEAD
    version='1.25.23',
=======
    version='1.25.24',
>>>>>>> 5457440c
    description='CPG workflows for Hail Batch',
    long_description=open('README.md').read(),
    long_description_content_type='text/markdown',
    url='https://github.com/populationgenomics/production-pipelines',
    license='MIT',
    packages=find_packages(),
    install_requires=[
        'cpg-utils>=5.0.4',
        'cyvcf2==0.30.18',
        'analysis-runner>=2.43.3',
        'hail==0.2.132',  # Pin Hail at CPG's installed version
        'networkx>=2.8.3',
        'obonet>=0.3.1',  # for HPO parsing
        'grpcio-status>=1.48,<1.50',  # Avoid dependency resolution backtracking
        'onnx',
        'onnxruntime',
        'skl2onnx',
        'metamist>=6.9.0',
        'pandas',
        'peddy>=0.4.8',  # Avoid 0.4.7, which is incompatible
        'pyfaidx>=0.8.1.1',
        'fsspec',
        'slack_sdk',
        'elasticsearch==8.*',
        'coloredlogs',
        'bokeh',
        'numpy',
        'click',
        'toml',
    ],
    extras_require={
        'test': [
            'pytest',
            'pytest-mock',
        ],
    },
    package_data={
        'cpg_workflows': ['defaults.toml'],
    },
    keywords='bioinformatics',
    classifiers=[
        'Environment :: Console',
        'Intended Audience :: Science/Research',
        'License :: OSI Approved :: MIT License',
        'Natural Language :: English',
        'Operating System :: MacOS :: MacOS X',
        'Operating System :: POSIX',
        'Operating System :: Unix',
        'Programming Language :: Python',
        'Topic :: Scientific/Engineering',
        'Topic :: Scientific/Engineering :: Bio-Informatics',
    ],
    entry_points={
        'console_scripts': [
            # script for modifying the content of a sniffles VCF, used in Long-Read SV pipeline
            'modify_sniffles = cpg_workflows.scripts.long_read_sniffles_vcf_modifier:cli_main',
            # for use in translating a MatrixTable to an ES index, first localising the MT
            'mt_to_es = cpg_workflows.scripts.mt_to_es_without_dataproc:main',
        ],
    },
)<|MERGE_RESOLUTION|>--- conflicted
+++ resolved
@@ -5,11 +5,7 @@
 setup(
     name='cpg-workflows',
     # This tag is automatically updated by bumpversion
-<<<<<<< HEAD
-    version='1.25.23',
-=======
     version='1.25.24',
->>>>>>> 5457440c
     description='CPG workflows for Hail Batch',
     long_description=open('README.md').read(),
     long_description_content_type='text/markdown',
