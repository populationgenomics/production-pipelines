#!/usr/bin/env python

from setuptools import find_packages, setup

setup(
    name='cpg-workflows',
    # This tag is automatically updated by bumpversion
    version='1.18.8',
    description='CPG workflows for Hail Batch',
    long_description=open('README.md').read(),
    long_description_content_type='text/markdown',
    url=f'https://github.com/populationgenomics/production-pipelines',
    license='MIT',
    packages=find_packages(),
    install_requires=[
<<<<<<< HEAD
        'cpg-utils>=4.18.0',
=======
        'cloudpathlib>=0.16.0',
        'cpg-utils>=4.17.0',
>>>>>>> b6b6f024
        'cyvcf2==0.30.18',
        'analysis-runner>=2.41.2',
        'hail!=0.2.120',  # Temporarily work around hail-is/hail#13337
        'networkx>=2.8.3',
        'obonet>=0.3.1',  # for HPO parsing
        'onnx',
        'onnxruntime',
        'skl2onnx',
        'metamist>=6.0.4',
        'pandas',
        'peddy',
        'fsspec',
        'slack_sdk',
        'elasticsearch==8.*',
        'coloredlogs',
        'bokeh',
        'numpy',
        'click',
    ],
    extras_require={
        'test': [
            'pytest',
            'pytest-mock',
        ],
    },
    package_data={
        'cpg_workflows': ['defaults.toml'],
    },
    keywords='bioinformatics',
    classifiers=[
        'Environment :: Console',
        'Intended Audience :: Science/Research',
        'License :: OSI Approved :: MIT License',
        'Natural Language :: English',
        'Operating System :: MacOS :: MacOS X',
        'Operating System :: POSIX',
        'Operating System :: Unix',
        'Programming Language :: Python',
        'Topic :: Scientific/Engineering',
        'Topic :: Scientific/Engineering :: Bio-Informatics',
    ],
)<|MERGE_RESOLUTION|>--- conflicted
+++ resolved
@@ -13,12 +13,7 @@
     license='MIT',
     packages=find_packages(),
     install_requires=[
-<<<<<<< HEAD
         'cpg-utils>=4.18.0',
-=======
-        'cloudpathlib>=0.16.0',
-        'cpg-utils>=4.17.0',
->>>>>>> b6b6f024
         'cyvcf2==0.30.18',
         'analysis-runner>=2.41.2',
         'hail!=0.2.120',  # Temporarily work around hail-is/hail#13337
