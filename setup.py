#!/usr/bin/env python

from setuptools import find_packages, setup

setup(
    name='cpg-workflows',
    # This tag is automatically updated by bumpversion
    version='1.27.3',
    description='CPG workflows for Hail Batch',
    long_description=open('README.md').read(),
    long_description_content_type='text/markdown',
    url='https://github.com/populationgenomics/production-pipelines',
    license='MIT',
    packages=find_packages(),
    install_requires=[
        'cpg-utils>=5.0.4',
        'cyvcf2==0.30.18',
        'analysis-runner>=2.43.3',
        'hail==0.2.132',  # Pin Hail at CPG's installed version
        'networkx>=2.8.3',
        'obonet>=0.3.1',  # for HPO parsing
        'grpcio-status>=1.48,<1.50',  # Avoid dependency resolution backtracking
        'onnx',
        'onnxruntime',
        'skl2onnx',
        'metamist>=6.9.0',
        'pandas',
        'peddy>=0.4.8',  # Avoid 0.4.7, which is incompatible
        'pyfaidx>=0.8.1.1',
        'fsspec',
        'slack_sdk',
        'elasticsearch==8.*',
        'coloredlogs',
        'bokeh',
        'numpy',
        'click',
        'tenacity',
        'toml',
    ],
    extras_require={
        'test': [
            'pytest',
            'pytest-mock',
            'coverage',
        ],
    },
    package_data={
        'cpg_workflows': ['defaults.toml'],
    },
    keywords='bioinformatics',
    classifiers=[
        'Environment :: Console',
        'Intended Audience :: Science/Research',
        'License :: OSI Approved :: MIT License',
        'Natural Language :: English',
        'Operating System :: MacOS :: MacOS X',
        'Operating System :: POSIX',
        'Operating System :: Unix',
        'Programming Language :: Python',
        'Topic :: Scientific/Engineering',
        'Topic :: Scientific/Engineering :: Bio-Informatics',
    ],
    entry_points={
        'console_scripts': [
            # script for modifying the content of a sniffles VCF, used in Long-Read SV pipeline
            'modify_sniffles = cpg_workflows.scripts.long_read_sniffles_vcf_modifier:cli_main',
            # for use in translating a MatrixTable to an ES index, first localising the MT
            'mt_to_es = cpg_workflows.scripts.mt_to_es_without_dataproc:main',
<<<<<<< HEAD
            # the PCRelate step of LargeCohort - Relatedness
            'relatedness_pcrelate = cpg_workflows.large_cohort.scripts.relatedness_pcrelate:cli_main',
            # the Flagging step of LargeCohort - Relatedness
            'relatedness_flag = cpg_workflows.large_cohort.scripts.relatedness_flag:cli_main',
            # the Densification of a background population dataset
            'densify_background_dataset = cpg_workflows.large_cohort.scripts.densify_background_dataset:cli_main',
            # the Background Stage of Ancestry - LargeCohort
            'ancestry_add_background = cpg_workflows.large_cohort.scripts.ancestry_add_background:cli_main',
            # the Background Stage of Ancestry - PCA
            'ancestry_pca = cpg_workflows.large_cohort.scripts.ancestry_run_pca:cli_main',
            # the Background Stage of Ancestry - Infer Population Labels
            'ancestry_infer_labels = cpg_workflows.large_cohort.scripts.ancestry_infer_labels:cli_main',
=======
            # Generate new intervals from a MatrixTable
            'new_intervals_from_mt = cpg_workflows.scripts.generate_new_intervals:cli_main',
>>>>>>> 3d7b16c5
        ],
    },
)<|MERGE_RESOLUTION|>--- conflicted
+++ resolved
@@ -66,7 +66,6 @@
             'modify_sniffles = cpg_workflows.scripts.long_read_sniffles_vcf_modifier:cli_main',
             # for use in translating a MatrixTable to an ES index, first localising the MT
             'mt_to_es = cpg_workflows.scripts.mt_to_es_without_dataproc:main',
-<<<<<<< HEAD
             # the PCRelate step of LargeCohort - Relatedness
             'relatedness_pcrelate = cpg_workflows.large_cohort.scripts.relatedness_pcrelate:cli_main',
             # the Flagging step of LargeCohort - Relatedness
@@ -79,10 +78,8 @@
             'ancestry_pca = cpg_workflows.large_cohort.scripts.ancestry_run_pca:cli_main',
             # the Background Stage of Ancestry - Infer Population Labels
             'ancestry_infer_labels = cpg_workflows.large_cohort.scripts.ancestry_infer_labels:cli_main',
-=======
             # Generate new intervals from a MatrixTable
             'new_intervals_from_mt = cpg_workflows.scripts.generate_new_intervals:cli_main',
->>>>>>> 3d7b16c5
         ],
     },
 )