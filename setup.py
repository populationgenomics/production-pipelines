#!/usr/bin/env python

from setuptools import find_packages, setup

setup(
    name='cpg-workflows',
    # This tag is automatically updated by bumpversion
<<<<<<< HEAD
    version='1.31.0',
=======
    version='1.30.8',
>>>>>>> 637d80d3
    description='CPG workflows for Hail Batch',
    long_description=open('README.md').read(),
    long_description_content_type='text/markdown',
    url='https://github.com/populationgenomics/production-pipelines',
    license='MIT',
    packages=find_packages(),
    install_requires=[
        'cpg-utils>=5.1.1',
        'cyvcf2==0.30.18',
        'analysis-runner>=2.43.3',
        # Pin Hail to the release prior to 0.2.133
        # see https://centrepopgen.slack.com/archives/C018KFBCR1C/p1731047651300539
        'hail==0.2.132',
        'networkx>=2.8.3',
        'obonet>=0.3.1',  # for HPO parsing
        'grpcio-status>=1.48,<1.50',  # Avoid dependency resolution backtracking
        'onnx',
        'onnxruntime',
        'skl2onnx',
        'metamist>=6.9.0',
        'pandas',
        'peddy>=0.4.8',  # Avoid 0.4.7, which is incompatible
        'pyfaidx>=0.8.1.1',
        'fsspec',
        'slack_sdk',
        'elasticsearch==8.*',
        'coloredlogs',
        'bokeh',
        'numpy',
        'click',
        'tenacity',
        'toml',
    ],
    extras_require={
        'test': [
            'pytest',
            'pytest-xdist',
            'pytest-mock',
            'coverage',
        ],
    },
    package_data={
        'cpg_workflows': ['defaults.toml'],
    },
    keywords='bioinformatics',
    classifiers=[
        'Environment :: Console',
        'Intended Audience :: Science/Research',
        'License :: OSI Approved :: MIT License',
        'Natural Language :: English',
        'Operating System :: MacOS :: MacOS X',
        'Operating System :: POSIX',
        'Operating System :: Unix',
        'Programming Language :: Python',
        'Topic :: Scientific/Engineering',
        'Topic :: Scientific/Engineering :: Bio-Informatics',
    ],
    entry_points={
        'console_scripts': [
            # script for modifying the content of a sniffles VCF, used in Long-Read SV pipeline
            'modify_sniffles = cpg_workflows.scripts.long_read_sniffles_vcf_modifier:cli_main',
            # for use in translating a MatrixTable to an ES index, first localising the MT
            'mt_to_es = cpg_workflows.scripts.mt_to_es_without_dataproc:main',
            # Generate new intervals from a MatrixTable
            'new_intervals_from_mt = cpg_workflows.scripts.generate_new_intervals:cli_main',
            'seqr_loader_cnv = cpg_workflows.scripts.seqr_loader_cnv:cli_main',
            # used in the validation workflow, pulls a single SG VCF representation from a MT
            'ss_vcf_from_mt = cpg_workflows.scripts.extract_single_sample_vcf_from_mt:cli_main',
            # script to create a dense MatrixTable from a VDS input
            'mt_from_vds = cpg_workflows.scripts.densify_VDS_to_MT:cli_main',
        ],
    },
)<|MERGE_RESOLUTION|>--- conflicted
+++ resolved
@@ -5,11 +5,7 @@
 setup(
     name='cpg-workflows',
     # This tag is automatically updated by bumpversion
-<<<<<<< HEAD
     version='1.31.0',
-=======
-    version='1.30.8',
->>>>>>> 637d80d3
     description='CPG workflows for Hail Batch',
     long_description=open('README.md').read(),
     long_description_content_type='text/markdown',
