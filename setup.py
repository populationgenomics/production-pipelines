#!/usr/bin/env python

from setuptools import find_packages, setup

setup(
    name='cpg-workflows',
    # This tag is automatically updated by bumpversion
    version='1.25.5',
    description='CPG workflows for Hail Batch',
    long_description=open('README.md').read(),
    long_description_content_type='text/markdown',
    url='https://github.com/populationgenomics/production-pipelines',
    license='MIT',
    packages=find_packages(),
    install_requires=[
        'cpg-utils>=5.0.4',
        'cyvcf2==0.30.18',
        'analysis-runner>=2.43.3',
        'hail==0.2.130',  # Pin Hail at CPG's installed version
        'networkx>=2.8.3',
        'obonet>=0.3.1',  # for HPO parsing
        'grpcio-status>=1.62',  # Avoid dependency resolution backtracking
        'onnx',
        'onnxruntime',
        'skl2onnx',
        'metamist>=6.9.0',
        'pandas',
        'peddy',
        'fsspec',
        'slack_sdk',
        'elasticsearch==8.*',
        'coloredlogs',
        'bokeh',
        'numpy',
        'click',
<<<<<<< HEAD
        'tenacity',
=======
        'toml',
>>>>>>> fcb65ee3
    ],
    extras_require={
        'test': [
            'pytest',
            'pytest-mock',
        ],
    },
    package_data={
        'cpg_workflows': ['defaults.toml'],
    },
    keywords='bioinformatics',
    classifiers=[
        'Environment :: Console',
        'Intended Audience :: Science/Research',
        'License :: OSI Approved :: MIT License',
        'Natural Language :: English',
        'Operating System :: MacOS :: MacOS X',
        'Operating System :: POSIX',
        'Operating System :: Unix',
        'Programming Language :: Python',
        'Topic :: Scientific/Engineering',
        'Topic :: Scientific/Engineering :: Bio-Informatics',
    ],
)<|MERGE_RESOLUTION|>--- conflicted
+++ resolved
@@ -33,11 +33,8 @@
         'bokeh',
         'numpy',
         'click',
-<<<<<<< HEAD
         'tenacity',
-=======
         'toml',
->>>>>>> fcb65ee3
     ],
     extras_require={
         'test': [
