--- conflicted
+++ resolved
@@ -40,10 +40,10 @@
     m = MultiCohort()
     c = m.create_cohort('fewgenomes')
     ds = c.create_dataset('my_dataset')
-<<<<<<< HEAD
+    m_ds = m.add_dataset(ds)
 
     def add_sg(id, external_id):
-        ds.add_sequencing_group(
+        return ds.add_sequencing_group(
             id=id,
             external_id=external_id,
             sequencing_type='genome',
@@ -51,17 +51,11 @@
             sequencing_platform='illumina',
         )
 
-    add_sg('CPGAA', external_id='SAMPLE1')
-    add_sg('CPGBB', external_id='SAMPLE2')
-    return c
-=======
-    sg1 = ds.add_sequencing_group('CPGAA', external_id='SAMPLE1')
-    sg2 = ds.add_sequencing_group('CPGBB', external_id='SAMPLE2')
-    m_ds = m.add_dataset(ds)
+    sg1 = add_sg('CPGAA', external_id='SAMPLE1')
+    sg2 = add_sg('CPGBB', external_id='SAMPLE2')
     m_ds.add_sequencing_group_object(sg1)
     m_ds.add_sequencing_group_object(sg2)
     return m
->>>>>>> 120fa911
 
 
 @mock.patch('cpg_workflows.inputs.deprecated_create_cohort', mock_deprecated_create_cohort)
