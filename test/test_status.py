--- conflicted
+++ resolved
@@ -67,10 +67,10 @@
         m = MultiCohort()
         c = m.create_cohort('fewgenomes')
         ds = c.create_dataset('my_dataset')
-<<<<<<< HEAD
-
-        def add(id, external_id):
-            ds.add_sequencing_group(
+        m_ds = m.add_dataset(ds)
+
+        def add_sg(id, external_id):
+            return ds.add_sequencing_group(
                 id,
                 external_id=external_id,
                 sequencing_type='genome',
@@ -78,15 +78,11 @@
                 sequencing_platform='illumina',
             )
 
-        add('CPGAA', external_id='SAMPLE1')
-        add('CPGBB', external_id='SAMPLE2')
-        return c
-=======
-        m_ds = m.add_dataset(ds)
-        m_ds.add_sequencing_group_object(ds.add_sequencing_group('CPGAA', external_id='SAMPLE1'))
-        m_ds.add_sequencing_group_object(ds.add_sequencing_group('CPGBB', external_id='SAMPLE2'))
+        sg1 = add_sg('CPGAA', external_id='SAMPLE1')
+        sg2 = add_sg('CPGBB', external_id='SAMPLE2')
+        m_ds.add_sequencing_group_object(sg1)
+        m_ds.add_sequencing_group_object(sg2)
         return m
->>>>>>> 120fa911
 
     mocker.patch('cpg_workflows.inputs.deprecated_create_cohort', mock_create_cohort)
 
