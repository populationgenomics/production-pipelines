"""
Test workflow status reporter.
"""
from pathlib import Path
from typing import Any

import pytest
from cpg_utils import to_path
from pytest_mock import MockFixture

from . import set_config

TOML = """
[workflow]
dataset_gcp_project = 'fewgenomes'
access_level = 'test'
dataset = 'fewgenomes'
driver_image = '<stub>'
sequencing_type = 'genome'
status_reporter = 'metamist'

check_inputs = false
check_intermediates = false
check_expected_outputs = false
path_scheme = 'local'

[storage.default]
default = '{directory}'

[storage.fewgenomes]
default = '{directory}'

[hail]
billing_project = 'fewgenomes'
delete_scratch_on_exit = false
backend = 'local'
dry_run = true

[images]
cpg_workflows = "stub"
"""


def _common(mocker, tmp_path):
    conf = TOML.format(directory=tmp_path)

    set_config(
        conf,
        tmp_path / 'config.toml',
        merge_with=[
            Path(to_path(__file__).parent.parent / 'cpg_workflows' / 'defaults.toml'),
            Path(
                to_path(__file__).parent.parent
                / 'configs'
                / 'defaults'
                / 'seqr_loader.toml'
            ),
        ],
    )

    def mock_create_new_analysis(_, project, analysis_model) -> int:
        print(f'Analysis model in project {project}: {analysis_model}')
        return 1  # metamist "analysis" entry ID

    mocker.patch(
<<<<<<< HEAD
        'metamist.apis.AnalysisApi.create_new_analysis', mock_create_new_analysis
=======
        'sample_metadata.apis.AnalysisApi.create_new_analysis',
        mock_create_new_analysis,
>>>>>>> 0cb0fdff
    )

    from cpg_workflows.targets import Cohort

    def mock_create_cohort() -> Cohort:
        c = Cohort()
        ds = c.create_dataset('my_dataset')
        ds.add_sample('CPG01', external_id='SAMPLE1')
        ds.add_sample('CPG02', external_id='SAMPLE2')
        return c

    mocker.patch('cpg_workflows.inputs.create_cohort', mock_create_cohort)


def test_status_reporter(mocker: MockFixture, tmp_path):
    _common(mocker, tmp_path)

    from cpg_utils.hail_batch import dataset_path

    from cpg_workflows.batch import get_batch
    from cpg_workflows.inputs import get_cohort
    from cpg_workflows.targets import Sample
    from cpg_workflows.workflow import (
        SampleStage,
        StageInput,
        StageOutput,
        run_workflow,
        stage,
    )

    @stage(analysis_type='qc')
    class MyQcStage1(SampleStage):
        """
        Just a sample-level stage.
        """

        def expected_outputs(self, sample: Sample) -> Path:
            return to_path(dataset_path(f'{sample.id}.tsv'))

        def queue_jobs(self, sample: Sample, inputs: StageInput) -> StageOutput | None:
            j = get_batch().new_job(
                'Echo', self.get_job_attrs(sample) | dict(tool='echo')
            )
            j.command(f'echo {sample.id}_done >> {j.output}')
            get_batch().write_output(j.output, str(self.expected_outputs(sample)))
            print(f'Writing to {self.expected_outputs(sample)}')
            return self.make_outputs(sample, self.expected_outputs(sample), [j])

    @stage(analysis_type='qc', analysis_keys=['bed'])
    class MyQcStage2(SampleStage):
        """
        Just a sample-level stage.
        """

        def expected_outputs(self, sample: Sample) -> dict:
            return {
                'bed': to_path(dataset_path(f'{sample.id}.bed')),
                'tsv': to_path(dataset_path(f'{sample.id}.tsv')),
            }

        def queue_jobs(self, sample: Sample, inputs: StageInput) -> StageOutput | None:
            j = get_batch().new_job(
                'Echo', self.get_job_attrs(sample) | dict(tool='echo')
            )
            j.command(f'echo {sample.id}_done >> {j.output}')
            get_batch().write_output(
                j.output, str(self.expected_outputs(sample)['bed'])
            )
            print(f'Writing to {self.expected_outputs(sample)["bed"]}')
            return self.make_outputs(sample, self.expected_outputs(sample), [j])

    run_workflow(stages=[MyQcStage1, MyQcStage2])

    assert 'metamist' in get_batch().job_by_tool, get_batch().job_by_tool
    assert (
        get_batch().job_by_tool['metamist']['job_n']
        == len(get_cohort().get_samples()) * 4
    )


def _update_meta(output_path: str) -> dict[str, Any]:
    from cloudpathlib import CloudPath

    with CloudPath(output_path).open() as f:
        return dict(result=f.read().strip())


def test_status_reporter_with_custom_updater(mocker: MockFixture, tmp_path):
    _common(mocker, tmp_path)

    from cpg_utils.hail_batch import dataset_path

    from cpg_workflows.batch import get_batch
    from cpg_workflows.targets import Sample
    from cpg_workflows.workflow import (
        SampleStage,
        StageInput,
        StageOutput,
        run_workflow,
        stage,
    )

    @stage(analysis_type='qc', update_analysis_meta=_update_meta)
    class MyQcStage(SampleStage):
        def expected_outputs(self, sample: Sample) -> Path:
            return to_path(dataset_path(f'{sample.id}.tsv'))

        def queue_jobs(self, sample: Sample, inputs: StageInput) -> StageOutput | None:
            j = get_batch().new_job(
                'Echo', self.get_job_attrs(sample) | dict(tool='echo')
            )
            j.command(f'echo 42 >> {j.output}')
            get_batch().write_output(j.output, str(self.expected_outputs(sample)))
            return self.make_outputs(sample, self.expected_outputs(sample), [j])

    run_workflow(stages=[MyQcStage])

    assert 'metamist' in get_batch().job_by_tool, get_batch().job_by_tool


def test_status_reporter_fails(mocker: MockFixture, tmp_path):
    _common(mocker, tmp_path)

    from cpg_utils.hail_batch import dataset_path

    from cpg_workflows.batch import get_batch
    from cpg_workflows.targets import Sample
    from cpg_workflows.workflow import (
        SampleStage,
        StageInput,
        StageOutput,
        run_workflow,
        stage,
    )

    @stage(analysis_type='qc')
    class MyQcStage(SampleStage):
        """
        Just a sample-level stage.
        """

        def expected_outputs(self, sample: Sample) -> dict:
            return {
                'bed': dataset_path(f'{sample.id}.bed'),
                'tsv': dataset_path(f'{sample.id}.tsv'),
            }

        def queue_jobs(self, sample: Sample, inputs: StageInput) -> StageOutput | None:
            j = get_batch().new_job(
                'Echo', self.get_job_attrs(sample) | dict(tool='echo')
            )
            j.command(f'echo {sample.id}_done >> {j.output}')
            get_batch().write_output(
                j.output, str(self.expected_outputs(sample)['bed'])
            )
            print(f'Writing to {self.expected_outputs(sample)["bed"]}')
            return self.make_outputs(sample, self.expected_outputs(sample), [j])

    from cpg_workflows.workflow import WorkflowError

    with pytest.raises(WorkflowError):
        run_workflow(stages=[MyQcStage])<|MERGE_RESOLUTION|>--- conflicted
+++ resolved
@@ -63,12 +63,7 @@
         return 1  # metamist "analysis" entry ID
 
     mocker.patch(
-<<<<<<< HEAD
         'metamist.apis.AnalysisApi.create_new_analysis', mock_create_new_analysis
-=======
-        'sample_metadata.apis.AnalysisApi.create_new_analysis',
-        mock_create_new_analysis,
->>>>>>> 0cb0fdff
     )
 
     from cpg_workflows.targets import Cohort
