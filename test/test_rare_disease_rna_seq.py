--- conflicted
+++ resolved
@@ -39,11 +39,8 @@
     fastp = "stub"
     star = "stub"
     samtools = "stub"
-<<<<<<< HEAD
+    picard = "stub"
     subread = "stub"
-=======
-    picard = "stub"
->>>>>>> c01bd2fb
 
     [trim]
     adapter_type = "ILLUMINA_TRUSEQ"
@@ -139,12 +136,9 @@
     from hailtop.batch.job import Job
     from cpg_workflows.jobs.trim import trim
     from cpg_workflows.jobs.align_rna import align
-<<<<<<< HEAD
+    from cpg_workflows.jobs.picard import markdup
     from cpg_workflows.jobs.count import count
-=======
-    from cpg_workflows.jobs.picard import markdup
     from cpg_workflows.filetypes import FastqPairs, FastqPair, BamPath
->>>>>>> c01bd2fb
 
     conf = get_toml(tmp_path)
     set_config(
@@ -188,17 +182,15 @@
             )
         return align_job_output
     
-<<<<<<< HEAD
-    def capture_align_cmd(*args, **kwargs) -> list[Job]:
-        align_jobs = align(*args, **kwargs)
-        cmd_str_list.append(
-            '===== ALIGN STAGE START =====\n\n' +
-            '----- Align sub-job start -----\n\n' +
-            '\n\n----- Align sub-job end\n\n-----Align sub-job start -----\n\n'.join(['\n'.join(j._command) for j in align_jobs]) +
-            '\n\n----- Align sub-job end -----\n\n'
-            '\n\n===== ALIGN STAGE END =====\n\n'
-        )
-        return align_jobs
+    def capture_markdup_cmd(*args, **kwargs) -> Job:
+        markdup_job = markdup(*args, **kwargs)
+        if markdup_job:
+            cmd_str_list.append(
+                '===== MARKDUP JOB START =====\n\n' +
+                '\n'.join(markdup_job._command) +
+                '\n\n===== MARKDUP JOB END =====\n\n'
+            )
+        return markdup_job
     
     def capture_count_cmd(*args, **kwargs) -> Job:
         count_job = count(*args, **kwargs)
@@ -208,17 +200,6 @@
             '\n\n===== COUNT STAGE END =====\n\n'
         )
         return count_job
-=======
-    def capture_markdup_cmd(*args, **kwargs) -> Job:
-        markdup_job = markdup(*args, **kwargs)
-        if markdup_job:
-            cmd_str_list.append(
-                '===== MARKDUP JOB START =====\n\n' +
-                '\n'.join(markdup_job._command) +
-                '\n\n===== MARKDUP JOB END =====\n\n'
-            )
-        return markdup_job
->>>>>>> c01bd2fb
 
     mocker.patch('pathlib.Path.open', selective_mock_open)
     # functions like get_intervals checks file existence
@@ -243,13 +224,10 @@
     mocker.patch('cpg_workflows.jobs.trim.trim', capture_trim_cmd)
     # Patch the align function to capture the job command
     mocker.patch('cpg_workflows.jobs.align_rna.align', capture_align_cmd)
-<<<<<<< HEAD
+    # Patch the markdup function to capture the job command
+    mocker.patch('cpg_workflows.jobs.picard.markdup', capture_markdup_cmd)
     # Patch the count function to capture the job command
     mocker.patch('cpg_workflows.jobs.count.count', capture_count_cmd)
-=======
-    # Patch the markdup function to capture the job command
-    mocker.patch('cpg_workflows.jobs.picard.markdup', capture_markdup_cmd)
->>>>>>> c01bd2fb
 
     from cpg_workflows.batch import get_batch
     from cpg_workflows.inputs import get_cohort
@@ -257,12 +235,7 @@
 
     # Imports specific for testing the trim stage
     from cpg_utils.hail_batch import dataset_path
-<<<<<<< HEAD
     from cpg_workflows.stages.count import Count
-    from cpg_workflows.filetypes import FastqPairs, FastqPair
-=======
-    from cpg_workflows.stages.trim_align import TrimAlignRNA
->>>>>>> c01bd2fb
 
     get_workflow().run(stages=[Count])
 
@@ -270,11 +243,8 @@
     trim_job = b.job_by_tool['fastp']
     align_job = b.job_by_tool['STAR']
     samtools_job = b.job_by_tool['samtools']
-<<<<<<< HEAD
+    markdup_job = b.job_by_tool['picard_MarkDuplicates']
     featureCounts_job = b.job_by_tool['featureCounts']
-=======
-    markdup_job = b.job_by_tool['picard_MarkDuplicates']
->>>>>>> c01bd2fb
     sample_list = get_cohort().get_sequencing_groups()
 
     # The number of FASTQ trim jobs should equal the number of FASTQ pairs
@@ -300,15 +270,13 @@
     n_align_jobs = sum(n_align_jobs_list)
     assert align_job['job_n'] + samtools_job['job_n'] == n_align_jobs
 
-<<<<<<< HEAD
+    # The number of markdup jobs should equal the number of samples
+    n_markdup_jobs = len(sample_list)
+    assert markdup_job['job_n'] == n_markdup_jobs
+    
     # The number of count jobs should equal the number of samples
     n_count_jobs = len(sample_list)
     assert featureCounts_job['job_n'] == n_count_jobs
-=======
-    # The number of markdup jobs should equal the number of samples
-    n_markdup_jobs = len(sample_list)
-    assert markdup_job['job_n'] == n_markdup_jobs
->>>>>>> c01bd2fb
 
     output_path = dataset_path('cmd.txt')
     output_path_parent = os.path.dirname(output_path)
