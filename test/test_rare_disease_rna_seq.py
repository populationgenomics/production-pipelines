"""
Test the rare disease RNA seq workflow
"""

from pathlib import Path
from cpg_utils import to_path
from unittest.mock import mock_open
from pytest_mock import MockFixture

from . import update_dict, set_config

from os import makedirs
import os.path

import inspect


def get_toml(tmp_path) -> str:
    return f"""
    [workflow]
    name = "rare_disease_rna_seq"
    dataset_gcp_project = "test-analysis-dataset-1234"
    dataset = "test-analysis-dataset"
    access_level = "test"
    sequencing_type = "transcriptome"
    driver_image = "<stub>"
    check_inputs = false
    check_intermediates = false
    check_expected_outputs = false
    path_scheme = "local"
    local_dir = "{tmp_path}"

    [hail]
    billing_project = "test-analysis-dataset"
    delete_scratch_on_exit = true
    dry_run = true
    backend = "local"

    [images]
    fastp = "stub"
    star = "stub"
    samtools = "stub"
    sambamba = "stub"
    subread = "stub"
    outrider = "stub"

    [trim]
    adapter_type = "ILLUMINA_TRUSEQ"

    [references]
    star_ref_dir = "stub"
    gtf = "stub"
    fasta = "stub"

    [storage.default]
    default = '{tmp_path}'
    web = "{tmp_path}-web"
    analysis = "{tmp_path}-analysis"
    tmp = "{tmp_path}-test-tmp"
    web_url = "https://test-web.populationgenomics.org.au/fewgenomes"

    [storage.test-input-dataset]
    default = "{tmp_path}"
    web = "{tmp_path}-web"
    analysis = "{tmp_path}-analysis"
    tmp = "{tmp_path}-test-tmp"
    web_url = "https://test-web.populationgenomics.org.au/fewgenomes"

    [storage.test-analysis-dataset]
    default = "{tmp_path}"
    web = "{tmp_path}-web"
    analysis = "{tmp_path}-analysis"
    tmp = "{tmp_path}-test-tmp"
    web_url = "https://test-web.populationgenomics.org.au/fewgenomes"
    """


DEFAULT_CONFIG = Path(
    to_path(__file__).parent.parent / 'cpg_workflows' / 'defaults.toml'
)


def _mock_cohort():
    from cpg_workflows.targets import Cohort
    from cpg_workflows.filetypes import FastqPair, FastqPairs, CramPath

    cohort = Cohort()
    ds = cohort.create_dataset('test-input-dataset')
    ds.add_sequencing_group(
        'CPG01',
        'SAMPLE1',
        alignment_input_by_seq_type={
            'transcriptome': FastqPairs(
                [
                    FastqPair(
                        'gs://test-input-dataset-upload/sample1_L1_R1.fq.gz',
                        'gs://test-input-dataset-upload/sample1_L1_R2.fq.gz',
                    ),
                    FastqPair(
                        'gs://test-input-dataset-upload/sample1_L2_R1.fq.gz',
                        'gs://test-input-dataset-upload/sample1_L2_R2.fq.gz',
                    ),
                ]
            )
        },
    )
    ds.add_sequencing_group(
        'CPG02',
        'SAMPLE2',
        alignment_input_by_seq_type={
            'transcriptome': FastqPairs(
                [
                    FastqPair(
                        'gs://test-input-dataset-upload/sample2_L1_R1.fq.gz',
                        'gs://test-input-dataset-upload/sample2_L1_R2.fq.gz',
                    ),
                ]
            ),
        },
    )
    return cohort


def selective_mock_open(*args, **kwargs):
    if str(args[0]).endswith('.toml'):
        # Don't mock calls to load a config file
        return open(*args, **kwargs)
    else:
        return mock_open(read_data='<stub>')(*args, **kwargs)


def test_rare_rna(mocker: MockFixture, tmp_path):
    """
    Test the trim stage in a dry run mode.
    """
    from hailtop.batch import ResourceGroup
    from hailtop.batch.job import Job
    from cpg_workflows.jobs.trim import trim
    from cpg_workflows.jobs.align_rna import align
    from cpg_workflows.jobs.markdups import markdup
    from cpg_workflows.jobs.bam_to_cram import bam_to_cram, cram_to_bam
    from cpg_workflows.jobs.count import count
    from cpg_workflows.jobs.outrider import outrider
    from cpg_workflows.jobs.fraser import fraser
    from cpg_workflows.filetypes import FastqPairs, FastqPair, BamPath, CramPath

    conf = get_toml(tmp_path)
    set_config(
        conf,
        tmp_path / 'config.toml',
        merge_with=[DEFAULT_CONFIG],
    )

    mocker.patch('cpg_workflows.inputs.create_cohort', _mock_cohort)

    def do_nothing(*args, **kwargs):
        return None

    def mock_create_analysis(*args, **kwargs) -> int:
        return 1
    
    # Capture the trim command
    cmd_str_list = []

    def capture_trim_cmd(*args, **kwargs) -> tuple[Job | None, FastqPair]:
        trim_job_output = trim(*args, **kwargs)
        j = trim_job_output[0]
        if j and isinstance(j, Job):
            cmd_str_list.append(
                '===== FASTQ TRIM JOB START =====\n\n' +
                '\n'.join(j._command) +
                '\n\n===== FASTQ TRIM JOB END =====\n\n'
            )
        return trim_job_output
    
    def capture_align_cmd(*args, **kwargs) -> list[Job] | None:
        align_jobs = align(*args, **kwargs)
        if align_jobs and isinstance(align_jobs, list):
            cmd_str_list.append(
                '===== ALIGN STAGE START =====\n\n' +
                '----- Align sub-job start -----\n\n' +
                '\n\n----- Align sub-job end\n\n-----Align sub-job start -----\n\n'.join(['\n'.join(j._command) for j in align_jobs if isinstance(j, Job)]) +
                '\n\n----- Align sub-job end -----\n\n' +
                '\n\n===== ALIGN STAGE END =====\n\n'
            )
        return align_jobs
    
    def capture_count_cmd(*args, **kwargs) -> list[Job]:
        count_jobs = count(*args, **kwargs)
        if count_jobs and isinstance(count_jobs, list):
            cmd_str_list.append(
                '===== COUNT STAGE START =====\n\n' +
                '----- Count sub-job start -----\n\n' +
                '\n\n----- Count sub-job end\n\n-----Count sub-job start -----\n\n'.join(['\n'.join(j._command) for j in count_jobs if isinstance(j, Job)]) +
                '\n\n----- Count sub-job end -----\n\n' +
                '\n\n===== COUNT STAGE END =====\n\n'
            )
        return count_jobs

    def capture_outrider_cmd(*args, **kwargs) -> Job:
        outrider_job = outrider(*args, **kwargs)
        cmd_str_list.append(
            '===== OUTRIDER STAGE START =====\n\n' +
            '\n'.join(outrider_job._command) +
            '\n\n===== OUTRIDER STAGE END =====\n\n'
        )
        return outrider_job
    
    def capture_fraser_cmd(*args, **kwargs) -> Job:
        fraser_job = fraser(*args, **kwargs)
        cmd_str_list.append(
            '===== FRASER STAGE START =====\n\n' +
            '\n'.join(fraser_job._command) +
            '\n\n===== FRASER STAGE END =====\n\n'
        )
        return fraser_job

    mocker.patch('pathlib.Path.open', selective_mock_open)
    # functions like get_intervals checks file existence
    mocker.patch('cpg_workflows.workflow.list_all_parent_dirs', lambda *args: {})
    mocker.patch('cpg_workflows.workflow.list_of_all_dir_contents', lambda *args: {})
    mocker.patch('cpg_workflows.workflow.missing_from_pre_collected', lambda *args: None)
    # cloudfuse (used in Vep) doesn't work with LocalBackend
    mocker.patch('hailtop.batch.job.Job.cloudfuse', do_nothing)
    # always_run (used in MtToEs -> hail_dataproc_job) doesn't work with LocalBackend
    mocker.patch('hailtop.batch.job.Job.always_run', do_nothing)
    # can't access secrets from CI environment
    mocker.patch(
        'cpg_workflows.stages.seqr_loader.es_password', lambda: 'test-password'
    )
    mocker.patch(
        'metamist.apis.AnalysisApi.create_analysis',
        mock_create_analysis,
    )
    mocker.patch('metamist.apis.AnalysisApi.update_analysis', do_nothing)

    # Patch the trim function to capture the job command
    mocker.patch('cpg_workflows.jobs.trim.trim', capture_trim_cmd)
    # Patch the align function to capture the job command
    mocker.patch('cpg_workflows.jobs.align_rna.align', capture_align_cmd)
    # Patch the count function to capture the job command
    mocker.patch('cpg_workflows.jobs.count.count', capture_count_cmd)
    # Patch the outrider function to capture the job calls
    mocker.patch('cpg_workflows.jobs.outrider.outrider', capture_outrider_cmd)
    # Patch the fraser function to capture the job calls
    mocker.patch('cpg_workflows.jobs.fraser.fraser', capture_fraser_cmd)

    from cpg_workflows.batch import get_batch
    from cpg_workflows.inputs import get_cohort
    from cpg_workflows.workflow import get_workflow

    # Imports specific for testing the trim stage
    from cpg_utils.hail_batch import dataset_path
    from cpg_workflows.stages.outrider import Outrider
    from cpg_workflows.stages.fraser import Fraser

    get_workflow().run(stages=[Outrider, Fraser])

    b = get_batch()
    trim_job = b.job_by_tool['fastp']
    align_job = b.job_by_tool['STAR']
    samtools_job = b.job_by_tool['samtools']
    markdup_job = b.job_by_tool['sambamba']
    bam_to_cram_job = b.job_by_tool['samtools_view']
    featureCounts_job = b.job_by_tool['featureCounts']
    outrider_job = b.job_by_tool['outrider']
    fraser_job = b.job_by_tool['fraser']
    sample_list = get_cohort().get_sequencing_groups()

    # The number of FASTQ trim jobs should equal the number of FASTQ pairs
    alignment_input_list = [
        s.alignment_input_by_seq_type.get('transcriptome')
        for s in sample_list
    ]
    n_trim_jobs_list = [
        len(i) if isinstance(i, FastqPairs) else 0
        for i in alignment_input_list
    ]
    n_trim_jobs = sum(n_trim_jobs_list)
    assert trim_job['job_n'] == n_trim_jobs

    # The number of align jobs for each sample should equal:
    # the number of FASTQ pairs for that sample
    # + 1 if there are multiple FASTQ pairs (for merging the BAMs)
    # + 1 for the final sort and index job
    n_align_jobs_list = [
        len(i) + int(len(i) > 1) + 1 if isinstance(i, FastqPairs) else 0
        for i in alignment_input_list
    ]
    n_align_jobs = sum(n_align_jobs_list)
    assert align_job['job_n'] + samtools_job['job_n'] == n_align_jobs

    # The number of markdup jobs should equal the number of samples
    n_markdup_jobs = len(sample_list)
    assert markdup_job['job_n'] == n_markdup_jobs

    # The number of bam_to_cram jobs should equal the number of samples
    n_bam_to_cram_jobs = len(sample_list)
    assert bam_to_cram_job['job_n'] == n_bam_to_cram_jobs
    
    # The number of count jobs should equal the number of samples
    n_count_jobs = len(sample_list)
    assert featureCounts_job['job_n'] == n_count_jobs
<<<<<<< HEAD
    # The number of bam_to_cram jobs should equal the number of samples
    n_bam_to_cram_jobs = len(sample_list)
    assert bam_to_cram_job['job_n'] == n_bam_to_cram_jobs

    # The number of cram_to_bam jobs should equal the number of samples x2
    # for OUTRIDER and FRASER
    n_cram_to_bam_jobs = len(sample_list) * 2
    assert cram_to_bam_job['job_n'] == n_cram_to_bam_jobs
=======
>>>>>>> 842326ac

    # The number of outrider jobs should be 1 (for the cohort)
    n_outrider_jobs = 1
    assert outrider_job['job_n'] == n_outrider_jobs

    # The number of fraser jobs should be 1 (for the cohort)
    n_fraser_jobs = 1
    assert fraser_job['job_n'] == n_fraser_jobs

    output_path = dataset_path('cmd.txt')
    output_path_parent = os.path.dirname(output_path)
    makedirs(output_path_parent, exist_ok=True)
    with open(output_path, 'w') as f:
        for cmd_str in cmd_str_list:
            f.write(cmd_str)
        f.write('\n')<|MERGE_RESOLUTION|>--- conflicted
+++ resolved
@@ -207,13 +207,16 @@
         return outrider_job
     
     def capture_fraser_cmd(*args, **kwargs) -> Job:
-        fraser_job = fraser(*args, **kwargs)
-        cmd_str_list.append(
-            '===== FRASER STAGE START =====\n\n' +
-            '\n'.join(fraser_job._command) +
-            '\n\n===== FRASER STAGE END =====\n\n'
-        )
-        return fraser_job
+        fraser_jobs = fraser(*args, **kwargs)
+        if fraser_jobs and isinstance(fraser_jobs, list):
+            cmd_str_list.append(
+                '===== FRASER STAGE START =====\n\n' +
+                '----- Fraser sub-job start -----\n\n' +
+                '\n\n----- Fraser sub-job end\n\n-----Fraser sub-job start -----\n\n'.join(['\n'.join(j._command) for j in fraser_jobs if isinstance(j, Job)]) +
+                '\n\n----- Fraser sub-job end -----\n\n' +
+                '\n\n===== FRASER STAGE END =====\n\n'
+            )
+        return fraser_jobs
 
     mocker.patch('pathlib.Path.open', selective_mock_open)
     # functions like get_intervals checks file existence
@@ -301,17 +304,6 @@
     # The number of count jobs should equal the number of samples
     n_count_jobs = len(sample_list)
     assert featureCounts_job['job_n'] == n_count_jobs
-<<<<<<< HEAD
-    # The number of bam_to_cram jobs should equal the number of samples
-    n_bam_to_cram_jobs = len(sample_list)
-    assert bam_to_cram_job['job_n'] == n_bam_to_cram_jobs
-
-    # The number of cram_to_bam jobs should equal the number of samples x2
-    # for OUTRIDER and FRASER
-    n_cram_to_bam_jobs = len(sample_list) * 2
-    assert cram_to_bam_job['job_n'] == n_cram_to_bam_jobs
-=======
->>>>>>> 842326ac
 
     # The number of outrider jobs should be 1 (for the cohort)
     n_outrider_jobs = 1
