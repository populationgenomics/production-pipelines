"""
Test initialising Batch object.
"""

from pathlib import Path

from pytest_mock import MockFixture

from cpg_utils import to_path
from cpg_workflows.targets import MultiCohort

from . import set_config


def test_batch_job(tmp_path):
    """
    Test creating a job and running a batch.
    """
    config = f"""
    [workflow]
    dataset_gcp_project = 'fewgenomes'
    access_level = 'test'
    dataset = 'fewgenomes'
    sequencing_type = 'genome'
    driver_image = 'test'

    check_inputs = false
    check_intermediates = false
    check_expected_outputs = false

    [storage.default]
    default = '{tmp_path}'

    [storage.fewgenomes]
    default = '{tmp_path}'

    [hail]
    billing_project = 'fewgenomes'
    delete_scratch_on_exit = false
    backend = 'local'
    """
    set_config(config, tmp_path / 'config.toml')

    from cpg_utils.config import dataset_path
    from cpg_utils.hail_batch import command, get_batch, reset_batch

    reset_batch()
    b = get_batch('Test batch job')
    j1 = b.new_job('Job 1')
    text = 'success'
    cmd = f"""\
    echo {text} > {j1.output}
    """
    j1.command(command(cmd))
    output1_path = dataset_path('output1.txt')
    b.write_output(j1.output, str(output1_path))

    j2 = b.new_job('Job 2')
    j2.command(f'touch {j2.output}')
    j2.command(f'cat {b.read_input(output1_path)} >> {j2.output}')
    j2.depends_on(j1)
    output2_path = dataset_path('output2.txt')
    b.write_output(j2.output, str(output2_path))

    b.run()
    with to_path(output2_path).open() as fh:
        assert fh.read().strip() == text


def mock_create_analysis(_, project, analysis) -> int:
    print(f'Analysis model in project {project}: {analysis}')
    return 1  # metamist "analysis" entry ID


def mock_deprecated_create_cohort() -> MultiCohort:
    m = MultiCohort()
    c = m.create_cohort('fewgenomes')
    ds = c.create_dataset('my_dataset')
<<<<<<< HEAD

    def add_sg(id, external_id):
        ds.add_sequencing_group(
            id=id,
            external_id=external_id,
            sequencing_type='genome',
            sequencing_technology='short-read',
            sequencing_platform='illumina',
        )

    add_sg('CPGAAA', external_id='SAMPLE1')
    add_sg('CPGBBB', external_id='SAMPLE2')
    return c
=======
    m_ds = m.add_dataset(ds)
    sg1 = ds.add_sequencing_group('CPGAAA', external_id='SAMPLE1')
    m_ds.add_sequencing_group_object(sg1)
    sg2 = ds.add_sequencing_group('CPGBBB', external_id='SAMPLE2')
    m_ds.add_sequencing_group_object(sg2)
    return m
>>>>>>> 120fa911


def test_attributes(mocker: MockFixture, tmp_path):
    config = f"""
    [workflow]
    dataset_gcp_project = 'fewgenomes'
    access_level = 'test'
    dataset = 'fewgenomes'
    driver_image = '<stub>'
    sequencing_type = 'genome'
    status_reporter = 'metamist'

    check_inputs = false
    check_intermediates = false
    check_expected_outputs = false
    path_scheme = 'local'

    [storage.default]
    default = '{tmp_path}'

    [storage.fewgenomes]
    default = '{tmp_path}'

    [hail]
    billing_project = 'fewgenomes'
    delete_scratch_on_exit = false
    backend = 'local'
    dry_run = true

    [images]
    cpg_workflows = "stub"
    """

    from cpg_utils.config import dataset_path
    from cpg_utils.hail_batch import get_batch, reset_batch
    from cpg_workflows.inputs import get_multicohort
    from cpg_workflows.targets import SequencingGroup
    from cpg_workflows.workflow import (
        SequencingGroupStage,
        StageDecorator,
        StageInput,
        StageOutput,
        run_workflow,
        stage,
    )

    @stage(analysis_type='qc')
    class MyQcStage1(SequencingGroupStage):
        """
        Just a sequencing-group-level stage.
        """

        def expected_outputs(self, sequencing_group: SequencingGroup) -> Path:
            return to_path(dataset_path(f'{sequencing_group.id}.tsv'))

        def queue_jobs(self, sequencing_group: SequencingGroup, inputs: StageInput) -> StageOutput | None:
            j = get_batch().new_job('Echo', self.get_job_attrs(sequencing_group) | dict(tool='echo'))
            j.command(f'echo {sequencing_group.id}_done >> {j.output}')
            get_batch().write_output(j.output, str(self.expected_outputs(sequencing_group)))
            print(f'Writing to {self.expected_outputs(sequencing_group)}')
            return self.make_outputs(sequencing_group, self.expected_outputs(sequencing_group), [j])

    @stage(analysis_type='qc', analysis_keys=['bed'], required_stages=[MyQcStage1])
    class MyQcStage2(SequencingGroupStage):
        """
        Just a sequencing-group-level stage.
        """

        def expected_outputs(self, sequencing_group: SequencingGroup) -> dict:
            return {
                'bed': to_path(dataset_path(f'{sequencing_group.id}.bed')),
                'tsv': to_path(dataset_path(f'{sequencing_group.id}.tsv')),
            }

        def queue_jobs(self, sequencing_group: SequencingGroup, inputs: StageInput) -> StageOutput | None:
            j = get_batch().new_job('Echo', self.get_job_attrs(sequencing_group) | {'tool': 'echo'})
            j.command(f'echo {sequencing_group.id}_done >> {j.output}')
            get_batch().write_output(j.output, str(self.expected_outputs(sequencing_group)['bed']))
            print(f'Writing to {self.expected_outputs(sequencing_group)["bed"]}')
            return self.make_outputs(sequencing_group, self.expected_outputs(sequencing_group), [j])

    mocker.patch('metamist.apis.AnalysisApi.create_analysis', mock_create_analysis)
    mocker.patch('cpg_workflows.inputs.deprecated_create_cohort', mock_deprecated_create_cohort)

    set_config(config, tmp_path / 'config.toml')

    reset_batch()
    workflow_stages: list[StageDecorator] = [MyQcStage1, MyQcStage2]
    run_workflow(stages=workflow_stages)

    for b in get_batch()._jobs:
        print(b.attributes)
        print(b.name)
    # Check that the correct number of jobs were created
    assert len(get_batch()._jobs) == len(get_multicohort().get_sequencing_groups()) * len(workflow_stages) * 2
    # 2 jobs per stage, assumes no nested workflow stages
    # ((1 per SG * 2 SG) * 2 workflow stages) * 2 (1 job per stage, 1 result registration)

    # Check that all expected attributes are present
    expected_attrs = [
        'stage',
        'sequencing_type',
        'dataset',
        'sequencing_group',
        'participant_id',
        'tool',
        'sequencing_groups',
    ]

    for job in get_batch()._jobs:
        assert job.attributes
        for key in job.attributes:
            assert key in expected_attrs
        assert job.attributes['stage'] in [s.__name__ for s in workflow_stages]
        assert job.attributes['sequencing_type'] == 'genome'
        assert job.attributes['dataset'] == 'my_dataset'
        assert job.attributes['tool'] in ['echo', 'metamist']
        assert job.attributes['participant_id'] in ['SAMPLE1', 'SAMPLE2']
        assert job.attributes['sequencing_group'] in ['CPGAAA', 'CPGBBB']
        assert (
            job.attributes['sequencing_groups'] == "['CPGAAA']" or job.attributes['sequencing_groups'] == "['CPGBBB']"
        )
        # test job name
        assert job.name
        assert job.name.startswith(
            f'{get_multicohort().get_datasets()[0].name}/{job.attributes["sequencing_group"]}/{job.attributes["participant_id"]}',
        )

    # Check that the job_by_stage and job_by_tool dicts are correct
    for stg, job in get_batch().job_by_stage.items():
        assert stg in [s.__name__ for s in workflow_stages]
        assert job['sequencing_groups'] == {'CPGAAA', 'CPGBBB'}

    for tool, job in get_batch().job_by_tool.items():
        assert tool in ['echo', 'metamist']
        assert job['sequencing_groups'] == {'CPGAAA', 'CPGBBB'}<|MERGE_RESOLUTION|>--- conflicted
+++ resolved
@@ -76,10 +76,10 @@
     m = MultiCohort()
     c = m.create_cohort('fewgenomes')
     ds = c.create_dataset('my_dataset')
-<<<<<<< HEAD
+    m_ds = m.add_dataset(ds)
 
     def add_sg(id, external_id):
-        ds.add_sequencing_group(
+        return ds.add_sequencing_group(
             id=id,
             external_id=external_id,
             sequencing_type='genome',
@@ -87,17 +87,11 @@
             sequencing_platform='illumina',
         )
 
-    add_sg('CPGAAA', external_id='SAMPLE1')
-    add_sg('CPGBBB', external_id='SAMPLE2')
-    return c
-=======
-    m_ds = m.add_dataset(ds)
-    sg1 = ds.add_sequencing_group('CPGAAA', external_id='SAMPLE1')
+    sg1 = add_sg('CPGAAA', external_id='SAMPLE1')
     m_ds.add_sequencing_group_object(sg1)
-    sg2 = ds.add_sequencing_group('CPGBBB', external_id='SAMPLE2')
+    sg2 = add_sg('CPGBBB', external_id='SAMPLE2')
     m_ds.add_sequencing_group_object(sg2)
     return m
->>>>>>> 120fa911
 
 
 def test_attributes(mocker: MockFixture, tmp_path):
