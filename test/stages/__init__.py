"""
Test building stages DAG.
"""

from typing import Callable, Type, Union

from cpg_utils import Path, to_path
from cpg_utils.config import dataset_path
from cpg_utils.hail_batch import get_batch
from cpg_workflows.targets import Cohort, Dataset, MultiCohort, SequencingGroup
from cpg_workflows.workflow import (
    CohortStage,
    DatasetStage,
    MultiCohortStage,
    SequencingGroupStage,
    StageInput,
    StageOutput,
    stage,
)
from cpg_workflows.workflow import (
    run_workflow as _run_workflow,
)


<<<<<<< HEAD
def add_sg(ds, id, external_id: str):
    sg = ds.add_sequencing_group(
        id=id,
        external_id=external_id,
        sequencing_type='genome',
        sequencing_technology='short-read',
        sequencing_platform='illumina',
    )
    return sg


def mock_cohort() -> Cohort:
    c = Cohort()

    ds = c.create_dataset('my_dataset')
    add_sg(ds, 'CPGAA', external_id='SAMPLE1')

    return c
=======
def mock_cohort() -> MultiCohort:
    m = MultiCohort()
    c = m.create_cohort('fewgenomes')
    ds = c.create_dataset('my_dataset')
    sg1 = ds.add_sequencing_group('CPGAA', external_id='SAMPLE1')
    m_ds = m.add_dataset(ds)
    m_ds.add_sequencing_group_object(sg1)
    return m
>>>>>>> 120fa911


def mock_multidataset_cohort() -> MultiCohort:
    m = MultiCohort()
    c = m.create_cohort('fewgenomes')

    ds = c.create_dataset('my_dataset')
<<<<<<< HEAD
    add_sg(ds, 'CPGAA', external_id='SAMPLE1')
    add_sg(ds, 'CPGBB', external_id='SAMPLE2')

    ds2 = c.create_dataset('my_dataset2')
    add_sg(ds2, 'CPGCC', external_id='SAMPLE3')
    add_sg(ds2, 'CPGDD', external_id='SAMPLE4')

    return c
=======
    sg1 = ds.add_sequencing_group('CPGAA', external_id='SAMPLE1')
    sg2 = ds.add_sequencing_group('CPGBB', external_id='SAMPLE2')
    m_ds_1 = m.add_dataset(ds)
    m_ds_1.add_sequencing_group_object(sg1)
    m_ds_1.add_sequencing_group_object(sg2)

    ds2 = c.create_dataset('my_dataset2')
    sg3 = ds2.add_sequencing_group('CPGCC', external_id='SAMPLE3')
    sg4 = ds2.add_sequencing_group('CPGDD', external_id='SAMPLE4')
    m_ds_2 = m.add_dataset(ds2)
    m_ds_2.add_sequencing_group_object(sg3)
    m_ds_2.add_sequencing_group_object(sg4)
    return m
>>>>>>> 120fa911


def mock_multicohort() -> MultiCohort:
    mc = MultiCohort()

<<<<<<< HEAD
    c = mc.create_cohort('CohortA')
    ds = c.create_dataset('projecta')
    add_sg(ds, 'CPGXXXX', external_id='SAMPLE1')
    add_sg(ds, 'CPGAAAA', external_id='SAMPLE2')

    ds2 = c.create_dataset('projectc')
    add_sg(ds2, 'CPGCCCC', external_id='SAMPLE3')
    add_sg(ds2, 'CPGDDDD', external_id='SAMPLE4')

    d = mc.create_cohort('CohortB')
    ds3 = d.create_dataset('projectb')
    add_sg(ds3, 'CPGEEEEEE', external_id='SAMPLE5')
    add_sg(ds3, 'CPGFFFFFF', external_id='SAMPLE6')
=======
    # Create a cohort with two datasets
    cohort_a = mc.create_cohort('CohortA')
    # Create a dataset in the cohort (legacy)
    ds = cohort_a.create_dataset('projecta')
    # Create a dataset in the multicohort (new)
    dm1 = mc.add_dataset(ds)
    # Add sequencing groups to the cohort.dataset AND multicohort.dataset
    dm1.add_sequencing_group_object(ds.add_sequencing_group('CPGXXXX', external_id='SAMPLE1'))
    dm1.add_sequencing_group_object(ds.add_sequencing_group('CPGAAAA', external_id='SAMPLE2'))

    ds2 = cohort_a.create_dataset('projectc')
    dm2 = mc.add_dataset(ds2)
    dm2.add_sequencing_group_object(ds2.add_sequencing_group('CPGCCCC', external_id='SAMPLE3'))
    dm2.add_sequencing_group_object(ds2.add_sequencing_group('CPGDDDD', external_id='SAMPLE4'))

    cohort_b = mc.create_cohort('CohortB')
    ds3 = cohort_b.create_dataset('projectb')
    dm3 = mc.add_dataset(ds3)
    dm3.add_sequencing_group_object(ds3.add_sequencing_group('CPGEEEEEE', external_id='SAMPLE5'))
    dm3.add_sequencing_group_object(ds3.add_sequencing_group('CPGFFFFFF', external_id='SAMPLE6'))
>>>>>>> 120fa911

    return mc


class TestStage(SequencingGroupStage):
    def expected_outputs(self, sequencing_group: SequencingGroup) -> Path:
        return to_path(dataset_path(f'{sequencing_group.id}_{self.name}.tsv'))

    def queue_jobs(self, sequencing_group: SequencingGroup, inputs: StageInput) -> StageOutput | None:
        j = get_batch().new_job(self.name, attributes=self.get_job_attrs(sequencing_group))
        return self.make_outputs(sequencing_group, self.expected_outputs(sequencing_group), j)


class TestDatasetStage(DatasetStage):
    def expected_outputs(self, dataset: Dataset) -> Path:
        return to_path(dataset_path(f'{dataset.name}_{self.name}.tsv'))

    def queue_jobs(self, dataset: Dataset, inputs: StageInput) -> StageOutput | None:
        j = get_batch().new_job(self.name, attributes=self.get_job_attrs(dataset))
        return self.make_outputs(dataset, self.expected_outputs(dataset), j)


class TestCohortStage(CohortStage):
    def expected_outputs(self, cohort: Cohort) -> Path:
        return to_path(dataset_path(f'{cohort.name}_{self.name}.tsv'))

    def queue_jobs(self, cohort: Cohort, inputs: StageInput) -> StageOutput | None:
        j = get_batch().new_job(self.name, attributes=self.get_job_attrs(cohort))
        return self.make_outputs(cohort, self.expected_outputs(cohort), j)


class TestMultiCohortStage(MultiCohortStage):
    def expected_outputs(self, multicohort: MultiCohort) -> Path:
        return to_path(dataset_path(f'{multicohort.name}_{self.name}.tsv'))

    def queue_jobs(self, multicohort: MultiCohort, inputs: StageInput) -> StageOutput | None:
        j = get_batch().new_job(self.name, attributes=self.get_job_attrs(multicohort))
        return self.make_outputs(multicohort, self.expected_outputs(multicohort), j)


# A -> B -> C -> D
@stage
class A(TestStage):
    pass


@stage(required_stages=A)
class B(TestStage):
    pass


@stage(required_stages=B)
class C(TestStage):
    pass


@stage(required_stages=C)
class D(TestStage):
    pass


# A2 -> B2 -> C2
@stage
class A2(TestStage):
    pass


@stage(required_stages=A2)
class B2(TestStage):
    pass


@stage(required_stages=B2)
class C2(TestStage):
    pass


@stage()
class SGStage1(TestStage):
    pass


@stage()
class DatasetStage1(TestDatasetStage):
    pass


@stage()
class DatasetStage2(TestDatasetStage):
    pass


@stage()
class CohortStage1(TestCohortStage):
    pass


@stage()
class MultiCohortStage1(TestMultiCohortStage):
    pass


StageType = Union[Type[TestStage], Type[TestDatasetStage], Type[TestCohortStage], Type[TestMultiCohortStage]]


def run_workflow(
    mocker,
    cohort_mocker: Callable[..., Cohort | MultiCohort] = mock_cohort,
    stages: list[StageType] | None = None,
):
    mocker.patch('cpg_workflows.inputs.deprecated_create_cohort', cohort_mocker)
    mocker.patch('cpg_workflows.inputs.actual_get_multicohort', cohort_mocker)

    stages = stages or [C, C2]
    _run_workflow(stages)  # type: ignore<|MERGE_RESOLUTION|>--- conflicted
+++ resolved
@@ -22,7 +22,6 @@
 )
 
 
-<<<<<<< HEAD
 def add_sg(ds, id, external_id: str):
     sg = ds.add_sequencing_group(
         id=id,
@@ -34,23 +33,15 @@
     return sg
 
 
-def mock_cohort() -> Cohort:
-    c = Cohort()
-
-    ds = c.create_dataset('my_dataset')
-    add_sg(ds, 'CPGAA', external_id='SAMPLE1')
-
-    return c
-=======
 def mock_cohort() -> MultiCohort:
     m = MultiCohort()
     c = m.create_cohort('fewgenomes')
     ds = c.create_dataset('my_dataset')
-    sg1 = ds.add_sequencing_group('CPGAA', external_id='SAMPLE1')
     m_ds = m.add_dataset(ds)
+
+    sg1 = add_sg(ds, 'CPGAA', external_id='SAMPLE1')
     m_ds.add_sequencing_group_object(sg1)
     return m
->>>>>>> 120fa911
 
 
 def mock_multidataset_cohort() -> MultiCohort:
@@ -58,50 +49,28 @@
     c = m.create_cohort('fewgenomes')
 
     ds = c.create_dataset('my_dataset')
-<<<<<<< HEAD
-    add_sg(ds, 'CPGAA', external_id='SAMPLE1')
-    add_sg(ds, 'CPGBB', external_id='SAMPLE2')
-
-    ds2 = c.create_dataset('my_dataset2')
-    add_sg(ds2, 'CPGCC', external_id='SAMPLE3')
-    add_sg(ds2, 'CPGDD', external_id='SAMPLE4')
-
-    return c
-=======
-    sg1 = ds.add_sequencing_group('CPGAA', external_id='SAMPLE1')
-    sg2 = ds.add_sequencing_group('CPGBB', external_id='SAMPLE2')
     m_ds_1 = m.add_dataset(ds)
+
+    sg1 = add_sg(ds, 'CPGAA', external_id='SAMPLE1')
+    sg2 = add_sg(ds, 'CPGBB', external_id='SAMPLE2')
+
     m_ds_1.add_sequencing_group_object(sg1)
     m_ds_1.add_sequencing_group_object(sg2)
 
     ds2 = c.create_dataset('my_dataset2')
-    sg3 = ds2.add_sequencing_group('CPGCC', external_id='SAMPLE3')
-    sg4 = ds2.add_sequencing_group('CPGDD', external_id='SAMPLE4')
     m_ds_2 = m.add_dataset(ds2)
+
+    sg3 = add_sg(ds2, 'CPGCC', external_id='SAMPLE3')
+    sg4 = add_sg(ds2, 'CPGDD', external_id='SAMPLE4')
     m_ds_2.add_sequencing_group_object(sg3)
     m_ds_2.add_sequencing_group_object(sg4)
+
     return m
->>>>>>> 120fa911
 
 
 def mock_multicohort() -> MultiCohort:
     mc = MultiCohort()
 
-<<<<<<< HEAD
-    c = mc.create_cohort('CohortA')
-    ds = c.create_dataset('projecta')
-    add_sg(ds, 'CPGXXXX', external_id='SAMPLE1')
-    add_sg(ds, 'CPGAAAA', external_id='SAMPLE2')
-
-    ds2 = c.create_dataset('projectc')
-    add_sg(ds2, 'CPGCCCC', external_id='SAMPLE3')
-    add_sg(ds2, 'CPGDDDD', external_id='SAMPLE4')
-
-    d = mc.create_cohort('CohortB')
-    ds3 = d.create_dataset('projectb')
-    add_sg(ds3, 'CPGEEEEEE', external_id='SAMPLE5')
-    add_sg(ds3, 'CPGFFFFFF', external_id='SAMPLE6')
-=======
     # Create a cohort with two datasets
     cohort_a = mc.create_cohort('CohortA')
     # Create a dataset in the cohort (legacy)
@@ -109,20 +78,25 @@
     # Create a dataset in the multicohort (new)
     dm1 = mc.add_dataset(ds)
     # Add sequencing groups to the cohort.dataset AND multicohort.dataset
-    dm1.add_sequencing_group_object(ds.add_sequencing_group('CPGXXXX', external_id='SAMPLE1'))
+    sg1 = add_sg(ds, 'CPGXXXX', external_id='SAMPLE1')
+    sg2 = add_sg(ds, 'CPGAAAA', external_id='SAMPLE2')
+    dm1.add_sequencing_group_object(sg1)
     dm1.add_sequencing_group_object(ds.add_sequencing_group('CPGAAAA', external_id='SAMPLE2'))
 
     ds2 = cohort_a.create_dataset('projectc')
     dm2 = mc.add_dataset(ds2)
-    dm2.add_sequencing_group_object(ds2.add_sequencing_group('CPGCCCC', external_id='SAMPLE3'))
-    dm2.add_sequencing_group_object(ds2.add_sequencing_group('CPGDDDD', external_id='SAMPLE4'))
+    sg3 = add_sg(ds2, 'CPGCCCC', external_id='SAMPLE3')
+    sg4 = add_sg(ds2, 'CPGDDDD', external_id='SAMPLE4')
+    dm2.add_sequencing_group_object(sg3)
+    dm2.add_sequencing_group_object(sg4)
 
     cohort_b = mc.create_cohort('CohortB')
     ds3 = cohort_b.create_dataset('projectb')
     dm3 = mc.add_dataset(ds3)
-    dm3.add_sequencing_group_object(ds3.add_sequencing_group('CPGEEEEEE', external_id='SAMPLE5'))
-    dm3.add_sequencing_group_object(ds3.add_sequencing_group('CPGFFFFFF', external_id='SAMPLE6'))
->>>>>>> 120fa911
+    sg5 = add_sg(ds3, 'CPGEEEEEE', external_id='SAMPLE5')
+    sg6 = add_sg(ds3, 'CPGFFFFFF', external_id='SAMPLE6')
+    dm3.add_sequencing_group_object(sg5)
+    dm3.add_sequencing_group_object(sg6)
 
     return mc
 
