"""
Test seqr-loader workflow.
"""
from pathlib import Path
from unittest.mock import mock_open

from cpg_utils import to_path
from pytest_mock import MockFixture

from . import set_config

TOML = """
[workflow]
dataset_gcp_project = "test-analysis-dataset-1234"
dataset = "test-analysis-dataset"
access_level = "test"
sequencing_type = "genome"
driver_image = "<stub>"
skip_stages = ["Align"]
check_inputs = false
check_intermediates = false
check_expected_outputs = false
path_scheme = "local"
local_dir = "{directory}"

[hail]
billing_project = "test-analysis-dataset"
delete_scratch_on_exit = true
dry_run = true
backend = "local"

[images]
cpg_workflows = "stub"
bcftools = "stub"
bedtools = "stub"
fastqc = "stub"
gatk = "stub"
hap-py = "stub"
multipy = "stub"
multiqc = "stub"
peer = "stub"
picard = "stub"
samtools = "stub"
somalier = "stub"
vep_110 = "stub"
vep_105 = "stub"
verifybamid = "stub"

[references]
genome_build = "GRCh38"
vep_mount = "stub"
liftover_38_to_37 = "stub"
somalier_sites = "stub"
seqr_combined_reference_data = "stub"
seqr_clinvar = "stub"

[storage.default]
default = "{directory}"
web = "{directory}-web"
analysis = "{directory}-analysis"
tmp = "{directory}-test-tmp"
web_url = "https://test-web.populationgenomics.org.au/fewgenomes"

[storage.test-input-dataset]
default = "{directory}"
web = "{directory}-web"
analysis = "{directory}-analysis"
tmp = "{directory}-test-tmp"
web_url = "https://test-web.populationgenomics.org.au/fewgenomes"

[storage.test-analysis-dataset]
default = "{directory}"
web = "{directory}-web"
analysis = "{directory}-analysis"
tmp = "{directory}-test-tmp"
web_url = "https://test-web.populationgenomics.org.au/fewgenomes"

[references.broad]
dragmap_prefix = "stub"
ref_fasta = "stub"
noalt_bed = "stub"
genome_calling_interval_lists = "stub"
exome_calling_interval_lists = "stub"
genome_evaluation_interval_lists = "stub"
exome_evaluation_interval_lists = "stub"
genome_coverage_interval_list = "stub"
unpadded_intervals_file = "stub"
dbsnp_vcf = "stub"
dbsnp_vcf_index = "stub"
hapmap_vcf = "stub"
hapmap_vcf_index = "stub"
omni_vcf = "stub"
omni_vcf_index = "stub"
one_thousand_genomes_vcf = "stub"
one_thousand_genomes_vcf_index = "stub"
mills_vcf = "stub"
mills_vcf_index = "stub"
axiom_poly_vcf = "stub"
axiom_poly_vcf_index = "stub"
genome_contam_ud = "stub"
genome_contam_bed = "stub"
genome_contam_mu = "stub"
exome_contam_ud = "stub"
exome_contam_bed = "stub"
exome_contam_mu = "stub"

[references.gnomad]
tel_and_cent_ht = "stub"
lcr_intervals_ht = "stub"
seg_dup_intervals_ht = "stub"
clinvar_ht = "stub"
hapmap_ht = "stub"
kgp_omni_ht = "stub"
kgp_hc_ht = "stub"
mills_ht = "stub"
"""

DEFAULT_CONFIG = Path(
    to_path(__file__).parent.parent / 'cpg_workflows' / 'defaults.toml'
)
SEQR_LOADER_CONFIG = Path(
    to_path(__file__).parent.parent / 'configs' / 'defaults' / 'seqr_loader.toml'
)


def _mock_cohort():
    from cpg_workflows.filetypes import BamPath, FastqPair, FastqPairs
    from cpg_workflows.targets import Cohort

    cohort = Cohort()
    ds = cohort.create_dataset('test-input-dataset')
    ds.add_sequencing_group(
        'CPG01',
        'SAMPLE1',
        alignment_input_by_seq_type={
            'genome': BamPath('gs://test-input-dataset-upload/sample1.bam')
        },
    )
    ds.add_sequencing_group(
        'CPG02',
        'SAMPLE2',
        alignment_input_by_seq_type={
            'genome': FastqPairs(
                [
                    FastqPair(
                        'gs://test-input-dataset-upload/sample2_L1_R1.fq.gz',
                        'gs://test-input-dataset-upload/sample2_L1_R2.fq.gz',
                    ),
                    FastqPair(
                        'gs://test-input-dataset-upload/sample2_L2_R1.fq.gz',
                        'gs://test-input-dataset-upload/sample2_L2_R2.fq.gz',
                    ),
                ]
            )
        },
    )
    return cohort


def selective_mock_open(*args, **kwargs):
    if str(args[0]).endswith('.toml'):
        # Don't mock calls to load a config file
        return open(*args, **kwargs)
    else:
        return mock_open(read_data='<stub>')(*args, **kwargs)


def test_seqr_loader_dry(mocker: MockFixture, tmp_path):
    """
    Test entire seqr-loader in a dry mode.
    """
    conf = TOML.format(directory=str(tmp_path))
    set_config(
        conf,
        tmp_path / 'config.toml',
        merge_with=[DEFAULT_CONFIG, SEQR_LOADER_CONFIG],
    )

    mocker.patch('cpg_workflows.inputs.create_cohort', _mock_cohort)

    def do_nothing(*args, **kwargs):
        return None

    def mock_create_analysis(*args, **kwargs) -> int:
        return 1

    mocker.patch('pathlib.Path.open', selective_mock_open)
<<<<<<< HEAD
    # functions like get_intervals checks file existence
    mocker.patch('cpg_workflows.workflow.list_all_parent_dirs', lambda *args: {})
    mocker.patch('cpg_workflows.workflow.list_of_all_dir_contents', lambda *args: {})
    mocker.patch(
        'cpg_workflows.workflow.missing_from_pre_collected', lambda *args: None
    )
=======
>>>>>>> b6b6f024
    # cloudfuse (used in Vep) doesn't work with LocalBackend
    mocker.patch('hailtop.batch.job.Job.cloudfuse', do_nothing)
    # always_run (used in MtToEs -> hail_dataproc_job) doesn't work with LocalBackend
    mocker.patch('hailtop.batch.job.Job.always_run', do_nothing)
    # can't access secrets from CI environment
    mocker.patch(
        'cpg_workflows.stages.seqr_loader.es_password', lambda: 'test-password'
    )
    mocker.patch(
        'metamist.apis.AnalysisApi.create_analysis',
        mock_create_analysis,
    )
    mocker.patch('metamist.apis.AnalysisApi.update_analysis', do_nothing)

    from cpg_utils.hail_batch import get_batch

    from cpg_workflows.inputs import get_cohort
    from cpg_workflows.stages.cram_qc import CramMultiQC
    from cpg_workflows.stages.gvcf_qc import GvcfMultiQC
    from cpg_workflows.stages.joint_genotyping_qc import JointVcfQC
    from cpg_workflows.stages.seqr_loader import MtToEs
    from cpg_workflows.workflow import get_workflow

    get_workflow().run(stages=[MtToEs, GvcfMultiQC, CramMultiQC, JointVcfQC])

    assert (
        get_batch().job_by_tool['gatk HaplotypeCaller']['job_n']
        == len(get_cohort().get_sequencing_groups()) * 50
    )
    assert get_batch().job_by_tool['picard MergeVcfs']['job_n'] == len(
        get_cohort().get_sequencing_groups()
    )
    assert get_batch().job_by_tool['gatk ReblockGVCF']['job_n'] == len(
        get_cohort().get_sequencing_groups()
    )
    assert (
        get_batch().job_by_tool['picard CollectVariantCallingMetrics']['job_n']
        == len(get_cohort().get_sequencing_groups()) + 1
    )
    assert get_batch().job_by_tool['gatk GenomicsDBImport']['job_n'] == 50<|MERGE_RESOLUTION|>--- conflicted
+++ resolved
@@ -185,15 +185,6 @@
         return 1
 
     mocker.patch('pathlib.Path.open', selective_mock_open)
-<<<<<<< HEAD
-    # functions like get_intervals checks file existence
-    mocker.patch('cpg_workflows.workflow.list_all_parent_dirs', lambda *args: {})
-    mocker.patch('cpg_workflows.workflow.list_of_all_dir_contents', lambda *args: {})
-    mocker.patch(
-        'cpg_workflows.workflow.missing_from_pre_collected', lambda *args: None
-    )
-=======
->>>>>>> b6b6f024
     # cloudfuse (used in Vep) doesn't work with LocalBackend
     mocker.patch('hailtop.batch.job.Job.cloudfuse', do_nothing)
     # always_run (used in MtToEs -> hail_dataproc_job) doesn't work with LocalBackend
