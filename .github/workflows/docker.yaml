name: Docker
on:
  pull_request:
  push:
    branches:
      - main

env:
<<<<<<< HEAD
  VERSION: 1.1.0
=======
  VERSION: 1.1.1
>>>>>>> 39e3ec14

jobs:
  docker:
    runs-on: ubuntu-latest
    defaults:
      run:
        shell: bash -l {0}
    env:
      DOCKER_BUILDKIT: 1
      BUILDKIT_PROGRESS: plain
      CLOUDSDK_CORE_DISABLE_PROMPTS: 1
      IMAGE_NAME: australia-southeast1-docker.pkg.dev/cpg-common/images/cpg_workflows
    steps:
    - uses: actions/checkout@main

    - name: gcloud auth
      uses: 'google-github-actions/auth@v0'
      with:
        credentials_json: ${{ secrets.GH_IMAGES_DEPLOYER_JSON }}
  
    - name: set up gcloud sdk
      uses: google-github-actions/setup-gcloud@v0
      with:
        project_id: cpg-common

    - name: gcloud docker auth
      run: |
        gcloud auth configure-docker australia-southeast1-docker.pkg.dev

    - name: build
      run: |
        docker build . -f Dockerfile --tag $IMAGE_NAME:${{ github.sha }}

    - name: push
      run: |
        docker push $IMAGE_NAME:${{ github.sha }}
        
    - name: push latest
      if: ${{ github.event_name != 'pull_request' }}
      run: |
        docker tag $IMAGE_NAME:${{ github.sha }} $IMAGE_NAME:$VERSION
        docker tag $IMAGE_NAME:${{ github.sha }} $IMAGE_NAME:latest
        docker push $IMAGE_NAME:$VERSION
        docker push $IMAGE_NAME:latest<|MERGE_RESOLUTION|>--- conflicted
+++ resolved
@@ -6,11 +6,7 @@
       - main
 
 env:
-<<<<<<< HEAD
-  VERSION: 1.1.0
-=======
   VERSION: 1.1.1
->>>>>>> 39e3ec14
 
 jobs:
   docker:
