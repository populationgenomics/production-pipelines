name: Docker
on:
#  pull_request:
  push:
    branches:
      - main
  workflow_dispatch:
    inputs:
      tag:
        description: 'Tag to use (defaults to "test")'
        default: "test"

permissions:
  id-token: write
  contents: read

env:
<<<<<<< HEAD
  VERSION: 1.34.0
=======
  VERSION: 1.33.3
>>>>>>> 04868d20

jobs:
  docker:
    runs-on: ubuntu-latest
    defaults:
      run:
        shell: bash -l {0}
    env:
      DOCKER_BUILDKIT: 1
      BUILDKIT_PROGRESS: plain
      CLOUDSDK_CORE_DISABLE_PROMPTS: 1
      IMAGE_NAME: cpg_workflows
      DOCKER_DEV: australia-southeast1-docker.pkg.dev/cpg-common/images-dev
      DOCKER_MAIN: australia-southeast1-docker.pkg.dev/cpg-common/images
    steps:
      - uses: actions/checkout@v4
        with:
          submodules: recursive

      - id: "google-cloud-auth"
        name: "Authenticate to Google Cloud"
        uses: google-github-actions/auth@v2
        with:
          workload_identity_provider: "projects/1051897107465/locations/global/workloadIdentityPools/github-pool/providers/github-provider"
          service_account: "gh-images-deployer@cpg-common.iam.gserviceaccount.com"

      - name: set up gcloud sdk
        uses: google-github-actions/setup-gcloud@v2
        with:
          project_id: cpg-common

      - name: gcloud docker auth
        run: |
          gcloud auth configure-docker australia-southeast1-docker.pkg.dev

      - name: build
        run: |
          docker build . -f Dockerfile --tag $IMAGE_NAME:${{ github.sha }}

      - name: push latest
        if: ${{ github.ref_name == 'main' }}
        run: |
          docker tag $IMAGE_NAME:${{ github.sha }} $DOCKER_MAIN/$IMAGE_NAME:$VERSION
          docker tag $IMAGE_NAME:${{ github.sha }} $DOCKER_MAIN/$IMAGE_NAME:latest
          docker push $DOCKER_MAIN/$IMAGE_NAME:$VERSION
          docker push $DOCKER_MAIN/$IMAGE_NAME:latest

      - name: manually triggered build
        if: ${{ github.event_name == 'workflow_dispatch' && github.ref_name != 'main' }}
        run: |
          docker tag $IMAGE_NAME:${{ github.sha }} $DOCKER_DEV/$IMAGE_NAME:${{github.event.inputs.tag}}
          docker push $DOCKER_DEV/$IMAGE_NAME:${{github.event.inputs.tag}}<|MERGE_RESOLUTION|>--- conflicted
+++ resolved
@@ -15,11 +15,7 @@
   contents: read
 
 env:
-<<<<<<< HEAD
-  VERSION: 1.34.0
-=======
-  VERSION: 1.33.3
->>>>>>> 04868d20
+  VERSION: 1.34.1
 
 jobs:
   docker:
