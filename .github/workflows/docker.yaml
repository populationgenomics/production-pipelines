--- conflicted
+++ resolved
@@ -15,11 +15,7 @@
   contents: read
 
 env:
-<<<<<<< HEAD
-  VERSION: 1.33.3
-=======
-  VERSION: 1.34.1
->>>>>>> a2931e12
+  VERSION: 1.34.2
 
 jobs:
   docker:
