name: Docker
on:
#  pull_request:
  push:
    branches:
      - main
  workflow_dispatch:
    inputs:
      tag:
        description: 'Tag to use (defaults to "test")'
        default: "test"

permissions:
  id-token: write
  contents: read

env:
<<<<<<< HEAD
  VERSION: 1.29.4
=======
  VERSION: 1.29.5
>>>>>>> 82408171

jobs:
  docker:
    runs-on: ubuntu-latest
    defaults:
      run:
        shell: bash -l {0}
    env:
      DOCKER_BUILDKIT: 1
      BUILDKIT_PROGRESS: plain
      CLOUDSDK_CORE_DISABLE_PROMPTS: 1
      IMAGE_NAME: cpg_workflows
      DOCKER_DEV: australia-southeast1-docker.pkg.dev/cpg-common/images-dev
      DOCKER_MAIN: australia-southeast1-docker.pkg.dev/cpg-common/images
    steps:
      - uses: actions/checkout@v4
        with:
          submodules: recursive

      - id: "google-cloud-auth"
        name: "Authenticate to Google Cloud"
        uses: google-github-actions/auth@v2
        with:
          workload_identity_provider: "projects/1051897107465/locations/global/workloadIdentityPools/github-pool/providers/github-provider"
          service_account: "gh-images-deployer@cpg-common.iam.gserviceaccount.com"

      - name: set up gcloud sdk
        uses: google-github-actions/setup-gcloud@v2
        with:
          project_id: cpg-common

      - name: gcloud docker auth
        run: |
          gcloud auth configure-docker australia-southeast1-docker.pkg.dev

      - name: build
        run: |
          docker build . -f Dockerfile --tag $IMAGE_NAME:${{ github.sha }}

      - name: push latest
        if: ${{ github.ref_name == 'main' }}
        run: |
          docker tag $IMAGE_NAME:${{ github.sha }} $DOCKER_MAIN/$IMAGE_NAME:$VERSION
          docker tag $IMAGE_NAME:${{ github.sha }} $DOCKER_MAIN/$IMAGE_NAME:latest
          docker push $DOCKER_MAIN/$IMAGE_NAME:$VERSION
          docker push $DOCKER_MAIN/$IMAGE_NAME:latest

      - name: manually triggered build
        if: ${{ github.event_name == 'workflow_dispatch' && github.ref_name != 'main' }}
        run: |
          docker tag $IMAGE_NAME:${{ github.sha }} $DOCKER_DEV/$IMAGE_NAME:${{github.event.inputs.tag}}
          docker push $DOCKER_DEV/$IMAGE_NAME:${{github.event.inputs.tag}}<|MERGE_RESOLUTION|>--- conflicted
+++ resolved
@@ -15,11 +15,7 @@
   contents: read
 
 env:
-<<<<<<< HEAD
-  VERSION: 1.29.4
-=======
   VERSION: 1.29.5
->>>>>>> 82408171
 
 jobs:
   docker:
