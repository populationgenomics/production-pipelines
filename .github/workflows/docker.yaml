name: Docker
on:
#  pull_request:
  push:
    branches:
      - main
  workflow_dispatch:
    inputs:
      tag:
        description: 'Tag to use (defaults to "test")'
        default: "test"

permissions:
  id-token: write
  contents: read

env:
<<<<<<< HEAD
  VERSION: 1.36.15
=======
  VERSION: 1.36.16
>>>>>>> 6b46d183

jobs:
  docker:
    runs-on: ubuntu-latest
    defaults:
      run:
        shell: bash -l {0}
    env:
      DOCKER_BUILDKIT: 1
      BUILDKIT_PROGRESS: plain
      CLOUDSDK_CORE_DISABLE_PROMPTS: 1
      IMAGE_NAME: cpg_workflows
      DOCKER_DEV: australia-southeast1-docker.pkg.dev/cpg-common/images-dev
      DOCKER_MAIN: australia-southeast1-docker.pkg.dev/cpg-common/images
    steps:
      - uses: actions/checkout@v4
        with:
          submodules: recursive

      - id: "google-cloud-auth"
        name: "Authenticate to Google Cloud"
        uses: google-github-actions/auth@v2
        with:
          workload_identity_provider: "projects/1051897107465/locations/global/workloadIdentityPools/github-pool/providers/github-provider"
          service_account: "gh-images-deployer@cpg-common.iam.gserviceaccount.com"

      - name: set up gcloud sdk
        uses: google-github-actions/setup-gcloud@v2
        with:
          project_id: cpg-common

      - name: gcloud docker auth
        run: |
          gcloud auth configure-docker australia-southeast1-docker.pkg.dev

      - name: build
        run: |
          docker build . -f Dockerfile --tag $IMAGE_NAME:${{ github.sha }}

      - name: push latest
        if: ${{ github.ref_name == 'main' }}
        run: |
          docker tag $IMAGE_NAME:${{ github.sha }} $DOCKER_MAIN/$IMAGE_NAME:$VERSION
          docker tag $IMAGE_NAME:${{ github.sha }} $DOCKER_MAIN/$IMAGE_NAME:latest
          docker push $DOCKER_MAIN/$IMAGE_NAME:$VERSION
          docker push $DOCKER_MAIN/$IMAGE_NAME:latest

      - name: manually triggered build
        if: ${{ github.event_name == 'workflow_dispatch' && github.ref_name != 'main' }}
        run: |
          docker tag $IMAGE_NAME:${{ github.sha }} $DOCKER_DEV/$IMAGE_NAME:${{github.event.inputs.tag}}
          docker push $DOCKER_DEV/$IMAGE_NAME:${{github.event.inputs.tag}}<|MERGE_RESOLUTION|>--- conflicted
+++ resolved
@@ -15,11 +15,7 @@
   contents: read
 
 env:
-<<<<<<< HEAD
-  VERSION: 1.36.15
-=======
   VERSION: 1.36.16
->>>>>>> 6b46d183
 
 jobs:
   docker:
