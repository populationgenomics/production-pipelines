"""
Create Hail Batch jobs for alignment.
"""

from enum import Enum
from textwrap import dedent
from typing import cast, Tuple
import logging

import hailtop.batch as hb
from cpg_utils.hail_batch import image_path, fasta_res_group, reference_path
from hailtop.batch.job import Job

from cpg_pipes import Path
from cpg_pipes import utils
from cpg_pipes.targets import Sample
from cpg_pipes.types import AlignmentInput, FastqPairs, CramPath, SequencingType
from cpg_pipes.jobs import picard
from cpg_pipes.hb.command import wrap_command
from cpg_pipes.hb.resources import STANDARD

logger = logging.getLogger(__file__)


BWA_INDEX_EXTS = ['sa', 'amb', 'bwt', 'ann', 'pac', 'alt']
BWAMEM2_INDEX_EXTS = ['0123', 'amb', 'bwt.2bit.64', 'ann', 'pac', 'alt']
DRAGMAP_INDEX_FILES = ['hash_table.cfg.bin', 'hash_table.cmp', 'reference.bin']

DEFAULT_REALIGNMENT_SHARD_NUM = 10


class Aligner(Enum):
    """
    Tool that performs the alignment. Value must be the name of the executable.
    """

    BWA = 'bwa'
    BWAMEM2 = 'bwa-mem2'
    DRAGMAP = 'dragmap'


class MarkDupTool(Enum):
    """
    Tool that performs de-duplication.
    """

    PICARD = 'picard'
    BIOBAMBAM = 'biobambam'
    NO_MARKDUP = 'no_markdup'


def dragmap(*args, **kwargs):
    """
    Runs DRAGMAP to (re)align reads to hg38, and outputs sorted CRAM with
    marked duplicates
    """
    kwargs['aligner'] = Aligner.DRAGMAP
    return align(*args, **kwargs)


def bwa(*args, **kwargs):
    """
    Runs BWA to (re)align reads to hg38, and outputs sorted CRAM with
    marked duplicates
    """
    kwargs['aligner'] = Aligner.BWA
    return align(*args, **kwargs)


def bwamem2(*args, **kwargs):
    """
    Runs BWA-MEM2 to (re)align reads to hg38, and outputs sorted CRAM with
    marked duplicates
    """
    kwargs['aligner'] = Aligner.BWAMEM2
    return align(*args, **kwargs)


def process_alignment_input(
    sample: Sample, 
    seq_type: SequencingType | None = None,
    realign_cram_ver: str | None = None,
) -> Tuple[SequencingType | None, AlignmentInput | None]:
    """
    Checks alignment_data of a Sample object and prepares it for alignment.
    """
    # No alignment inputs for sample:
    if not sample.alignment_input_by_seq_type:
        return seq_type, None

    # Multiple alignment inputs for sample:
    avail_seq_types = set(
        st.value for st in sample.alignment_input_by_seq_type.keys()
    )
    if len(avail_seq_types) > 1 and not seq_type:
        raise ValueError(
            f'{sample}: found alignment inputs with more than one sequencing '
            f'type: {", ".join(avail_seq_types)}. Consider option '
            f'--sequencing-type to limit data to a specific sequencing type.'
        )
    if seq_type:
        alignment_input = sample.alignment_input_by_seq_type.get(seq_type)
    else:
        seq_type, alignment_input = list(sample.alignment_input_by_seq_type.items())[0]

    # Check CRAM for realignment:
    if realign_cram_ver:
        older_cram = (
            sample.dataset.path() / 'cram' / realign_cram_ver / f'{sample.id}.cram'
        )
        if older_cram.exists():
            logger.info(f'Realigning from {realign_cram_ver} CRAM {older_cram}')
            alignment_input = CramPath(older_cram)
    return seq_type, alignment_input


def align(
    b,
    alignment_input: AlignmentInput,
    sample_name: str,
    job_attrs: dict | None = None,
    output_path: Path | None = None,
    qc_bucket: Path | None = None,
    aligner: Aligner = Aligner.DRAGMAP,
    markdup_tool: MarkDupTool = MarkDupTool.PICARD,
    extra_label: str | None = None,
    overwrite: bool = False,
    requested_nthreads: int | None = None,
    realignment_shards_num: int = DEFAULT_REALIGNMENT_SHARD_NUM,
) -> list[Job]:
    """
    - if the input is 1 fastq pair, submits one alignment job.

    - if the input is a set of fastq pairs, submits multiple jobs per each pair,
      then submits a separate merge job.

    - if the input is a cram/bam
      - for bwa or bwa-mem2, stream bazam -> bwa.
        - if number_of_shards_for_realignment is > 1, use bazam to shard inputs
          and align in parallel, then merge result together.

      - for dragmap, submit an extra job to extract a pair of fastqs from the cram/bam,
        because dragmap can't read streamed files from bazam.

    - if the markdup tool:
      - is biobambam2, stream the alignment or merging within the same job.
      - is picard, submit a separate job with deduplication.

    - nthreads can be set for smaller test runs on toy instance, so the job
      doesn't take entire 32-cpu/64-threaded instance.
    """
    base_jname = 'Align'
    if extra_label:
        base_jname += f' {extra_label}'

    if output_path and utils.can_reuse(output_path, overwrite):
        return [b.new_job(f'{base_jname} [reuse]', job_attrs)]

    # if number of threads is not requested, using whole instance
    requested_nthreads = requested_nthreads or STANDARD.max_threads()

    sharded_fq = isinstance(alignment_input, FastqPairs) and len(alignment_input) > 1
    sharded_bazam = isinstance(alignment_input, CramPath) and realignment_shards_num > 1
    sharded = sharded_fq or sharded_bazam

    jobs = []
    
    if not sharded:  # Just running one alignment job
        align_j, align_cmd = _align_one(
            b=b,
            job_name=base_jname,
            alignment_input=alignment_input,
            requested_nthreads=requested_nthreads,
            sample_name=sample_name,
            job_attrs=job_attrs,
            aligner=aligner,
        )
        stdout_is_sorted = False
        output_fmt = 'sam'
        jobs.append(align_j)

    else:  # Aligning in parallel and merging afterwards
        align_jobs = []
        sorted_bams = []

        if sharded_fq:  # Aligning each lane separately, merging after
            # running alignment for each fastq pair in parallel
            fastq_pairs = cast(FastqPairs, alignment_input)
            for pair in fastq_pairs:
                # bwa-mem or dragmap command, but without sorting and deduplication:
                j, cmd = _align_one(
                    b=b,
                    job_name=base_jname,
                    alignment_input=FastqPairs([pair]),
                    requested_nthreads=requested_nthreads,
                    sample_name=sample_name,
                    job_attrs=job_attrs,
                    aligner=aligner,
                )
                # Sorting with samtools, but not adding deduplication yet, because we
                # need to merge first.
                cmd += ' ' + sort_cmd(requested_nthreads) + f' -o {j.sorted_bam}'
                j.command(wrap_command(cmd, monitor_space=True))
                sorted_bams.append(j.sorted_bam)
                align_jobs.append(j)

        elif sharded_bazam:  # Using BAZAM to shard CRAM
            assert realignment_shards_num, realignment_shards_num
            for shard_number in range(realignment_shards_num):
                j, cmd = _align_one(
                    b=b,
                    job_name=base_jname,
                    alignment_input=alignment_input,
                    sample_name=sample_name,
                    job_attrs=job_attrs,
                    aligner=aligner,
                    requested_nthreads=requested_nthreads,
                    number_of_shards_for_realignment=realignment_shards_num,
                    shard_number=shard_number,
                )
                # Sorting with samtools, but not adding deduplication yet, because we
                # need to merge first.
                cmd += ' ' + sort_cmd(requested_nthreads) + f' -o {j.sorted_bam}'
                j.command(wrap_command(cmd, monitor_space=True))
                sorted_bams.append(j.sorted_bam)
                align_jobs.append(j)

        merge_j = b.new_job(
            'Merge BAMs', (job_attrs or {}) | dict(tool='samtools_merge')
        )
        merge_j.image(image_path('bwa'))
        nthreads = STANDARD.set_resources(
            merge_j, nthreads=requested_nthreads
        ).get_nthreads()

        align_cmd = f"""\
        samtools merge -@{nthreads - 1} - {' '.join(sorted_bams)}
        """.strip()
        output_fmt = 'bam'
        align_j = merge_j
        stdout_is_sorted = True
        jobs.extend(align_jobs + [merge_j])

    md_j = finalise_alignment(
        b=b,
        align_cmd=align_cmd,
        stdout_is_sorted=stdout_is_sorted,
        j=align_j,
        sample_name=sample_name,
        job_attrs=job_attrs,
        requested_nthreads=requested_nthreads,
        markdup_tool=markdup_tool,
        output_path=output_path,
        qc_bucket=qc_bucket,
        overwrite=overwrite,
        align_cmd_out_fmt=output_fmt,
    )
    if md_j != align_j:
        jobs.append(md_j)

    return jobs


def _align_one(
    b,
    job_name: str,
    alignment_input: AlignmentInput,
    requested_nthreads: int,
    sample_name: str,
    job_attrs: dict | None = None,
    aligner: Aligner = Aligner.BWA,
    number_of_shards_for_realignment: int | None = None,
    shard_number: int | None = None,
) -> tuple[Job, str]:
    """
    Creates a job that (re)aligns reads to hg38. Returns the job object and a command 
    separately, and doesn't add the command to the Job object, so stream-sorting 
    and/or deduplication can be appended to the command later.
    """
    if number_of_shards_for_realignment is not None:
        assert number_of_shards_for_realignment > 1, number_of_shards_for_realignment

    job_attrs = (job_attrs or {}) | dict(label=job_name, tool=aligner.name)
    if shard_number is not None and number_of_shards_for_realignment is not None:
        job_name = (
            f'{job_name} '
            f'{shard_number + 1}/{number_of_shards_for_realignment} '
        )
    job_name = f'{job_name} {alignment_input.path_glob()}'
    j = b.new_job(job_name, job_attrs)
    nthreads = STANDARD.set_resources(
        j, nthreads=requested_nthreads, 
        storage_gb=(None if isinstance(alignment_input, CramPath) else 400)
    ).get_nthreads()

    fasta = fasta_res_group(b)

    index_cmd = ''
    if isinstance(alignment_input, CramPath):
        use_bazam = True
        cram = alignment_input.resource_group(b)
        if number_of_shards_for_realignment and number_of_shards_for_realignment > 1:
            assert shard_number is not None and shard_number >= 0, (
                shard_number, sample_name,
            )
            shard_param = f' -s {shard_number + 1},{number_of_shards_for_realignment}'
        else:
            shard_param = ''
<<<<<<< HEAD
            
=======

>>>>>>> 68abb6f4
        # BAZAM requires indexed input.
        if not alignment_input.index_exists():
            index_cmd = f'samtools index {cram[alignment_input.ext]}'

        bazam_cmd = dedent(f"""\
        bazam -Xmx16g -Dsamjdk.reference_fasta={fasta.base} \
        -n{min(nthreads, 6)} -bam {cram[alignment_input.ext]}{shard_param} \
        """)
        r1_param = f'<({bazam_cmd})'
        r2_param = ''

    else:
        assert isinstance(alignment_input, FastqPairs)
        use_bazam = False
        fastq_pairs = [
            p.as_resources(b) for p in alignment_input
        ]
        files1 = [pair[0] for pair in fastq_pairs]
        files2 = [pair[1] for pair in fastq_pairs]
        if len(fastq_pairs) > 1:
            r1_param = f'<(cat {" ".join(files1)})'
            r2_param = f'<(cat {" ".join(files2)})'
        else:
            r1_param = files1[0]
            r2_param = files2[0]

    if aligner in [Aligner.BWAMEM2, Aligner.BWA]:
        if aligner == Aligner.BWAMEM2:
            tool_name = 'bwa-mem2'
            j.image(image_path('bwamem2'))
            index_exts = BWAMEM2_INDEX_EXTS
        else:
            tool_name = 'bwa'
            j.image(image_path('bwa'))
            index_exts = BWA_INDEX_EXTS
        bwa_reference = fasta_res_group(b, index_exts)
        rg_line = f'@RG\\tID:{sample_name}\\tSM:{sample_name}'
        # BWA command options:
        # -K   process INT input bases in each batch regardless of nThreads (for reproducibility)
        # -p   smart pairing (ignoring in2.fq)
        # -t16 threads
        # -Y   use soft clipping for supplementary alignments
        # -R   read group header line such as '@RG\tID:foo\tSM:bar'
        cmd = f"""\
        {tool_name} mem -K 100000000 \\
        {'-p' if use_bazam else ''} -t{nthreads - 1} -Y -R '{rg_line}' \\
        {bwa_reference.base} {r1_param} {r2_param}
        """

    elif aligner == Aligner.DRAGMAP:
        j.image(image_path('dragmap'))
        dragmap_index = b.read_input_group(
            **{
                k.replace('.', '_'): 
                    str(reference_path('dragmap_prefix', section='broad') / k)
                for k in DRAGMAP_INDEX_FILES
            }
        )
        if use_bazam:
            input_cmd = f'--interleaved=1 -b {r1_param}'
        else:
            input_cmd = f'-1 {r1_param} -2 {r2_param}'
        cmd = f"""\
        dragen-os -r {dragmap_index} {input_cmd} \\
        --RGID {sample_name} --RGSM {sample_name}
        """

    else:
        raise ValueError(f'Unsupported aligner: {aligner.value}')
    
    cmd = dedent(cmd).strip()
    if index_cmd:
        cmd = dedent(index_cmd) + '\n' + cmd
    return j, cmd


def extract_fastq(
    b,
    cram: hb.ResourceGroup,
    ext: str = 'cram',
    job_attrs: dict | None = None,
    output_fq1: str | Path | None = None,
    output_fq2: str | Path | None = None,
) -> Job:
    """
    Job that converts a BAM or a CRAM file to an interleaved compressed fastq file.
    """
    j = b.new_job('Extract fastq', (job_attrs or {}) | dict(tool='bazam'))
    ncpu = 16
    nthreads = ncpu * 2  # multithreading
    j.cpu(ncpu)
    j.image(image_path('dragmap'))
    j.storage('700G')

<<<<<<< HEAD
    reference = fasta_res_group(b)
=======
    reference = refs.fasta_res_group(b)
>>>>>>> 68abb6f4
    index_cmd = ''
    index_ext = 'crai' if ext == 'cram' else 'bai'
    if not index_ext not in cram:
        index_cmd = f'samtools index {cram[ext]}'
    cmd = f"""
    {index_cmd}
    bazam -Xmx16g -Dsamjdk.reference_fasta={reference.base} \
    -n{nthreads} -bam {cram[ext]} -r1 {j.fq1} -r2 {j.fq2}
    """
    j.command(wrap_command(cmd, monitor_space=True))
    if output_fq1 or output_fq2:
        assert output_fq1 and output_fq2, (output_fq1, output_fq2)
        b.write_output(j.fq1, str(output_fq1))
        b.write_output(j.fq2, str(output_fq2))
    return j


def sort_cmd(requested_nthreads: int) -> str:
    """
    Create command that coordinate-sorts SAM file
    """
    nthreads = STANDARD.request_resources(nthreads=requested_nthreads).get_nthreads()
    return dedent(
        f"""\
    | samtools sort -@{min(nthreads, 6) - 1} -T /io/batch/samtools-sort-tmp -Obam
    """
    ).strip()


def finalise_alignment(
    b: hb.Batch,
    align_cmd: str,
    stdout_is_sorted: bool,
    j: Job,
    requested_nthreads: int,
    sample_name: str,
    markdup_tool: MarkDupTool,
    job_attrs: dict | None = None,
    output_path: Path | None = None,
    qc_bucket: Path | None = None,
    overwrite: bool = True,
    align_cmd_out_fmt: str = 'sam',
) -> Job | None:
    """
    For `MarkDupTool.BIOBAMBAM`, adds bamsormadup command piped to the existing job.
    For `MarkDupTool.PICARD`, creates a new job, as Picard can't read from stdin.
    """

    reference = fasta_res_group(b)

    nthreads = STANDARD.request_resources(nthreads=requested_nthreads).get_nthreads()

    md_j = None
    if markdup_tool == MarkDupTool.BIOBAMBAM:
        j.declare_resource_group(
            output_cram={
                'cram': '{root}.cram',
                'cram.crai': '{root}.cram.crai',
            }
        )
        align_cmd = f"""\
        {align_cmd.strip()} \\
        | bamsormadup inputformat={align_cmd_out_fmt} threads={min(nthreads, 6)} \\
        SO=coordinate M={j.duplicate_metrics} outputformat=sam \\
        tmpfile=$(dirname {j.output_cram.cram})/bamsormadup-tmp \\
        | samtools view -@{min(nthreads, 6) - 1} -T {reference.base} \\
        -Ocram -o {j.output_cram.cram}       
        
        samtools index -@{nthreads - 1} {j.output_cram.cram} \\
        {j.output_cram["cram.crai"]}
        """.strip()
        md_j = j
    else:
        align_cmd = align_cmd.strip()
        if not stdout_is_sorted:
            align_cmd += f' {sort_cmd(nthreads)}'
        align_cmd += f' > {j.sorted_bam}'

    j.command(wrap_command(align_cmd, monitor_space=True))

    if markdup_tool == MarkDupTool.PICARD:
        md_j = picard.markdup(
            b,
            j.sorted_bam,
            sample_name=sample_name,
            job_attrs=job_attrs,
            overwrite=overwrite,
        )

    if output_path:
        if not qc_bucket:
            qc_bucket = output_path.parent

        if md_j is not None:
            b.write_output(md_j.output_cram, str(output_path.with_suffix('')))
            b.write_output(
                md_j.duplicate_metrics,
                str(
                    qc_bucket
                    / 'duplicate-metrics'
                    / f'{sample_name}-duplicate-metrics.csv'
                ),
            )
        else:
            b.write_output(j.sorted_bam, str(output_path.with_suffix('')))

    return md_j<|MERGE_RESOLUTION|>--- conflicted
+++ resolved
@@ -306,11 +306,7 @@
             shard_param = f' -s {shard_number + 1},{number_of_shards_for_realignment}'
         else:
             shard_param = ''
-<<<<<<< HEAD
-            
-=======
-
->>>>>>> 68abb6f4
+
         # BAZAM requires indexed input.
         if not alignment_input.index_exists():
             index_cmd = f'samtools index {cram[alignment_input.ext]}'
@@ -405,11 +401,11 @@
     j.image(image_path('dragmap'))
     j.storage('700G')
 
-<<<<<<< HEAD
     reference = fasta_res_group(b)
-=======
-    reference = refs.fasta_res_group(b)
->>>>>>> 68abb6f4
+    index_cmd = ''
+    index_ext = 'crai' if ext == 'cram' else 'bai'
+    if not index_ext not in cram:
+        index_cmd = f'samtools index {cram[ext]}'
     index_cmd = ''
     index_ext = 'crai' if ext == 'cram' else 'bai'
     if not index_ext not in cram:
