--- conflicted
+++ resolved
@@ -90,7 +90,6 @@
         if ped_files:
             self.populate_pedigree_from_ped_files(cohort, ped_files)
 
-<<<<<<< HEAD
         return cohort
 
     def get_sample_ids_filtered(
@@ -101,8 +100,6 @@
         Override this method to get a list of samples after applying a dict of filters.
         """
     
-=======
->>>>>>> d35a3e00
     @abstractmethod
     def get_entries(
         self,
