--- conflicted
+++ resolved
@@ -483,10 +483,7 @@
                         f'{sample_id}: ERROR: index file does not exist: {index_path}'
                     )
                     return None
-<<<<<<< HEAD
-=======
-
->>>>>>> 68abb6f4
+
             return CramPath(bam_path, index_path=index_path)
 
         else:
