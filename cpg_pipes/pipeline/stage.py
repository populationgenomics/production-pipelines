--- conflicted
+++ resolved
@@ -675,11 +675,6 @@
         pass
 
     def add_to_the_pipeline(self, pipeline) -> Dict[str, StageOutput]:
-<<<<<<< HEAD
-        return {pipeline.cohort.unique_id: self._queue_jobs_with_checks(pipeline)}
-=======
         return {
-            pipeline.cohort.unique_id: 
-            self._queue_jobs_with_checks(pipeline.cohort)
-        }
->>>>>>> c10aab65
+            pipeline.cohort.unique_id: self._queue_jobs_with_checks(pipeline.cohort)
+        }