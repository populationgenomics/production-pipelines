--- conflicted
+++ resolved
@@ -67,26 +67,13 @@
     only_samples: list[str] | None = None,
     force_samples: list[str] | None = None,
     local_dir: Path | None = None,
+    slack_channel: str | None = None,
 ) -> 'Pipeline':
     """
     Create a Pipeline instance. All options correspond to command line parameters
     described in `pipeline_click_options` in the `cli_opts` module
     """
-<<<<<<< HEAD
-    if storage_policy_type != StoragePolicyType.CPG:
-        raise PipelineError(f'Unsupported storage policy {storage_policy_type}')
-
-    storage_provider = CpgStorageProvider(cloud)
-    cohort = Cohort(
-        analysis_dataset_name=analysis_dataset,
-        namespace=namespace,
-        name=name,
-        storage_provider=storage_provider,
-    )
-    refs = RefData(storage_provider.get_ref_base())
-=======
     storage_provider = init_storage_provider(storage_policy_type, cloud)
->>>>>>> 0e4b98c6
 
     status_reporter: StatusReporter | None = None
     input_provider: InputProvider | None = None
@@ -97,7 +84,7 @@
         sm_proj = Dataset(analysis_dataset, namespace=namespace).stack
         smdb = SMDB(sm_proj)
         if status_reporter_type == StatusReporterType.CPG:
-            status_reporter = CpgStatusReporter(smdb)
+            status_reporter = CpgStatusReporter(smdb, slack_channel=slack_channel)
         if input_provider_type == InputProviderType.SMDB:
             input_provider = SmdbInputProvider(smdb)
 
@@ -110,48 +97,6 @@
             )
         input_provider = CsvInputProvider(to_path(input_csv).open())
 
-<<<<<<< HEAD
-    if not description:
-        description = name
-        if version:
-            description += f' {version}'
-        if datasets:
-            datasets_ = set(datasets)
-            if skip_datasets:
-                datasets_ -= set(skip_datasets or [])
-            description += ': ' + ', '.join(datasets_)
-
-    tmp_bucket = to_path(
-        cohort.analysis_dataset.get_tmp_base(
-            version=(name + (f'/{version}' if version else ''))
-        )
-    )
-    hail_billing_project = get_billing_project(cohort.analysis_dataset.stack)
-    hail_bucket = tmp_bucket / 'hail'
-    batch: Batch = setup_batch(
-        description=description,
-        billing_project=hail_billing_project,
-        hail_bucket=hail_bucket,
-    )
-
-    if datasets and input_provider:
-        input_provider.populate_cohort(
-            cohort=cohort,
-            dataset_names=datasets,
-            skip_samples=skip_samples,
-            only_samples=only_samples,
-            skip_datasets=skip_datasets,
-            ped_files=ped_files,
-        )
-
-    if force_samples:
-        for s in cohort.get_samples():
-            if s.id in force_samples:
-                logger.info(f'Force rerunning sample {s.id} even if its outputs exist')
-                s.forced = True
-
-=======
->>>>>>> 0e4b98c6
     return Pipeline(
         namespace=namespace,
         name=name.replace(' ', '_'),
