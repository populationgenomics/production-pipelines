"""
Provides `Pipeline` class and a `@stage` decorator that allow to define pipeline
stages and plug them together.

A Stage describes the job that are added to Hail Batch, and outputs that are expected
to be produced. Each stage acts on a `Target`, which can be of a different level:
a `Sample`, a `Dataset`, a `Cohort` (= all input datasets combined). Pipeline plugs
stages together by resolving dependencies between different levels accordingly.

Examples of pipelines can be found in the `pipelines/` folder in the repository root.
"""
import functools
import logging
import pathlib
import shutil
import tempfile
import time
from abc import ABC, abstractmethod
from typing import Callable, cast, Union, TypeVar, Generic, Any, Optional, Type

from cloudpathlib import CloudPath
import hailtop.batch as hb
from hailtop.batch.job import Job

from .exceptions import PipelineError
from .targets import Target, Dataset, Sample, Cohort
from .. import Path, to_path
from ..providers import (
    Cloud,
    Namespace,
    StoragePolicy,
    StatusReporterType,
    InputProviderType,
)
from ..providers.status import StatusReporter
from ..providers.cpg import (
    CpgStorageProvider,
    SmdbStatusReporter,
    SmdbInputsProvider,
    SMDB,
)
from ..refdata import RefData
from ..utils import exists
from ..hb.batch import Batch, setup_batch
from ..hb.prev_job import PrevJob

logger = logging.getLogger(__file__)


# list for the case when the user doesn't pass them explicitly with set_stages()
_ALL_DEFINED_STAGES = []


StageDecorator = Callable[..., 'Stage']

# Type variable to make sure a Stage subclass always matches the
# correspondinng Target subclass
TargetT = TypeVar('TargetT', bound=Target)

ExpectedResultT = Union[Path, dict[str, Path], None]

StageOutputData = Union[
    Path, hb.Resource, dict[str, Path], dict[str, hb.Resource]
]


# noinspection PyShadowingNames
class StageOutput:
    """
    Represents a result of a specific stage, which was run on a specific target.
    Can be a file path, or a Hail Batch Resource. Optionally wrapped in a dict.
    """
    def __init__(
        self,
        data: StageOutputData,
        stage: 'Stage',
        target: 'Target',
        jobs: list[Job] | None = None,
    ):
        self.data = data
        self.stage = stage
        self.target = target
        self.jobs: list[Job] = jobs or []

    def __repr__(self) -> str:
        return f'result {self.data} for target {self.target}, stage {self.stage}'

    def as_path_or_resource(self, id=None) -> Path | hb.Resource:
        """
        Cast the result to Union[str, hb.Resource], error if can't cast.
        `id` is used to extract the value when the result is a dictionary.
        """
        if id is not None:
            if not isinstance(self.data, dict):
                raise ValueError(
                    f'{self.data} is not a dictionary, can\'t get "{id}".'
                )
            return cast(dict, self.data)[id]

        if isinstance(self.data, dict):
            res = cast(dict, self.data)
            if len(res.values()) > 1:
                raise ValueError(
                    f'{res} is a dictionary with more than 1 element, '
                    f'please set the `id` parameter'
                )
            return list(res.values())[0]

        return self.data

    def as_path(self, id=None) -> Path:
        """
        Cast the result to path. Though exception if failed to cast.
        `id` is used to extract the value when the result is a dictionary.
        """
        res = self.as_path_or_resource(id)
        if not isinstance(res, CloudPath | pathlib.Path):
            raise ValueError(f'{res} is not a path.')
        return cast(Path, res)

    def as_resource(self, id=None) -> hb.Resource:
        """
        Cast the result to Hail Batch Resource, or throw an error if the cast failed.
        `id` is used to extract the value when the result is a dictionary.
        """
        res = self.as_path_or_resource(id)
        if not isinstance(res, hb.Resource):
            raise ValueError(f'{res} is not a Hail Batch Resource.')
        return cast(hb.Resource, res)

    def as_dict(self) -> dict[str, Path | hb.Resource]:
        """
        Cast the result to a dictionary, or throw an error if the cast failed.
        """
        if not isinstance(self.data, dict):
            raise ValueError(f'{self.data} is not a dictionary.')
        return self.data

    def as_resource_dict(self) -> dict[str, hb.Resource]:
        """
        Cast the result to a dictionary of Hail Batch Resources, 
        or throw an error if the cast failed
        """
        return {k: self.as_resource(id=k) for k in self.as_dict()}

    def as_path_dict(self) -> dict[str, Path]:
        """
        Cast the result to a dictionary of strings, 
        or throw an error if the cast failed.
        """
        return {k: self.as_path(id=k) for k in self.as_dict()}


# noinspection PyShadowingNames
class StageInput:
    """
    Represents an input for a stage run. It wraps the outputs of all required upstream stages
    for corresponding targets (e.g. all GVCFs from a HaploytypeCallerStage
    for a JointCallingStage, along with Hail Batch jobs).

    An object of this class is passed to the public `queue_jobs` method of a Stage, 
    and can be used to query dependency files and jobs.
    """

    def __init__(self, stage: 'Stage'):
        self.stage = stage
        self._results_by_target_by_stage: dict[str, dict[str, StageOutput]] = {}
        self._jobs: list[Job] = []

    def add_other_stage_output(self, output: StageOutput):
        """
        Add output from another stage run
        """
        if output.target.active:
            stage_name = output.stage.name
            target_id = output.target.target_id

            if stage_name not in self._results_by_target_by_stage:
                self._results_by_target_by_stage[stage_name] = dict()
            self._results_by_target_by_stage[stage_name][target_id] = output

    def _each(
        self,
        fun: Callable,
        stage: StageDecorator,
    ):
        if stage.__name__ not in [s.name for s in self.stage.required_stages]:
            raise PipelineError(
                f'{self.stage.name}: getting inputs from stage {stage.__name__}, '
                f'but {stage.__name__} is not listed in required_stages. '
                f'Consider adding it into the decorator: '
                f'@stage(required_stages=[{stage.__name__}])'
            )

        if stage.__name__ not in self._results_by_target_by_stage:
            raise PipelineError(
                f'No inputs from {stage.__name__} for {self.stage.name} found '
                'after skipping targets with missing inputs. ' +
                ('Check the logs if all samples were missing inputs from previous '
                 'stages, and consider changing --first-stage'
                 if self.stage.skip_samples_with_missing_input else '')
            )

        return {
            trg: fun(result)
            for trg, result
            in self._results_by_target_by_stage.get(stage.__name__, {}).items()
        }

    def as_path_by_target(
        self,
        stage: StageDecorator,
        id: str | None = None,
    ) -> dict[str, Path]:
        """
        Get a single file path result, indexed by target for a specific stage
        """
        return self._each(fun=(lambda r: r.as_path(id=id)), stage=stage)

    def as_resource_by_target(
        self,
        stage: StageDecorator,
        id: str | None = None,
    ) -> dict[str, hb.Resource]:
        """
        Get a single file path result, indexed by target for a specific stage
        """
        return self._each(fun=(lambda r: r.as_resource(id=id)), stage=stage)

    def as_dict_by_target(
        self, stage: StageDecorator
    ) -> dict[str, dict[str, Path]]:
        """
        Get as a dict of files/resources for a specific stage, indexed by target
        """
        return self._each(fun=(lambda r: r.as_dict()), stage=stage)

    def as_resource_dict_by_target(
        self,
        stage: StageDecorator,
    ) -> dict[str, dict[str, hb.Resource]]:
        """
        Get a dict of resources for a specific stage, and indexed by target
        """
        return self._each(fun=(lambda r: r.as_resource_dict()), stage=stage)

    def as_path_dict_by_target(
        self,
        stage: StageDecorator,
    ) -> dict[str, dict[str, Path]]:
        """
        Get a dict of paths for a specific stage, and indexed by target
        """
        return self._each(fun=(lambda r: r.as_path_dict()), stage=stage)

    def as_path(
        self,
        target: 'Target',
        stage: StageDecorator,
        id: str | None = None,
    ) -> Path:
        """
        Represent as a path to a file, otherwise fail.
        `stage` can be callable, or a subclass of Stage
        """
        res = self._results_by_target_by_stage[stage.__name__][target.target_id]
        return res.as_path(id)

    def as_resource(
        self,
        target: 'Target',
        stage: StageDecorator,
        id: str | None = None,
    ) -> hb.Resource:
        """
        Get Hail Batch Resource for a specific target and stage
        """
        res = self._results_by_target_by_stage[stage.__name__][target.target_id]
        return res.as_resource(id)

    def as_dict(self, target: 'Target', stage: StageDecorator) -> dict[str, Path]:
        """
        Get a dict of files or Resources for a specific target and stage
        """
        res = self._results_by_target_by_stage[stage.__name__][target.target_id]
        return res.as_dict()

    def as_path_dict(
        self, target: 'Target', stage: StageDecorator
    ) -> dict[str, Path]:
        """
        Get a dict of files for a specific target and stage
        """
        res = self._results_by_target_by_stage[stage.__name__][target.target_id]
        return res.as_path_dict()

    def as_resource_dict(
        self, target: 'Target', stage: StageDecorator
    ) -> dict[str, hb.Resource]:
        """
        Get a dict of  Resources for a specific target and stage
        """
        res = self._results_by_target_by_stage[stage.__name__][target.target_id]
        return res.as_resource_dict()

    def get_jobs(self) -> list[Job]:
        """
        Build a list of hail batch dependencies from all stages and targets
        """
        all_jobs = []
        for _, results_by_target in self._results_by_target_by_stage.items():
            for _, results in results_by_target.items():
                all_jobs.extend(results.jobs)
        return all_jobs


class Stage(Generic[TargetT], ABC):
    """
    Abstract class for a pipeline stage.
    """

    def __init__(
        self,
        name: str,
        batch: Batch,
        refs: RefData,
        required_stages: list[StageDecorator] | StageDecorator | None = None,
        analysis_type: str | None = None,
        skipped: bool = False,
        required: bool | None = None,
        assume_outputs_exist: bool = False,
        forced: bool = False,
        skip_samples_with_missing_input: bool = False,
        check_expected_outputs: bool = False,
        check_intermediates: bool = False,
        status_reporter: StatusReporter | None = None,
        pipeline_config: dict[str, Any] | None = None,
    ):
        """
        @param name: name of the stage
        @param batch: Hail Batch object
        @param refs: reference data for bioinformatics
        @param required_stages: list of stage classes that this stage requires
        @param analysis_type: if defined, will query the SMDB Analysis entries 
            of this type
        @param skipped: means that the stage is skipped and self.queue_jobs()
            won't run. The other stages if depend on it can aassume that that 
            self.expected_result() returns existing files and target.ouptut_by_stage 
            will be populated.
        @param required: means that the self.expected_output() results are 
            required for another active stage, even if the stage was skipped.
        @param assume_outputs_exist: for skipped but required stages, 
            the self.expected_result() output will still be checked for existence. 
            This option makes the downstream stages assume that the output exist.
        @param forced: run self.queue_jobs(), even if we can reuse the 
            self.expected_output().
        """
        self._name = name
        self.b = batch
        self.refs = refs

        self.skip_samples_with_missing_input = skip_samples_with_missing_input
        self.check_expected_outputs = check_expected_outputs
        self.check_intermediates = check_intermediates

        self.required_stages_classes: list[StageDecorator] = []
        if required_stages:
            if isinstance(required_stages, list):
                self.required_stages_classes.extend(required_stages)
            else:
                self.required_stages_classes.append(required_stages)

        # Populated in pipeline.run(), after we know all stages
        self.required_stages: list[Stage] = []

        self.status_reporter = status_reporter
        # If analysis type is defined, it will be used to update analysis status,
        # as well as find and reuse existing outputs from the status reporter
        self.analysis_type = analysis_type

        # Populated with the return value of `add_to_the_pipeline()`
        self.output_by_target: dict[str, StageOutput] = dict()

        self.skipped = skipped
        self.required = required if required is not None else not skipped
        self.forced = forced
        self.assume_outputs_exist = assume_outputs_exist

        self.pipeline_config = pipeline_config or {}

    @property
    def name(self):
        """
        Stage name (unique and descriptive stage)
        """
        return self._name

    @abstractmethod
    def queue_jobs(self, target: TargetT, inputs: StageInput) -> StageOutput:
        """
        Implements logic of the Stage: creates Batch jobs that do the processing.
        Assumes that all the household work is done: checking missing inputs
        from requried stages, checking for possible reuse of existing outputs.
        """

    @abstractmethod
    def expected_result(self, target: TargetT) -> ExpectedResultT:
        """
        to_path(s) to files that the stage is epxected to generate for the `target`.
        Used within the stage to pass the output paths to commands, as well as
        by the pipeline to get expected paths when the stage is skipped and
        didn't return a `StageDeps` object from `queue_jobs()`.

        Can be a str or a AnyPath object, or a dictionary of str/Path objects.
        """

    @abstractmethod
    def add_to_the_pipeline(self, pipeline: 'Pipeline') -> dict[str, StageOutput]:
        """
        Calls `output = pipeline.add_for_target(target)` on each target, 
        which itself calls `output = queue_jobs(target, input)`, making sure to
        construct the correct `input`.

        Returns a dictionary of StageOutput, indexed by target unique_id.
        """

    def make_outputs(
        self,
        target: TargetT,
        data: StageOutputData | str | dict[str, str] | None = None,
        jobs: list[Job] | Job | None = None
    ) -> StageOutput:
        """
        Builds a StageDeps object to return from a stage's queue_jobs()
        """
        # Converting str into Path objects.
        path_data: StageOutputData
        if isinstance(data, dict):
            path_data = {k: to_path(v) for k, v in data.items()}
        elif data is not None:
            path_data = to_path(data)
        else:
            path_data = data
        jobs = [jobs] if isinstance(jobs, Job) else jobs
        # Adding status reporter jobs
        if self.analysis_type:
            if (
                isinstance(path_data, hb.Resource) or (
                    isinstance(path_data, dict) and 
                    any(isinstance(d, hb.Resource) for k, d in path_data.items())
                )
            ):
                raise PipelineError(
                    'Cannot use hb.Resource objects with status reporter. '
                    'Only supported Path objects and dicts of Path objects'
                )
            if self.status_reporter:
                self.status_reporter.add_updaters_jobs(
                    b=self.b,
                    output=path_data,
                    analysis_type=self.analysis_type,
                    target=target,
                    jobs=jobs,
                )
        return StageOutput(stage=self, target=target, data=data, jobs=jobs)

    def _make_inputs(self) -> StageInput:
        """
        Collects outputs from all dependencies and create input for this stage
        """
        inputs = StageInput(self)
        for prev_stage in self.required_stages:
            for _, stage_output in prev_stage.output_by_target.items():
                inputs.add_other_stage_output(stage_output)
        return inputs

    def _queue_jobs_with_checks(self, target: TargetT) -> StageOutput:
        """
        Constructs `inputs` and calls the public `output = queue_jobs(target, input)`.
        Performs the checks like possibility to reuse existing jobs results,
        or if required dependencies are missing.
        """
        if not self.skipped:
            inputs = self._make_inputs()

            reusable_paths = self._try_get_reusable_paths(target)
            if reusable_paths:
                if target.forced:
                    logger.info(
                        f'{self.name}: can reuse, but forcing the target '
                        f'{target} to rerun this stage'
                    )
                    outputs = self.queue_jobs(target, inputs)
                elif self.forced:
                    logger.info(
                        f'{self.name}: can reuse, but forcing the stage '
                        f'to rerun, target={target}'
                    )
                    outputs = self.queue_jobs(target, inputs)
                else:
                    logger.info(f'{self.name}: reusing results for {target}')
                    outputs = self._queue_reuse_job(target, reusable_paths)
            else:
                logger.info(f'{self.name}: adding jobs for {target}')
                outputs = self.queue_jobs(target, inputs)

            for j in outputs.jobs:
                j.depends_on(*inputs.get_jobs())

            return outputs

        elif self.required:
            reusable_paths = self._try_get_reusable_paths(target)
            if not reusable_paths:
                raise ValueError(
                    f'Stage {self.name} is required, but is skipped, and '
                    f'expected outputs for target {target} do not exist'
                )
            else:
                return self.make_outputs(target=target, data=reusable_paths)

        else:
            # Stage is not needed, returning empty outputs
            return self.make_outputs(target=target)

    def _try_get_reusable_paths(self, target: TargetT) -> ExpectedResultT:
        """
        Returns outputs that can be reused for the stage for the target,
        or None of none can be reused
        """
        expected_output = self.expected_result(target)

        if not expected_output:
            return None
        elif not self.check_expected_outputs:
            if self.assume_outputs_exist:
                # Do not check the files' existence, trust they exist:
                return expected_output
            else:
                # Do not check the files' existence, assume they don't exist:
                return None
        elif not self.required:
            # This stage is not required, so can just assume outputs exist:
            return expected_output
        else:
            # Checking that expected output exists:
            paths: list[Path]
            if isinstance(expected_output, dict):
                paths = [v for k, v in expected_output.items()]
            else:
                paths = [expected_output]
            if not all(exists(path) for path in paths):
                return None
            return expected_output

    def _queue_reuse_job(
        self,
        target: TargetT,
        found_paths: Path | dict[str, Path]
    ) -> StageOutput:
        """
        Queues a [reuse] Job
        """
        return self.make_outputs(
            target=target,
            data=found_paths,
            jobs=[self.b.new_job(f'{self.name} [reuse]', target.get_job_attrs())]
        )


def stage(
    cls: Optional[Type['Stage']] = None, 
    *,
    analysis_type: str | None = None, 
    required_stages: list[StageDecorator] | StageDecorator | None = None,
    skipped: bool = False,
    required: bool | None = None,
    assume_outputs_exist: bool = False,
    forced: bool = False,
) -> Union[StageDecorator, Callable[..., StageDecorator]]:
    """
    Implements a standard class decorator pattern with an optional argument.
    The goal is to allow cleaner defining of custom pipeline stages, without
    requiring to implement constructor. E.g.

    @stage(analysis_type='gvcf', required_stages=CramStage)
    class GvcfStage(SampleStage):
        def expected_result(self, sample: Sample):
            ...
        def queue_jobs(self, sample: Sample, inputs: StageInput) -> StageOutput:
            ...
    """
    def decorator_stage(_cls) -> StageDecorator:
        """Implements decorator."""
        @functools.wraps(_cls)
        def wrapper_stage(pipeline: 'Pipeline') -> Stage:
            """Decorator helper function."""
            return _cls(
                name=_cls.__name__,
                batch=pipeline.b,
                required_stages=required_stages,
                analysis_type=analysis_type,
                skipped=skipped,
                required=required,
                assume_outputs_exist=assume_outputs_exist, 
                forced=forced,
                skip_samples_with_missing_input=pipeline.skip_samples_with_missing_input,
                check_expected_outputs=pipeline.check_expected_outputs,
                check_intermediates=pipeline.check_intermediates,
                pipeline_config=pipeline.config,
                refs=pipeline.refs,
            )
        # We record each initialised Stage subclass, so we know the default stage
        # list for the case when the user doesn't pass them explicitly with set_stages()
        _ALL_DEFINED_STAGES.append(wrapper_stage)
        return wrapper_stage

    if cls is None:
        return decorator_stage
    else:
        return decorator_stage(cls)


def skip(
    _fun: Optional[StageDecorator] = None, 
    *,
    assume_outputs_exist: bool = False,
) -> Union[StageDecorator, Callable[..., StageDecorator]]:
    """
    Decorator on top of `@stage` that sets the `self.skipped` field to True

    @skip
    @stage
    class MyStage1(SampleStage):
        ...

    @skip
    @stage(assume_outputs_exist=True)
    class MyStage2(SampleStage):
        ...
    """
    def decorator_stage(fun) -> StageDecorator:
        """Implements decorator."""
        @functools.wraps(fun)
        def wrapper_stage(*args, **kwargs) -> Stage:
            """Decorator helper function."""
            s = fun(*args, **kwargs)
            s.skipped = True
            s.assume_outputs_exist = assume_outputs_exist
            return s

        return wrapper_stage

    if _fun is None:
        return decorator_stage
    else:
        return decorator_stage(_fun)


class Pipeline:
    """
    Represents a Pipeline, and incapulates a Hail Batch object, stages, 
    and a cohort of datasets of samples.
    """

    def __init__(
        self,
        analysis_dataset: str,
        name: str,
        description: str,
        namespace: Namespace,
        storage_policy: StoragePolicy = StoragePolicy.CPG,
        cloud: Cloud = Cloud.GS,
        status_reporter_type: StatusReporterType = StatusReporterType.NONE,
        input_provider_type: InputProviderType = InputProviderType.NONE,
        stages_in_order: list[StageDecorator] | None = None,
        keep_scratch: bool = True,
        dry_run: bool = False,
        version: str | None = None,
        previous_batch_tsv_path: Path | None = None,
        previous_batch_id: str | None = None,
        skip_samples_with_missing_input: bool = False,
        check_intermediates: bool = True,
        check_expected_outputs: bool = True,
        first_stage: str | None = None,
        last_stage: str | None = None,
        config: dict | None = None,
        input_datasets: list[str] | None = None,
        skip_samples: list[str] | None = None,
        only_samples: list[str] | None = None,
        force_samples: list[str] | None = None,
        ped_files: list[Path] | None = None,
        local_dir: Path | None = None,
    ):
        if stages_in_order and not input_datasets:
            raise ValueError(
                'Datasets must be populated before adding stages. '
                'Provide `input_datasets`, or omit `stages_in_order` and call '
                'pipeline.set_stages(stages_in_order) later.'
            )

        self.name = name
        self.version = version or time.strftime('%Y%m%d-%H%M%S')
        self.namespace = namespace
<<<<<<< HEAD
        self.check_intermediate_existence = check_intermediate_existence and not dry_run
        self.check_job_expected_outputs_existence = (
            check_job_expected_outputs_existence and not dry_run
        )
        self.skip_samples_without_first_stage_input = (
            skip_samples_without_first_stage_input
        )
        self.first_stage = first_stage
        self.last_stage = last_stage
        self.validate_smdb_analyses = validate_smdb_analyses

        if namespace == Namespace.TMP:
            tmp_suf = 'test-tmp'
            analysis_suf = 'test-tmp/analysis'
            web_suf = 'test-tmp/web'
            self.output_suf = 'test-tmp'
            self.proj_output_suf = 'test'
        elif namespace == Namespace.TEST:
            tmp_suf = 'test-tmp'
            analysis_suf = 'test-analysis'
            web_suf = 'test-web'
            self.output_suf = 'test'
            self.proj_output_suf = 'test'
        else:
            tmp_suf = 'main-tmp'
            analysis_suf = 'main-analysis'
            web_suf = 'main-web'
            self.output_suf = 'main'
            self.proj_output_suf = 'main'

        path_ptrn = (
            f'gs://cpg-{self.analysis_project.stack}-{{suffix}}/'
            f'{self.name}/'
            f'{self.output_version}'
=======

        if storage_policy == StoragePolicy.CPG:
            storage_provider = CpgStorageProvider(cloud)
        else:
            raise PipelineError(f'Unsupported storage policy {storage_policy}')

        self.cohort = Cohort(
            self.name,
            analysis_dataset_name=analysis_dataset,
            namespace=namespace,
            storage_provider=storage_provider
>>>>>>> ea4a3709
        )
        self.refs = RefData(storage_provider.get_ref_bucket())

        self.check_intermediates = check_intermediates
        self.check_expected_outputs = check_expected_outputs
        self.skip_samples_with_missing_input = skip_samples_with_missing_input
        self.first_stage = first_stage
        self.last_stage = last_stage

        self.tmp_bucket = to_path(
            self.cohort.analysis_dataset.get_tmp_bucket(
                version=f'{self.name}/{self.version}'
            )
        )
        self.keep_scratch = keep_scratch
        self.dry_run: bool = dry_run

        if local_dir:
            self.local_dir = to_path(local_dir)
            self.local_tmp_dir = to_path(tempfile.mkdtemp(dir=local_dir))
        else:
            self.local_dir = self.local_tmp_dir = to_path(tempfile.mkdtemp())

        self.prev_batch_jobs = dict()
        if previous_batch_tsv_path is not None:
            assert previous_batch_id is not None
            self.prev_batch_jobs = PrevJob.parse(
                previous_batch_tsv_path,
                previous_batch_id,
                tmp_bucket=self.tmp_bucket,
                keep_scratch=keep_scratch,
            )

        self.config = config or {}

        if version:
            description += f' {version}'
        if input_datasets:
            description += ': ' + ', '.join(input_datasets)
        self.b: Batch = setup_batch(
<<<<<<< HEAD
            title=title,
=======
            description=description, 
>>>>>>> ea4a3709
            tmp_bucket=self.tmp_bucket,
            keep_scratch=self.keep_scratch,
            billing_project=self.cohort.analysis_dataset.stack,
        )

        self.status_reporter = None
        input_provider = None
        if (
            input_provider_type == InputProviderType.SMDB 
            or status_reporter_type == StatusReporterType.SMDB
        ):
            smdb = SMDB(self.cohort.analysis_dataset.name)
            if status_reporter_type == StatusReporterType.SMDB:
                self.status_reporter = SmdbStatusReporter(smdb)
            if input_provider_type == InputProviderType.SMDB:
                input_provider = SmdbInputsProvider(smdb)

        if input_datasets and input_provider:
            input_provider.populate_cohort(
                cohort=self.cohort,
                dataset_names=input_datasets,
                skip_samples=skip_samples,
                only_samples=only_samples,
                ped_files=ped_files,
            )

        if force_samples:
            for s in self.cohort.get_samples():
                if s.id in force_samples:
                    logger.info(
                        f'Force rerunning sample {s.id} even if its outputs exist'
                    )
                    s.forced = True

        self._stages_dict: dict[str, Stage] = dict()
        self._stages_in_order: list[StageDecorator] = (
            stages_in_order or _ALL_DEFINED_STAGES
        )

    def submit_batch(
<<<<<<< HEAD
        self,
        dry_run: Optional[bool] = None,
        wait: Optional[bool] = False,
    ) -> Optional[Any]:
=======
        self, 
        dry_run: bool | None = None,
        wait: bool | None = False,
    ) -> Any | None:
>>>>>>> ea4a3709
        """
        Submits Hail Batch jobs.
        """
        if dry_run is None:
            dry_run = self.dry_run
        
        self.set_stages(self._stages_in_order)

        if self.b:
            logger.info(f'Will submit {self.b.total_job_num} jobs:')
            for label, stat in self.b.labelled_jobs.items():
                logger.info(
                    f'  {label}: {stat["job_n"]} for {len(stat["samples"])} samples'
                )
            logger.info(f'  Other jobs: {self.b.other_job_num}')

            return self.b.run(
                dry_run=dry_run,
                delete_scratch_on_exit=not self.keep_scratch,
                wait=wait,
            )
        shutil.rmtree(self.local_tmp_dir)
        return None

    def _validate_first_last_stage(self) -> tuple[int | None, int | None]:
        # Validating the --first-stage and --last-stage parameters
        stage_names = list(self._stages_dict.keys())
        lower_stage_names = [s.lower() for s in stage_names]
        first_stage_num = None
        if self.first_stage:
            if self.first_stage.lower() not in lower_stage_names:
                logger.critical(
                    f'Value for --first-stage {self.first_stage} '
                    f'not found in available stages: {", ".join(stage_names)}'
                )
            first_stage_num = lower_stage_names.index(self.first_stage.lower())
        last_stage_num = None
        if self.last_stage:
            if self.last_stage.lower() not in lower_stage_names:
                logger.critical(
                    f'Value for --last-stage {self.last_stage} '
                    f'not found in available stages: {", ".join(stage_names)}'
                )
            last_stage_num = lower_stage_names.index(self.last_stage.lower())
        return first_stage_num, last_stage_num

    def set_stages(self, stages_classes: list[StageDecorator]):
        """
        Iterate over stages and call add_to_the_pipeline() on each.
        Effectively creates all Hail Batch jobs through Stage.queue_jobs().
        """
        # Initializing stage objects
        stages = [cls(self) for cls in stages_classes]
        for stage_ in stages:
            if stage_.name in self._stages_dict:
                raise ValueError(
                    f'Stage {stage_.name} is already defined. Check your '
                    f'list for duplicates: {", ".join(s.name for s in stages)}'
                )
            self._stages_dict[stage_.name] = stage_

        first_stage_num, last_stage_num = self._validate_first_last_stage()

        # First round - checking which stages we require, even if they are skipped.
        # If there are required stages that are not defined, we defined them
        # into `additional_stages` as `skipped`.
        # TODO: use TopologicalSorter
        # import graphlib
        # for stage in graphlib.TopologicalSorter(stages).static_order():
        # https://github.com/populationgenomics/analysis-runner/pull/328/files
        additional_stages_dict: dict[str, Stage] = dict()
        for i, (stage_name, stage_) in enumerate(self._stages_dict.items()):
            if first_stage_num is not None and i < first_stage_num:
                stage_.skipped = True
                stage_.required = False
                logger.info(f'Skipping stage {stage_name}')
                continue

            if last_stage_num is not None and i > last_stage_num:
                stage_.skipped = True
                stage_.required = False
                continue

            for reqcls in stage_.required_stages_classes:
                if reqcls.__name__ in self._stages_dict:
                    reqstage = self._stages_dict[reqcls.__name__]
                elif reqcls.__name__ in additional_stages_dict:
                    reqstage = additional_stages_dict[reqcls.__name__]
                else:
                    # stage is not initialized, so we defining it as skipped
                    reqstage = reqcls(self)
                    reqstage.skipped = True
                    additional_stages_dict[reqcls.__name__] = reqstage
                reqstage.required = True
                if reqstage.skipped:
                    logger.info(
                        f'Stage {reqstage.name} is skipped, '
                        f'but the output will be required for the stage {stage_.name}'
                    )
<<<<<<< HEAD
                stage.required_stages.append(reqstage)

=======
                stage_.required_stages.append(reqstage)
        
>>>>>>> ea4a3709
        if additional_stages_dict:
            logger.info(
                f'Additional required stages added as "skipped": '
                f'{additional_stages_dict.keys()}'
            )
<<<<<<< HEAD
            for name, stage in self._stages_dict.items():
                additional_stages_dict[name] = stage
            self._stages_dict = additional_stages_dict

        logger.info(
            f'Setting stages: {", ".join(s.name for s in stages if not s.skipped)}'
        )
=======
            for name, stage_ in self._stages_dict.items():
                additional_stages_dict[name] = stage_    
            self._stages_dict = additional_stages_dict

        logger.info(f'Setting stages: {", ".join(s.name for s in stages if not s.skipped)}')
        required_skipped_stages = [s for s in stages if s.skipped and s.required]
        if required_skipped_stages:
            logger.info(
                f'Skipped stages that are used to get inputs: '
                f'{", ".join(s.name for s in required_skipped_stages)}'
            )
>>>>>>> ea4a3709

        # Second round - actually adding jobs from the stages.
        for i, (_, stage_) in enumerate(self._stages_dict.items()):
            if not stage_.skipped:
                logger.info(f'*' * 60)
                logger.info(f'Stage {stage_.name}')

            if stage_.required:
                logger.info(f'Adding jobs for stage {stage_.name}')
                stage_.output_by_target = stage_.add_to_the_pipeline(self)

            if not stage_.skipped:
                logger.info(f'')
                if last_stage_num and i >= last_stage_num:
                    logger.info(f'Last stage is {stage_.name}, stopping here')
                    break

    def get_datasets(self, only_active: bool = True) -> list[Dataset]:
        """
<<<<<<< HEAD
        Checks if the fpath exists,
        but always returns False if not check_intermediate_existence
        """
        return buckets.can_reuse(fpath, overwrite=not self.check_intermediate_existence)

    def db_process_existing_analysis(self, *args, **kwargs):
        if self._db is None:
            raise PipelineException('SMDB is not initialised')

        return self._db.process_existing_analysis(*args, **kwargs)
=======
        Thin wrapper around corresponding Cohort method.
        """
        return self.cohort.get_datasets(only_active=only_active)
>>>>>>> ea4a3709

    def add_dataset(self, name: str) -> Dataset:
        """
        Thin wrapper around corresponding Cohort method.
        """
        return self.cohort.add_dataset(name)

    def get_all_samples(self, only_active: bool = True) -> list[Sample]:
        """
        Thin wrapper around corresponding Cohort method.
        """
        return self.cohort.get_samples(only_active=only_active)

    def get_all_sample_ids(self, only_active: bool = True) -> list[str]:
        """
        Thin wrapper around corresponding Cohort method.
        """
        return self.cohort.get_sample_ids(only_active=only_active)<|MERGE_RESOLUTION|>--- conflicted
+++ resolved
@@ -59,9 +59,7 @@
 
 ExpectedResultT = Union[Path, dict[str, Path], None]
 
-StageOutputData = Union[
-    Path, hb.Resource, dict[str, Path], dict[str, hb.Resource]
-]
+StageOutputData = Union[Path, hb.Resource, dict[str, Path], dict[str, hb.Resource]]
 
 
 # noinspection PyShadowingNames
@@ -70,6 +68,7 @@
     Represents a result of a specific stage, which was run on a specific target.
     Can be a file path, or a Hail Batch Resource. Optionally wrapped in a dict.
     """
+
     def __init__(
         self,
         data: StageOutputData,
@@ -92,9 +91,7 @@
         """
         if id is not None:
             if not isinstance(self.data, dict):
-                raise ValueError(
-                    f'{self.data} is not a dictionary, can\'t get "{id}".'
-                )
+                raise ValueError(f'{self.data} is not a dictionary, can\'t get "{id}".')
             return cast(dict, self.data)[id]
 
         if isinstance(self.data, dict):
@@ -138,14 +135,14 @@
 
     def as_resource_dict(self) -> dict[str, hb.Resource]:
         """
-        Cast the result to a dictionary of Hail Batch Resources, 
+        Cast the result to a dictionary of Hail Batch Resources,
         or throw an error if the cast failed
         """
         return {k: self.as_resource(id=k) for k in self.as_dict()}
 
     def as_path_dict(self) -> dict[str, Path]:
         """
-        Cast the result to a dictionary of strings, 
+        Cast the result to a dictionary of strings,
         or throw an error if the cast failed.
         """
         return {k: self.as_path(id=k) for k in self.as_dict()}
@@ -158,7 +155,7 @@
     for corresponding targets (e.g. all GVCFs from a HaploytypeCallerStage
     for a JointCallingStage, along with Hail Batch jobs).
 
-    An object of this class is passed to the public `queue_jobs` method of a Stage, 
+    An object of this class is passed to the public `queue_jobs` method of a Stage,
     and can be used to query dependency files and jobs.
     """
 
@@ -195,16 +192,20 @@
         if stage.__name__ not in self._results_by_target_by_stage:
             raise PipelineError(
                 f'No inputs from {stage.__name__} for {self.stage.name} found '
-                'after skipping targets with missing inputs. ' +
-                ('Check the logs if all samples were missing inputs from previous '
-                 'stages, and consider changing --first-stage'
-                 if self.stage.skip_samples_with_missing_input else '')
+                'after skipping targets with missing inputs. '
+                + (
+                    'Check the logs if all samples were missing inputs from previous '
+                    'stages, and consider changing --first-stage'
+                    if self.stage.skip_samples_with_missing_input
+                    else ''
+                )
             )
 
         return {
             trg: fun(result)
-            for trg, result
-            in self._results_by_target_by_stage.get(stage.__name__, {}).items()
+            for trg, result in self._results_by_target_by_stage.get(
+                stage.__name__, {}
+            ).items()
         }
 
     def as_path_by_target(
@@ -227,9 +228,7 @@
         """
         return self._each(fun=(lambda r: r.as_resource(id=id)), stage=stage)
 
-    def as_dict_by_target(
-        self, stage: StageDecorator
-    ) -> dict[str, dict[str, Path]]:
+    def as_dict_by_target(self, stage: StageDecorator) -> dict[str, dict[str, Path]]:
         """
         Get as a dict of files/resources for a specific stage, indexed by target
         """
@@ -285,9 +284,7 @@
         res = self._results_by_target_by_stage[stage.__name__][target.target_id]
         return res.as_dict()
 
-    def as_path_dict(
-        self, target: 'Target', stage: StageDecorator
-    ) -> dict[str, Path]:
+    def as_path_dict(self, target: 'Target', stage: StageDecorator) -> dict[str, Path]:
         """
         Get a dict of files for a specific target and stage
         """
@@ -341,18 +338,18 @@
         @param batch: Hail Batch object
         @param refs: reference data for bioinformatics
         @param required_stages: list of stage classes that this stage requires
-        @param analysis_type: if defined, will query the SMDB Analysis entries 
+        @param analysis_type: if defined, will query the SMDB Analysis entries
             of this type
         @param skipped: means that the stage is skipped and self.queue_jobs()
-            won't run. The other stages if depend on it can aassume that that 
-            self.expected_result() returns existing files and target.ouptut_by_stage 
+            won't run. The other stages if depend on it can aassume that that
+            self.expected_result() returns existing files and target.ouptut_by_stage
             will be populated.
-        @param required: means that the self.expected_output() results are 
+        @param required: means that the self.expected_output() results are
             required for another active stage, even if the stage was skipped.
-        @param assume_outputs_exist: for skipped but required stages, 
-            the self.expected_result() output will still be checked for existence. 
+        @param assume_outputs_exist: for skipped but required stages,
+            the self.expected_result() output will still be checked for existence.
             This option makes the downstream stages assume that the output exist.
-        @param forced: run self.queue_jobs(), even if we can reuse the 
+        @param forced: run self.queue_jobs(), even if we can reuse the
             self.expected_output().
         """
         self._name = name
@@ -417,7 +414,7 @@
     @abstractmethod
     def add_to_the_pipeline(self, pipeline: 'Pipeline') -> dict[str, StageOutput]:
         """
-        Calls `output = pipeline.add_for_target(target)` on each target, 
+        Calls `output = pipeline.add_for_target(target)` on each target,
         which itself calls `output = queue_jobs(target, input)`, making sure to
         construct the correct `input`.
 
@@ -428,7 +425,7 @@
         self,
         target: TargetT,
         data: StageOutputData | str | dict[str, str] | None = None,
-        jobs: list[Job] | Job | None = None
+        jobs: list[Job] | Job | None = None,
     ) -> StageOutput:
         """
         Builds a StageDeps object to return from a stage's queue_jobs()
@@ -444,11 +441,9 @@
         jobs = [jobs] if isinstance(jobs, Job) else jobs
         # Adding status reporter jobs
         if self.analysis_type:
-            if (
-                isinstance(path_data, hb.Resource) or (
-                    isinstance(path_data, dict) and 
-                    any(isinstance(d, hb.Resource) for k, d in path_data.items())
-                )
+            if isinstance(path_data, hb.Resource) or (
+                isinstance(path_data, dict)
+                and any(isinstance(d, hb.Resource) for k, d in path_data.items())
             ):
                 raise PipelineError(
                     'Cannot use hb.Resource objects with status reporter. '
@@ -554,9 +549,7 @@
             return expected_output
 
     def _queue_reuse_job(
-        self,
-        target: TargetT,
-        found_paths: Path | dict[str, Path]
+        self, target: TargetT, found_paths: Path | dict[str, Path]
     ) -> StageOutput:
         """
         Queues a [reuse] Job
@@ -564,14 +557,14 @@
         return self.make_outputs(
             target=target,
             data=found_paths,
-            jobs=[self.b.new_job(f'{self.name} [reuse]', target.get_job_attrs())]
+            jobs=[self.b.new_job(f'{self.name} [reuse]', target.get_job_attrs())],
         )
 
 
 def stage(
-    cls: Optional[Type['Stage']] = None, 
+    cls: Optional[Type['Stage']] = None,
     *,
-    analysis_type: str | None = None, 
+    analysis_type: str | None = None,
     required_stages: list[StageDecorator] | StageDecorator | None = None,
     skipped: bool = False,
     required: bool | None = None,
@@ -590,8 +583,10 @@
         def queue_jobs(self, sample: Sample, inputs: StageInput) -> StageOutput:
             ...
     """
+
     def decorator_stage(_cls) -> StageDecorator:
         """Implements decorator."""
+
         @functools.wraps(_cls)
         def wrapper_stage(pipeline: 'Pipeline') -> Stage:
             """Decorator helper function."""
@@ -602,7 +597,7 @@
                 analysis_type=analysis_type,
                 skipped=skipped,
                 required=required,
-                assume_outputs_exist=assume_outputs_exist, 
+                assume_outputs_exist=assume_outputs_exist,
                 forced=forced,
                 skip_samples_with_missing_input=pipeline.skip_samples_with_missing_input,
                 check_expected_outputs=pipeline.check_expected_outputs,
@@ -610,6 +605,7 @@
                 pipeline_config=pipeline.config,
                 refs=pipeline.refs,
             )
+
         # We record each initialised Stage subclass, so we know the default stage
         # list for the case when the user doesn't pass them explicitly with set_stages()
         _ALL_DEFINED_STAGES.append(wrapper_stage)
@@ -622,7 +618,7 @@
 
 
 def skip(
-    _fun: Optional[StageDecorator] = None, 
+    _fun: Optional[StageDecorator] = None,
     *,
     assume_outputs_exist: bool = False,
 ) -> Union[StageDecorator, Callable[..., StageDecorator]]:
@@ -639,8 +635,10 @@
     class MyStage2(SampleStage):
         ...
     """
+
     def decorator_stage(fun) -> StageDecorator:
         """Implements decorator."""
+
         @functools.wraps(fun)
         def wrapper_stage(*args, **kwargs) -> Stage:
             """Decorator helper function."""
@@ -659,7 +657,7 @@
 
 class Pipeline:
     """
-    Represents a Pipeline, and incapulates a Hail Batch object, stages, 
+    Represents a Pipeline, and incapulates a Hail Batch object, stages,
     and a cohort of datasets of samples.
     """
 
@@ -702,42 +700,6 @@
         self.name = name
         self.version = version or time.strftime('%Y%m%d-%H%M%S')
         self.namespace = namespace
-<<<<<<< HEAD
-        self.check_intermediate_existence = check_intermediate_existence and not dry_run
-        self.check_job_expected_outputs_existence = (
-            check_job_expected_outputs_existence and not dry_run
-        )
-        self.skip_samples_without_first_stage_input = (
-            skip_samples_without_first_stage_input
-        )
-        self.first_stage = first_stage
-        self.last_stage = last_stage
-        self.validate_smdb_analyses = validate_smdb_analyses
-
-        if namespace == Namespace.TMP:
-            tmp_suf = 'test-tmp'
-            analysis_suf = 'test-tmp/analysis'
-            web_suf = 'test-tmp/web'
-            self.output_suf = 'test-tmp'
-            self.proj_output_suf = 'test'
-        elif namespace == Namespace.TEST:
-            tmp_suf = 'test-tmp'
-            analysis_suf = 'test-analysis'
-            web_suf = 'test-web'
-            self.output_suf = 'test'
-            self.proj_output_suf = 'test'
-        else:
-            tmp_suf = 'main-tmp'
-            analysis_suf = 'main-analysis'
-            web_suf = 'main-web'
-            self.output_suf = 'main'
-            self.proj_output_suf = 'main'
-
-        path_ptrn = (
-            f'gs://cpg-{self.analysis_project.stack}-{{suffix}}/'
-            f'{self.name}/'
-            f'{self.output_version}'
-=======
 
         if storage_policy == StoragePolicy.CPG:
             storage_provider = CpgStorageProvider(cloud)
@@ -748,8 +710,7 @@
             self.name,
             analysis_dataset_name=analysis_dataset,
             namespace=namespace,
-            storage_provider=storage_provider
->>>>>>> ea4a3709
+            storage_provider=storage_provider,
         )
         self.refs = RefData(storage_provider.get_ref_bucket())
 
@@ -790,11 +751,7 @@
         if input_datasets:
             description += ': ' + ', '.join(input_datasets)
         self.b: Batch = setup_batch(
-<<<<<<< HEAD
-            title=title,
-=======
-            description=description, 
->>>>>>> ea4a3709
+            description=description,
             tmp_bucket=self.tmp_bucket,
             keep_scratch=self.keep_scratch,
             billing_project=self.cohort.analysis_dataset.stack,
@@ -803,7 +760,7 @@
         self.status_reporter = None
         input_provider = None
         if (
-            input_provider_type == InputProviderType.SMDB 
+            input_provider_type == InputProviderType.SMDB
             or status_reporter_type == StatusReporterType.SMDB
         ):
             smdb = SMDB(self.cohort.analysis_dataset.name)
@@ -835,23 +792,16 @@
         )
 
     def submit_batch(
-<<<<<<< HEAD
-        self,
-        dry_run: Optional[bool] = None,
-        wait: Optional[bool] = False,
-    ) -> Optional[Any]:
-=======
-        self, 
+        self,
         dry_run: bool | None = None,
         wait: bool | None = False,
     ) -> Any | None:
->>>>>>> ea4a3709
         """
         Submits Hail Batch jobs.
         """
         if dry_run is None:
             dry_run = self.dry_run
-        
+
         self.set_stages(self._stages_in_order)
 
         if self.b:
@@ -945,39 +895,26 @@
                         f'Stage {reqstage.name} is skipped, '
                         f'but the output will be required for the stage {stage_.name}'
                     )
-<<<<<<< HEAD
-                stage.required_stages.append(reqstage)
-
-=======
                 stage_.required_stages.append(reqstage)
-        
->>>>>>> ea4a3709
+
         if additional_stages_dict:
             logger.info(
                 f'Additional required stages added as "skipped": '
                 f'{additional_stages_dict.keys()}'
             )
-<<<<<<< HEAD
-            for name, stage in self._stages_dict.items():
-                additional_stages_dict[name] = stage
+            for name, stage_ in self._stages_dict.items():
+                additional_stages_dict[name] = stage_
             self._stages_dict = additional_stages_dict
 
         logger.info(
             f'Setting stages: {", ".join(s.name for s in stages if not s.skipped)}'
         )
-=======
-            for name, stage_ in self._stages_dict.items():
-                additional_stages_dict[name] = stage_    
-            self._stages_dict = additional_stages_dict
-
-        logger.info(f'Setting stages: {", ".join(s.name for s in stages if not s.skipped)}')
         required_skipped_stages = [s for s in stages if s.skipped and s.required]
         if required_skipped_stages:
             logger.info(
                 f'Skipped stages that are used to get inputs: '
                 f'{", ".join(s.name for s in required_skipped_stages)}'
             )
->>>>>>> ea4a3709
 
         # Second round - actually adding jobs from the stages.
         for i, (_, stage_) in enumerate(self._stages_dict.items()):
@@ -997,22 +934,9 @@
 
     def get_datasets(self, only_active: bool = True) -> list[Dataset]:
         """
-<<<<<<< HEAD
-        Checks if the fpath exists,
-        but always returns False if not check_intermediate_existence
-        """
-        return buckets.can_reuse(fpath, overwrite=not self.check_intermediate_existence)
-
-    def db_process_existing_analysis(self, *args, **kwargs):
-        if self._db is None:
-            raise PipelineException('SMDB is not initialised')
-
-        return self._db.process_existing_analysis(*args, **kwargs)
-=======
         Thin wrapper around corresponding Cohort method.
         """
         return self.cohort.get_datasets(only_active=only_active)
->>>>>>> ea4a3709
 
     def add_dataset(self, name: str) -> Dataset:
         """
