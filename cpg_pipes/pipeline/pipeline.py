--- conflicted
+++ resolved
@@ -985,13 +985,9 @@
                 stage_.assume_outputs_exist = True
                 continue
 
-<<<<<<< HEAD
-        if not (final_set_of_stages := [s.name for s in self._stages_dict.values() if not s.skipped]):
-=======
         if not (final_set_of_stages := [
             s.name for s in self._stages_dict.values() if not s.skipped
         ]):
->>>>>>> 67f38ae5
             raise PipelineError('No stages to run')
         logger.info(f'Setting stages: {final_set_of_stages}')
         required_skipped_stages = [s for s in self._stages_dict.values() if s.skipped]
