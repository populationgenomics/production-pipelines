--- conflicted
+++ resolved
@@ -38,9 +38,6 @@
 --keep-scratch
 ```
 
-<<<<<<< HEAD
-The `cpg_pipes` package defines many handy python functions that which can be imported with `import cpg_pipes`. `cpg_pipes/jobs` defines functions that create Hail Batch Jobs for aligment, fastqc, deduplication, variant calling, VQSR, etc. For usage examples, see `pipelines/benchmarks/benchmark_alignment.py`, as well as other scripts in that folder.
-=======
 ## cpg-pipes package
 
 The `cpg_pipes` package provides Python functions that help to design a Hail Batch powered workflow in the context of the CPG infrastructe (e.g. Google Cloud, CPG storage policies, the `analysis-runner` and the `sample-metadata` database). Specifically, the following assumptions:
@@ -49,9 +46,9 @@
 
 * `cpg_pipes.jobs` defines functions that create Hail Batch Jobs for differrent bioinformatics purposes: alignment, fastqc, deduplication, variant calling, VQSR, etc. For usage examples, see `pipelines/benchmarks/benchmark_alignment.py`, as well as other scripts in that folder.
 
-* `cpg_pipes.hb.batch` provides a helper function `setup_batch` to set up Hail Batch in the CPG context. `Batch`
+* `cpg_pipes.hb.batch` provides a helper function `setup_batch` to set up Hail Batch in the CPG context.
 
-
+Example:
 
 ```python
 import click
@@ -79,12 +76,3 @@
         job = align.bwa(b=self.pipe.b, output_path=expected_path)
         return self.make_outputs(sample, data=expected_path, jobs=[job])
 ```
-
-* from cpg_pipes.hb.batch import setup_batch
-* from cpg_pipes.hb.command import wrap_command
-* from cpg_pipes import images with CPG AR images,
-* from cpg_pipes import ref_data with file pointers on the CPG reference bucket,
-* from cpg_pipes import buckets with file_exists and can_reuse helper functions that check the object existence on a bucket.
-
-`@stage` decorator allows to define a pipeline in a declarative manner. 
->>>>>>> 11c37e9f
