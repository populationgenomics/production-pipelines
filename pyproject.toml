--- conflicted
+++ resolved
@@ -18,9 +18,4 @@
 
 [tool.pytest.ini_options]
 pythonpath = ['gnomad_methods', 'seqr-loading-pipelines']
-<<<<<<< HEAD
-testpaths = ['test']
-show-capture = false
-=======
-testpaths = ['test']
->>>>>>> 64f83325
+testpaths = ['test']