#!/usr/bin/env python3

"""
Entry point to run workflows.
"""

import os

import click
import coloredlogs

from cpg_utils import to_path
from cpg_utils.config import set_config_paths
from cpg_workflows import defaults_config_path
from cpg_workflows.stages.clinvarbitration import PackageForRelease
from cpg_workflows.stages.cram_qc import CramMultiQC
from cpg_workflows.stages.exomiser import ExomiserSeqrTSV, ExomiserVariantsTSV, RegisterSingleSampleExomiserResults
from cpg_workflows.stages.fastqc import FastQCMultiQC
from cpg_workflows.stages.fraser import Fraser
from cpg_workflows.stages.gatk_sv.gatk_sv_multisample import (
    FilterBatch,
    GenotypeBatch,
    MtToEsSv,
    SplitAnnotatedSvVcfByDataset,
)
from cpg_workflows.stages.gatk_sv.gatk_sv_single_sample import CreateSampleBatches
from cpg_workflows.stages.gcnv import AnnotateCohortgCNV, AnnotateDatasetCNV, MtToEsCNV, SplitAnnotatedCnvVcfByDataset
from cpg_workflows.stages.gvcf_qc import GvcfMultiQC
from cpg_workflows.stages.happy_validation import ValidationHappyOnVcf, ValidationMtToVcf
<<<<<<< HEAD
from cpg_workflows.stages.large_cohort import AncestryPlots, Frequencies, LoadVqsr, MergeCoverageTables
=======
from cpg_workflows.stages.large_cohort import (
    AncestryPlots,
    Frequencies,
    LoadVqsr,
    PrepareBrowserTable,
)
>>>>>>> 83ce8d40
from cpg_workflows.stages.mito import MitoReport
from cpg_workflows.stages.outrider import Outrider
from cpg_workflows.stages.rd_combiner import (
    AnnotateCohortSmallVariantsWithHailQuery,
    AnnotateDatasetSmallVariantsWithHailQuery,
    AnnotateFragmentedVcfWithVep,
    ConcatenateVcfFragmentsWithGcloud,
    CreateDenseMtFromVdsWithHail,
    CreateVdsFromGvcfsWithHailCombiner,
    ExportMtAsEsIndex,
    GatherTrainedVqsrSnpTranches,
    RunTrainedIndelVqsrOnCombinedVcf,
    SubsetMatrixTableToDatasetUsingHailQuery,
    TrainVqsrSnpTranches,
)
from cpg_workflows.stages.seqr_loader import AnnotateDataset, DatasetVCF, MtToEs
from cpg_workflows.stages.seqr_loader_long_read.bam_to_cram import ConvertPacBioBamToCram
from cpg_workflows.stages.seqr_loader_long_read.long_read_snps_indels_annotation import MtToEsLrSNPsIndels
from cpg_workflows.stages.seqr_loader_long_read.long_read_sv_annotation import MtToEsLrSv
from cpg_workflows.stages.stripy import Stripy
from cpg_workflows.stages.talos import MakePhenopackets, MinimiseOutputForSeqr, UploadTalosHtml, ValidateMOI
from cpg_workflows.stages.talos_prep.talos_prep import SquashMtIntoTarball
from cpg_workflows.workflow import StageDecorator, run_workflow

WORKFLOWS: dict[str, list[StageDecorator]] = {
    'clinvarbitration': [PackageForRelease],
    'talos': [MakePhenopackets, ValidateMOI, UploadTalosHtml, MinimiseOutputForSeqr],
    'talos_prep': [SquashMtIntoTarball],
    'exomiser': [ExomiserSeqrTSV, ExomiserVariantsTSV, RegisterSingleSampleExomiserResults],
    'long_read_snps_indels_annotation': [MtToEsLrSNPsIndels],
    'long_read_sv_annotation': [MtToEsLrSv],
    'pre_alignment': [FastQCMultiQC],
    'rd_combiner': [
        CreateVdsFromGvcfsWithHailCombiner,
        CreateDenseMtFromVdsWithHail,
        ConcatenateVcfFragmentsWithGcloud,
        GatherTrainedVqsrSnpTranches,
        TrainVqsrSnpTranches,
        RunTrainedIndelVqsrOnCombinedVcf,
        AnnotateFragmentedVcfWithVep,
        AnnotateCohortSmallVariantsWithHailQuery,
        SubsetMatrixTableToDatasetUsingHailQuery,
        AnnotateDatasetSmallVariantsWithHailQuery,
        ExportMtAsEsIndex,
    ],
    'seqr_loader': [
        DatasetVCF,
        AnnotateDataset,
        MtToEs,
        GvcfMultiQC,
        CramMultiQC,
        Stripy,
        MitoReport,
    ],
    'seqr_loader_long_read': [
        ConvertPacBioBamToCram,
    ],
    'validation': [ValidationMtToVcf, ValidationHappyOnVcf],
<<<<<<< HEAD
    'large_cohort': [LoadVqsr, Frequencies, AncestryPlots, GvcfMultiQC, CramMultiQC, MergeCoverageTables],
=======
    'large_cohort': [
        LoadVqsr,
        Frequencies,
        AncestryPlots,
        GvcfMultiQC,
        CramMultiQC,
    ],
    'prepare_browser_table': [
        PrepareBrowserTable,
    ],
>>>>>>> 83ce8d40
    'gatk_sv_singlesample': [CreateSampleBatches],
    'gatk_sv_multisample': [FilterBatch, GenotypeBatch, MtToEsSv, SplitAnnotatedSvVcfByDataset],
    'rare_disease_rnaseq': [Outrider, Fraser],
    'gcnv': [AnnotateCohortgCNV, AnnotateDatasetCNV, MtToEsCNV, SplitAnnotatedCnvVcfByDataset],
}


@click.command(no_args_is_help=True)
@click.argument('workflow', required=False)
@click.option(
    '--config',
    'config_paths',
    multiple=True,
    help='Add configuration files to the files specified $CPG_CONFIG_PATH.'
    'Configs are merged left to right, meaning the rightmost file has the'
    'highest priority.',
)
@click.option(
    '--list-workflows',
    'list_workflows',
    is_flag=True,
    help='Only list possible values for WORKFLOW (and available last stages)',
)
@click.option(
    '--list-last-stages',
    'list_last_stages',
    is_flag=True,
    help='Only list possible end stages for a workflow, that can be specified with `workflow/last_stages` in config',
)
@click.option(
    '--dry-run',
    'dry_run',
    is_flag=True,
    help='Dry run: do not actually communicate with Metamist or Hail Batch, '
    'instead only print a final config and stages to be run',
)
@click.option(
    '--verbose',
    'verbose',
    is_flag=True,
)
def main(
    workflow: str,
    config_paths: list[str],
    list_workflows: bool,
    list_last_stages: bool,
    dry_run: bool,
    verbose: bool,
):
    """
    Run a Hail Batch workflow specified as a positional command line argument [WORKFLOW]
    """
    fmt = '%(asctime)s %(levelname)s (%(pathname)s %(lineno)s): %(message)s'
    coloredlogs.install(level='DEBUG' if verbose else 'INFO', fmt=fmt)

    if not workflow and not list_workflows:
        click.echo('You must specify WORKFLOW as a first positional command line argument.')
    if not workflow or list_workflows or workflow == 'list':
        click.echo('Available values for WORKFLOW (and corresponding last stages):')
        for wfl, last_stages in WORKFLOWS.items():
            click.echo(f'\t{wfl} ({", ".join(s.__name__ for s in last_stages)})')
        return

    if list_last_stages:
        click.echo(
            f'Available last stages that can be listed with '
            f'workflow/last_stages for the current workflow "{workflow}":',
        )
        click.echo(f'{", ".join(s.__name__ for s in WORKFLOWS[workflow])}')
        return

    wfl_conf_path = to_path(__file__).parent / f'configs/defaults/{workflow}.toml'
    assert wfl_conf_path.exists(), wfl_conf_path

    for path in config_paths:
        assert to_path(path).exists(), path

    config_paths = os.environ['CPG_CONFIG_PATH'].split(',') + list(config_paths)
    # Assuming the defaults is already loaded in __init__.py:
    assert to_path(config_paths[0]) == defaults_config_path
    # Inserting after the "defaults" config, but before user configs:
    set_config_paths(config_paths[:1] + [str(wfl_conf_path)] + config_paths[1:])

    run_workflow(stages=WORKFLOWS[workflow], dry_run=dry_run)


if __name__ == '__main__':
    main()<|MERGE_RESOLUTION|>--- conflicted
+++ resolved
@@ -27,16 +27,12 @@
 from cpg_workflows.stages.gcnv import AnnotateCohortgCNV, AnnotateDatasetCNV, MtToEsCNV, SplitAnnotatedCnvVcfByDataset
 from cpg_workflows.stages.gvcf_qc import GvcfMultiQC
 from cpg_workflows.stages.happy_validation import ValidationHappyOnVcf, ValidationMtToVcf
-<<<<<<< HEAD
-from cpg_workflows.stages.large_cohort import AncestryPlots, Frequencies, LoadVqsr, MergeCoverageTables
-=======
 from cpg_workflows.stages.large_cohort import (
     AncestryPlots,
     Frequencies,
     LoadVqsr,
-    PrepareBrowserTable,
+    MergeCoverageTables,
 )
->>>>>>> 83ce8d40
 from cpg_workflows.stages.mito import MitoReport
 from cpg_workflows.stages.outrider import Outrider
 from cpg_workflows.stages.rd_combiner import (
@@ -95,20 +91,7 @@
         ConvertPacBioBamToCram,
     ],
     'validation': [ValidationMtToVcf, ValidationHappyOnVcf],
-<<<<<<< HEAD
     'large_cohort': [LoadVqsr, Frequencies, AncestryPlots, GvcfMultiQC, CramMultiQC, MergeCoverageTables],
-=======
-    'large_cohort': [
-        LoadVqsr,
-        Frequencies,
-        AncestryPlots,
-        GvcfMultiQC,
-        CramMultiQC,
-    ],
-    'prepare_browser_table': [
-        PrepareBrowserTable,
-    ],
->>>>>>> 83ce8d40
     'gatk_sv_singlesample': [CreateSampleBatches],
     'gatk_sv_multisample': [FilterBatch, GenotypeBatch, MtToEsSv, SplitAnnotatedSvVcfByDataset],
     'rare_disease_rnaseq': [Outrider, Fraser],
