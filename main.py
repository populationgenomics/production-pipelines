#!/usr/bin/env python3

"""
Entry point to run workflows.
"""
import os

import click
import coloredlogs

from cpg_utils import to_path
from cpg_utils.config import set_config_paths
from cpg_workflows import defaults_config_path

# from cpg_workflows.stages.aip import CreateAIPHTML, GenerateSeqrFile, ValidateMOI
from cpg_workflows.stages.cram_qc import CramMultiQC

# from cpg_workflows.stages.exomiser import ExomiserSeqrTSV, RunExomiser
# from cpg_workflows.stages.fastqc import FastQCMultiQC
# from cpg_workflows.stages.fraser import Fraser
# from cpg_workflows.stages.gatk_sv.gatk_sv_multisample_1 import (
#     FilterBatch,
#     GenotypeBatch,
#     MergeBatchSites,
# )
# from cpg_workflows.stages.gatk_sv.gatk_sv_multisample_2 import MtToEsSv
# from cpg_workflows.stages.gatk_sv.gatk_sv_single_sample import CreateSampleBatches
# from cpg_workflows.stages.gcnv import AnnotateCohortgCNV, AnnotateDatasetCNV, MtToEsCNV
from cpg_workflows.stages.gvcf_qc import GvcfMultiQC

# from cpg_workflows.stages.happy_validation import (
#     ValidationHappyOnVcf,
#     ValidationMtToVcf,
#     ValidationParseHappy,
# )
from cpg_workflows.stages.large_cohort import AncestryPlots, Frequencies, LoadVqsr
<<<<<<< HEAD

# from cpg_workflows.stages.mito import MitoReport
# from cpg_workflows.stages.outrider import Outrider
# from cpg_workflows.stages.seqr_loader import AnnotateDataset, DatasetVCF, MtToEs
# from cpg_workflows.stages.stripy import Stripy
from cpg_workflows.workflow import StageDecorator, run_workflow

WORKFLOWS: dict[str, list[StageDecorator]] = {
    # 'aip': [ValidateMOI, CreateAIPHTML, GenerateSeqrFile],
    # 'exomiser': [RunExomiser, ExomiserSeqrTSV],
    # 'pre_alignment': [FastQCMultiQC],
    # 'seqr_loader': [
    #     DatasetVCF,
    #     AnnotateDataset,
    #     MtToEs,
    #     GvcfMultiQC,
    #     CramMultiQC,
    #     Stripy,
    #     MitoReport,
    # ],
    # 'validation': [ValidationMtToVcf, ValidationHappyOnVcf, ValidationParseHappy],
=======
from cpg_workflows.stages.mito import MitoReport
from cpg_workflows.stages.outrider import Outrider
from cpg_workflows.stages.seqr_loader import AnnotateDataset, DatasetVCF, MtToEs
from cpg_workflows.stages.seqr_loader_long_read.bam_to_cram import BamToCram
from cpg_workflows.stages.stripy import Stripy
from cpg_workflows.workflow import StageDecorator, run_workflow

WORKFLOWS: dict[str, list[StageDecorator]] = {
    'aip': [ValidateMOI, CreateAIPHTML, GenerateSeqrFile],
    'exomiser': [RunExomiser, ExomiserSeqrTSV],
    'pre_alignment': [FastQCMultiQC],
    'seqr_loader': [
        DatasetVCF,
        AnnotateDataset,
        MtToEs,
        GvcfMultiQC,
        CramMultiQC,
        Stripy,
        MitoReport,
    ],
    'seqr_loader_long_read': [
        BamToCram,
    ],
    'validation': [ValidationMtToVcf, ValidationHappyOnVcf, ValidationParseHappy],
>>>>>>> f4801c68
    'large_cohort': [LoadVqsr, Frequencies, AncestryPlots, GvcfMultiQC, CramMultiQC],
    # 'gatk_sv_singlesample': [CreateSampleBatches],
    # 'gatk_sv_multisample_1': [FilterBatch, GenotypeBatch],
    # 'gatk_sv_sandwich': [MergeBatchSites],  # stage to run between FilterBatch & GenotypeBatch
    # 'gatk_sv_multisample_2': [MtToEsSv],
    # 'rare_disease_rnaseq': [Outrider, Fraser],
    # 'gcnv': [AnnotateCohortgCNV, AnnotateDatasetCNV, MtToEsCNV],
}


@click.command(no_args_is_help=True)
@click.argument('workflow', required=False)
@click.option(
    '--config',
    'config_paths',
    multiple=True,
    help='Add configuration files to the files specified $CPG_CONFIG_PATH.'
    'Configs are merged left to right, meaning the rightmost file has the'
    'highest priority.',
)
@click.option(
    '--list-workflows',
    'list_workflows',
    is_flag=True,
    help='Only list possible values for WORKFLOW (and available last stages)',
)
@click.option(
    '--list-last-stages',
    'list_last_stages',
    is_flag=True,
    help='Only list possible end stages for a workflow, that can be specified with `workflow/last_stages` in config',
)
@click.option(
    '--dry-run',
    'dry_run',
    is_flag=True,
    help='Dry run: do not actually communicate with Metamist or Hail Batch, '
    'instead only print a final config and stages to be run',
)
@click.option(
    '--verbose',
    'verbose',
    is_flag=True,
)
def main(
    workflow: str,
    config_paths: list[str],
    list_workflows: bool,
    list_last_stages: bool,
    dry_run: bool,
    verbose: bool,
):
    """
    Run a Hail Batch workflow specified as a positional command line argument [WORKFLOW]
    """
    fmt = '%(asctime)s %(levelname)s (%(name)s %(lineno)s): %(message)s'
    coloredlogs.install(level='DEBUG' if verbose else 'INFO', fmt=fmt)

    if not workflow and not list_workflows:
        click.echo('You must specify WORKFLOW as a first positional command line argument.')
    if not workflow or list_workflows or workflow == 'list':
        click.echo('Available values for WORKFLOW (and corresponding last stages):')
        for wfl, last_stages in WORKFLOWS.items():
            click.echo(f'\t{wfl} ({", ".join(s.__name__ for s in last_stages)})')
        return

    if list_last_stages:
        click.echo(
            f'Available last stages that can be listed with '
            f'workflow/last_stages for the current workflow "{workflow}":',
        )
        click.echo(f'{", ".join(s.__name__ for s in WORKFLOWS[workflow])}')
        return

    wfl_conf_path = to_path(__file__).parent / f'configs/defaults/{workflow}.toml'
    assert wfl_conf_path.exists(), wfl_conf_path

    for path in config_paths:
        assert to_path(path).exists(), path

    config_paths = os.environ['CPG_CONFIG_PATH'].split(',') + list(config_paths)
    # Assuming the defaults is already loaded in __init__.py:
    assert to_path(config_paths[0]) == defaults_config_path
    # Inserting after the "defaults" config, but before user configs:
    set_config_paths(config_paths[:1] + [str(wfl_conf_path)] + config_paths[1:])

    run_workflow(stages=WORKFLOWS[workflow], dry_run=dry_run)


if __name__ == '__main__':
    main()<|MERGE_RESOLUTION|>--- conflicted
+++ resolved
@@ -34,29 +34,6 @@
 #     ValidationParseHappy,
 # )
 from cpg_workflows.stages.large_cohort import AncestryPlots, Frequencies, LoadVqsr
-<<<<<<< HEAD
-
-# from cpg_workflows.stages.mito import MitoReport
-# from cpg_workflows.stages.outrider import Outrider
-# from cpg_workflows.stages.seqr_loader import AnnotateDataset, DatasetVCF, MtToEs
-# from cpg_workflows.stages.stripy import Stripy
-from cpg_workflows.workflow import StageDecorator, run_workflow
-
-WORKFLOWS: dict[str, list[StageDecorator]] = {
-    # 'aip': [ValidateMOI, CreateAIPHTML, GenerateSeqrFile],
-    # 'exomiser': [RunExomiser, ExomiserSeqrTSV],
-    # 'pre_alignment': [FastQCMultiQC],
-    # 'seqr_loader': [
-    #     DatasetVCF,
-    #     AnnotateDataset,
-    #     MtToEs,
-    #     GvcfMultiQC,
-    #     CramMultiQC,
-    #     Stripy,
-    #     MitoReport,
-    # ],
-    # 'validation': [ValidationMtToVcf, ValidationHappyOnVcf, ValidationParseHappy],
-=======
 from cpg_workflows.stages.mito import MitoReport
 from cpg_workflows.stages.outrider import Outrider
 from cpg_workflows.stages.seqr_loader import AnnotateDataset, DatasetVCF, MtToEs
@@ -81,7 +58,6 @@
         BamToCram,
     ],
     'validation': [ValidationMtToVcf, ValidationHappyOnVcf, ValidationParseHappy],
->>>>>>> f4801c68
     'large_cohort': [LoadVqsr, Frequencies, AncestryPlots, GvcfMultiQC, CramMultiQC],
     # 'gatk_sv_singlesample': [CreateSampleBatches],
     # 'gatk_sv_multisample_1': [FilterBatch, GenotypeBatch],
