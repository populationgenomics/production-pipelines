--- conflicted
+++ resolved
@@ -92,9 +92,6 @@
         ConvertPacBioBamToCram,
     ],
     'validation': [ValidationMtToVcf, ValidationHappyOnVcf],
-<<<<<<< HEAD
-    'large_cohort': [LoadVqsr, Frequencies, AncestryPlots, GvcfMultiQC, CramMultiQC, MergeCoverageTables],
-=======
     'large_cohort': [
         LoadVqsr,
         Frequencies,
@@ -102,8 +99,8 @@
         GvcfMultiQC,
         CramMultiQC,
         CohortCramMultiQC,
+        MergeCoverageTables,
     ],
->>>>>>> 2ff46b15
     'prepare_browser_table': [
         PrepareBrowserTable,
     ],
