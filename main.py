#!/usr/bin/env python3

"""
Entry point to run workflows.
"""
import os

import click
import coloredlogs

from cpg_utils import to_path
from cpg_utils.config import set_config_paths
from cpg_workflows import defaults_config_path
from cpg_workflows.workflow import run_workflow, StageDecorator
from cpg_workflows.stages.large_cohort import LoadVqsr, Frequencies, AncestryPlots
from cpg_workflows.stages.cram_qc import CramMultiQC
from cpg_workflows.stages.gvcf_qc import GvcfMultiQC
from cpg_workflows.stages.fastqc import FastQCMultiQC
from cpg_workflows.stages.seqr_loader import MtToEs, AnnotateDataset, DatasetVCF
from cpg_workflows.stages.gatk_sv.gatk_sv_multisample_1 import (
    FilterBatch,
    GenotypeBatch,
    MergeBatchSites,
)
from cpg_workflows.stages.gatk_sv.gatk_sv_multisample_2 import AnnotateVcf, AnnotateDatasetSv, MtToEsSv
from cpg_workflows.stages.gatk_sv.gatk_sv_single_sample import CreateSampleBatches
<<<<<<< HEAD
from cpg_workflows.stages.gcnv import AnnotateGCNVCohortForSeqr
from cpg_workflows.stages.aip import GeneratePanelData, QueryPanelapp, RunHailFiltering, ValidateMOI, CreateAIPHTML
=======
from cpg_workflows.stages.gcnv import (
    AnnotateCNV,
    AnnotateCNVVcfWithStrvctvre,
    AnnotateGCNVCohortForSeqr,
    GermlineCNVCalls,
    FastCombineGCNVs,
)
from cpg_workflows.stages.aip import (
    GeneratePanelData,
    QueryPanelapp,
    RunHailFiltering,
    ValidateMOI,
    CreateAIPHTML,
    GenerateSeqrFile
)
>>>>>>> d4c53605
from cpg_workflows.stages.stripy import Stripy
from cpg_workflows.stages.happy_validation import (
    ValidationMtToVcf,
    ValidationHappyOnVcf,
    ValidationParseHappy
)
from cpg_workflows.stages.mito import MitoReport
from cpg_workflows.stages.outrider import Outrider
from cpg_workflows.stages.fraser import Fraser


WORKFLOWS: dict[str, list[StageDecorator]] = {
    'aip': [GeneratePanelData, QueryPanelapp, RunHailFiltering, ValidateMOI, CreateAIPHTML, GenerateSeqrFile],
    'pre_alignment': [FastQCMultiQC],
    'seqr_loader': [
        DatasetVCF,
        AnnotateDataset,
        MtToEs,
        GvcfMultiQC,
        CramMultiQC,
        Stripy,
        MitoReport
    ],
    'validation': [ValidationMtToVcf, ValidationHappyOnVcf, ValidationParseHappy],
    'large_cohort': [LoadVqsr, Frequencies, AncestryPlots, GvcfMultiQC, CramMultiQC],
    'gatk_sv_singlesample': [CreateSampleBatches],
    'gatk_sv_multisample_1': [FilterBatch, GenotypeBatch],
    'gatk_sv_sandwich': [
        MergeBatchSites
    ],  # stage to run between FilterBatch & GenotypeBatch
    'gatk_sv_multisample_2': [AnnotateVcf, AnnotateDatasetSv, MtToEsSv],
    'rare_disease_rnaseq': [Outrider, Fraser],
    'gcnv': [AnnotateGCNVCohortForSeqr],
}


@click.command(no_args_is_help=True)
@click.argument('workflow', required=False)
@click.option(
    '--config',
    'config_paths',
    multiple=True,
    help='Add configuration files to the files specified $CPG_CONFIG_PATH.'
    'Configs are merged left to right, meaning the rightmost file has the'
    'highest priority.',
)
@click.option(
    '--list-workflows',
    'list_workflows',
    is_flag=True,
    help='Only list possible values for WORKFLOW (and available last stages)',
)
@click.option(
    '--list-last-stages',
    'list_last_stages',
    is_flag=True,
    help='Only list possible end stages for a workflow, that can be specified '
    'with `workflow/last_stages` in config',
)
@click.option(
    '--dry-run',
    'dry_run',
    is_flag=True,
    help='Dry run: do not actually communicate with Metamist or Hail Batch, '
    'instead only print a final config and stages to be run',
)
@click.option(
    '--verbose',
    'verbose',
    is_flag=True,
)
def main(
    workflow: str,
    config_paths: list[str],
    list_workflows: bool,
    list_last_stages: bool,
    dry_run: bool,
    verbose: bool,
):
    """
    Run a Hail Batch workflow specified as a positional command line argument [WORKFLOW]
    """
    fmt = '%(asctime)s %(levelname)s (%(name)s %(lineno)s): %(message)s'
    coloredlogs.install(level='DEBUG' if verbose else 'INFO', fmt=fmt)

    if not workflow and not list_workflows:
        click.echo(
            f'You must specify WORKFLOW as a first positional command line argument.'
        )
    if not workflow or list_workflows or workflow == 'list':
        click.echo(f'Available values for WORKFLOW (and corresponding last stages):')
        for wfl, last_stages in WORKFLOWS.items():
            click.echo(f'\t{wfl} ({", ".join(s.__name__ for s in last_stages)})')
        return

    if list_last_stages:
        click.echo(
            f'Available last stages that can be listed with '
            f'workflow/last_stages for the current workflow "{workflow}":'
        )
        click.echo(f'{", ".join(s.__name__ for s in WORKFLOWS[workflow])}')
        return

    wfl_conf_path = to_path(__file__).parent / f'configs/defaults/{workflow}.toml'
    assert wfl_conf_path.exists(), wfl_conf_path

    for path in config_paths:
        assert to_path(path).exists(), path

    config_paths = os.environ['CPG_CONFIG_PATH'].split(',') + list(config_paths)
    # Assuming the defaults is already loaded in __init__.py:
    assert to_path(config_paths[0]) == defaults_config_path
    # Inserting after the "defaults" config, but before user configs:
    set_config_paths(config_paths[:1] + [str(wfl_conf_path)] + config_paths[1:])

    run_workflow(stages=WORKFLOWS[workflow], dry_run=dry_run)


if __name__ == '__main__':
    main()<|MERGE_RESOLUTION|>--- conflicted
+++ resolved
@@ -24,17 +24,7 @@
 )
 from cpg_workflows.stages.gatk_sv.gatk_sv_multisample_2 import AnnotateVcf, AnnotateDatasetSv, MtToEsSv
 from cpg_workflows.stages.gatk_sv.gatk_sv_single_sample import CreateSampleBatches
-<<<<<<< HEAD
 from cpg_workflows.stages.gcnv import AnnotateGCNVCohortForSeqr
-from cpg_workflows.stages.aip import GeneratePanelData, QueryPanelapp, RunHailFiltering, ValidateMOI, CreateAIPHTML
-=======
-from cpg_workflows.stages.gcnv import (
-    AnnotateCNV,
-    AnnotateCNVVcfWithStrvctvre,
-    AnnotateGCNVCohortForSeqr,
-    GermlineCNVCalls,
-    FastCombineGCNVs,
-)
 from cpg_workflows.stages.aip import (
     GeneratePanelData,
     QueryPanelapp,
@@ -43,7 +33,6 @@
     CreateAIPHTML,
     GenerateSeqrFile
 )
->>>>>>> d4c53605
 from cpg_workflows.stages.stripy import Stripy
 from cpg_workflows.stages.happy_validation import (
     ValidationMtToVcf,
