#!/usr/bin/env python3

"""
Entry point to run workflows.
"""

import os

import click
import coloredlogs

from cpg_utils import to_path
from cpg_utils.config import set_config_paths
from cpg_workflows import defaults_config_path
from cpg_workflows.stages.clinvarbitration import PackageForRelease
from cpg_workflows.stages.cram_qc import CohortCramMultiQC, CramMultiQC
from cpg_workflows.stages.exomiser import ExomiserSeqrTSV, ExomiserVariantsTSV, RegisterSingleSampleExomiserResults
from cpg_workflows.stages.fastqc import FastQCMultiQC
from cpg_workflows.stages.fraser import Fraser
from cpg_workflows.stages.gatk_sv.gatk_sv_multisample import (
    FilterBatch,
    GenotypeBatch,
    MtToEsSv,
    SplitAnnotatedSvVcfByDataset,
)
from cpg_workflows.stages.gatk_sv.gatk_sv_single_sample import CreateSampleBatches
from cpg_workflows.stages.gcnv import AnnotateCohortgCNV, AnnotateDatasetCNV, MtToEsCNV, SplitAnnotatedCnvVcfByDataset
from cpg_workflows.stages.gvcf_qc import GvcfMultiQC
from cpg_workflows.stages.happy_validation import ValidationHappyOnVcf, ValidationMtToVcf
from cpg_workflows.stages.large_cohort import (
    AncestryPlots,
    Frequencies,
    GenerateGeneTable,
    LCAnnotateFragmentedVcfWithVep,
    LoadVqsr,
    MergeCoverageTables,
    PrepareBrowserTable,
    VariantBinnedSummaries,
)
from cpg_workflows.stages.mito import MitoReport
from cpg_workflows.stages.outrider import Outrider
from cpg_workflows.stages.rd_combiner import (
    AnnotateCohortSmallVariantsWithHailQuery,
    AnnotateDatasetSmallVariantsWithHailQuery,
    AnnotatedDatasetMtToVcfWithHailQuery,
    AnnotateFragmentedVcfWithVep,
    ConcatenateVcfFragmentsWithGcloud,
    CreateDenseMtFromVdsWithHail,
    CreateVdsFromGvcfsWithHailCombiner,
    ExportMtAsEsIndex,
    GatherTrainedVqsrSnpTranches,
    RunTrainedIndelVqsrOnCombinedVcf,
    SubsetMatrixTableToDatasetUsingHailQuery,
    TrainVqsrSnpTranches,
)
from cpg_workflows.stages.seqr_loader import AnnotateDataset, DatasetVCF, MtToEs
from cpg_workflows.stages.seqr_loader_long_read.bam_to_cram import ConvertPacBioBamToCram
from cpg_workflows.stages.seqr_loader_long_read.long_read_snps_indels_annotation import MtToEsLrSNPsIndels
from cpg_workflows.stages.seqr_loader_long_read.long_read_sv_annotation import MtToEsLrSv
from cpg_workflows.stages.stripy import Stripy
from cpg_workflows.stages.talos import MakePhenopackets, MinimiseOutputForSeqr, UploadTalosHtml, ValidateMOI
from cpg_workflows.stages.talos_prep.talos_prep import SquashMtIntoTarball
from cpg_workflows.workflow import StageDecorator, run_workflow

MIGRATED_WORKFLOWS = ['talos', 'clinvarbitration']
WORKFLOWS: dict[str, list[StageDecorator]] = {
    'clinvarbitration': [PackageForRelease],
    'talos': [MakePhenopackets, ValidateMOI, UploadTalosHtml, MinimiseOutputForSeqr],
    'talos_prep': [SquashMtIntoTarball],
    'exomiser': [ExomiserSeqrTSV, ExomiserVariantsTSV, RegisterSingleSampleExomiserResults],
    'long_read_snps_indels_annotation': [MtToEsLrSNPsIndels],
    'long_read_sv_annotation': [MtToEsLrSv],
    'pre_alignment': [FastQCMultiQC],
    'rd_combiner': [
        CreateVdsFromGvcfsWithHailCombiner,
        CreateDenseMtFromVdsWithHail,
        ConcatenateVcfFragmentsWithGcloud,
        GatherTrainedVqsrSnpTranches,
        TrainVqsrSnpTranches,
        RunTrainedIndelVqsrOnCombinedVcf,
        AnnotateFragmentedVcfWithVep,
        AnnotateCohortSmallVariantsWithHailQuery,
        SubsetMatrixTableToDatasetUsingHailQuery,
        AnnotateDatasetSmallVariantsWithHailQuery,
        AnnotatedDatasetMtToVcfWithHailQuery,
        ExportMtAsEsIndex,
    ],
    'seqr_loader': [
        DatasetVCF,
        AnnotateDataset,
        MtToEs,
        GvcfMultiQC,
        CramMultiQC,
        Stripy,
        MitoReport,
    ],
    'seqr_loader_long_read': [
        ConvertPacBioBamToCram,
    ],
    'validation': [ValidationMtToVcf, ValidationHappyOnVcf],
    'large_cohort': [
        LoadVqsr,
        Frequencies,
        AncestryPlots,
        GvcfMultiQC,
        CramMultiQC,
        CohortCramMultiQC,
        MergeCoverageTables,
<<<<<<< HEAD
        LCAnnotateFragmentedVcfWithVep,
        GenerateGeneTable,
=======
        VariantBinnedSummaries,
>>>>>>> c6dc2d4d
    ],
    'prepare_browser_table': [
        PrepareBrowserTable,
    ],
    'gatk_sv_singlesample': [CreateSampleBatches],
    'gatk_sv_multisample': [FilterBatch, GenotypeBatch, MtToEsSv, SplitAnnotatedSvVcfByDataset],
    'rare_disease_rnaseq': [Outrider, Fraser],
    'gcnv': [AnnotateCohortgCNV, AnnotateDatasetCNV, MtToEsCNV, SplitAnnotatedCnvVcfByDataset],
}


@click.command(no_args_is_help=True)
@click.argument('workflow', required=False)
@click.option(
    '--config',
    'config_paths',
    multiple=True,
    help='Add configuration files to the files specified $CPG_CONFIG_PATH.'
    'Configs are merged left to right, meaning the rightmost file has the'
    'highest priority.',
)
@click.option(
    '--list-workflows',
    'list_workflows',
    is_flag=True,
    help='Only list possible values for WORKFLOW (and available last stages)',
)
@click.option(
    '--list-last-stages',
    'list_last_stages',
    is_flag=True,
    help='Only list possible end stages for a workflow, that can be specified with `workflow/last_stages` in config',
)
@click.option(
    '--dry-run',
    'dry_run',
    is_flag=True,
    help='Dry run: do not actually communicate with Metamist or Hail Batch, '
    'instead only print a final config and stages to be run',
)
@click.option(
    '--verbose',
    'verbose',
    is_flag=True,
)
def main(
    workflow: str,
    config_paths: list[str],
    list_workflows: bool,
    list_last_stages: bool,
    dry_run: bool,
    verbose: bool,
):
    """
    Run a Hail Batch workflow specified as a positional command line argument [WORKFLOW]
    """
    fmt = '%(asctime)s %(levelname)s (%(pathname)s %(lineno)s): %(message)s'
    coloredlogs.install(level='DEBUG' if verbose else 'INFO', fmt=fmt)

    if workflow in MIGRATED_WORKFLOWS:
        click.echo(f'Workflow "{workflow}" has been migrated to cpg-flow, please use the migrated version instead.')
        return

    if not workflow and not list_workflows:
        click.echo('You must specify WORKFLOW as a first positional command line argument.')
    if not workflow or list_workflows or workflow == 'list':
        click.echo('Available values for WORKFLOW (and corresponding last stages):')
        for wfl, last_stages in WORKFLOWS.items():
            click.echo(f'\t{wfl} ({", ".join(s.__name__ for s in last_stages)})')
        return

    if list_last_stages:
        click.echo(
            f'Available last stages that can be listed with '
            f'workflow/last_stages for the current workflow "{workflow}":',
        )
        click.echo(f'{", ".join(s.__name__ for s in WORKFLOWS[workflow])}')
        return

    wfl_conf_path = to_path(__file__).parent / f'configs/defaults/{workflow}.toml'
    assert wfl_conf_path.exists(), wfl_conf_path

    for path in config_paths:
        assert to_path(path).exists(), path

    config_paths = os.environ['CPG_CONFIG_PATH'].split(',') + list(config_paths)
    # Assuming the defaults is already loaded in __init__.py:
    assert to_path(config_paths[0]) == defaults_config_path
    # Inserting after the "defaults" config, but before user configs:
    set_config_paths(config_paths[:1] + [str(wfl_conf_path)] + config_paths[1:])

    run_workflow(stages=WORKFLOWS[workflow], dry_run=dry_run)


if __name__ == '__main__':
    main()<|MERGE_RESOLUTION|>--- conflicted
+++ resolved
@@ -106,12 +106,9 @@
         CramMultiQC,
         CohortCramMultiQC,
         MergeCoverageTables,
-<<<<<<< HEAD
         LCAnnotateFragmentedVcfWithVep,
         GenerateGeneTable,
-=======
         VariantBinnedSummaries,
->>>>>>> c6dc2d4d
     ],
     'prepare_browser_table': [
         PrepareBrowserTable,
