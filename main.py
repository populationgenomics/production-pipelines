--- conflicted
+++ resolved
@@ -25,22 +25,16 @@
 from cpg_workflows.stages.gatk_sv.gatk_sv_multisample_2 import AnnotateVcf
 from cpg_workflows.stages.gatk_sv.gatk_sv_single_sample import CreateSampleBatches
 from cpg_workflows.stages.stripy import Stripy
-<<<<<<< HEAD
-from cpg_workflows.stages.mito import RealignMito
-=======
 from cpg_workflows.stages.happy_validation import (
     ValidationMtToVcf,
     ValidationHappyOnVcf,
     ValidationParseHappy
 )
->>>>>>> ccb71725
+from cpg_workflows.stages.mito import RealignMito
 
 
 WORKFLOWS: dict[str, list[StageDecorator]] = {
     'pre_alignment': [FastQCMultiQC],
-<<<<<<< HEAD
-    'seqr_loader': [AnnotateDataset, MtToEs, GvcfMultiQC, CramMultiQC, Stripy, RealignMito],
-=======
     'seqr_loader': [
         DatasetVCF,
         AnnotateDataset,
@@ -49,8 +43,7 @@
         CramMultiQC,
         Stripy,
     ],
-    'validation': [ValidationMtToVcf, ValidationHappyOnVcf, ValidationParseHappy],
->>>>>>> ccb71725
+    'validation': [ValidationMtToVcf, ValidationHappyOnVcf, ValidationParseHappy, RealignMito],
     'large_cohort': [LoadVqsr, Frequencies, AncestryPlots, GvcfMultiQC, CramMultiQC],
     'gatk_sv_singlesample': [CreateSampleBatches],
     'gatk_sv_multisample_1': [FilterBatch, GenotypeBatch],
