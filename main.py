#!/usr/bin/env python3

"""
Entry point to run workflows.
"""
import os

import click
import coloredlogs

from cpg_utils import to_path
from cpg_utils.config import set_config_paths
from cpg_workflows import defaults_config_path
<<<<<<< HEAD
from cpg_workflows.stages.aip import CreateAIPHTML, GenerateSeqrFile, ValidateMOI
from cpg_workflows.stages.alignment.cram_qc import CramMultiQC, CramQC
=======
from cpg_workflows.stages.cram_qc import CramMultiQC
>>>>>>> ca29b91e
from cpg_workflows.stages.exomiser import ExomiserSeqrTSV, RunExomiser
from cpg_workflows.stages.fastqc import FastQCMultiQC
from cpg_workflows.stages.fraser import Fraser
from cpg_workflows.stages.gatk_sv.gatk_sv_multisample_1 import (
    FilterBatch,
    GenotypeBatch,
    MergeBatchSites,
)
from cpg_workflows.stages.gatk_sv.gatk_sv_multisample_2 import MtToEsSv
from cpg_workflows.stages.gatk_sv.gatk_sv_single_sample import CreateSampleBatches
from cpg_workflows.stages.gcnv import AnnotateCohortgCNV, AnnotateDatasetCNV, MtToEsCNV
from cpg_workflows.stages.genotyping.gvcf_qc import GvcfHappy, GvcfMultiQC, GvcfQC
from cpg_workflows.stages.happy_validation import (
    ValidationHappyOnVcf,
    ValidationMtToVcf,
    ValidationParseHappy,
)
from cpg_workflows.stages.large_cohort import AncestryPlots, Frequencies, LoadVqsr
from cpg_workflows.stages.mito import MitoReport
from cpg_workflows.stages.outrider import Outrider
from cpg_workflows.stages.seqr_loader import AnnotateDataset, DatasetVCF, MtToEs
from cpg_workflows.stages.seqr_loader_long_read.bam_to_cram import BamToCram
from cpg_workflows.stages.stripy import Stripy
from cpg_workflows.stages.talos import CreateTalosHTML, GenerateSeqrFile, ValidateMOI
from cpg_workflows.workflow import StageDecorator, run_workflow

WORKFLOWS: dict[str, list[StageDecorator]] = {
<<<<<<< HEAD
    'alignment': [CramQC],
    'genotype': [GvcfQC, GvcfHappy],
    'aip': [ValidateMOI, CreateAIPHTML, GenerateSeqrFile],
=======
    'talos': [ValidateMOI, CreateTalosHTML, GenerateSeqrFile],
>>>>>>> ca29b91e
    'exomiser': [RunExomiser, ExomiserSeqrTSV],
    'pre_alignment': [FastQCMultiQC],
    'seqr_loader': [
        DatasetVCF,
        AnnotateDataset,
        MtToEs,
        GvcfMultiQC,
        CramMultiQC,
        Stripy,
        MitoReport,
    ],
    'seqr_loader_long_read': [
        BamToCram,
    ],
    'validation': [ValidationMtToVcf, ValidationHappyOnVcf, ValidationParseHappy],
    'large_cohort': [LoadVqsr, Frequencies, AncestryPlots],
    'gatk_sv_singlesample': [CreateSampleBatches],
    'gatk_sv_multisample_1': [FilterBatch, GenotypeBatch],
    'gatk_sv_sandwich': [MergeBatchSites],  # stage to run between FilterBatch & GenotypeBatch
    'gatk_sv_multisample_2': [MtToEsSv],
    'rare_disease_rnaseq': [Outrider, Fraser],
    'gcnv': [AnnotateCohortgCNV, AnnotateDatasetCNV, MtToEsCNV],
}


@click.command(no_args_is_help=True)
@click.argument('workflow', required=False)
@click.option(
    '--config',
    'config_paths',
    multiple=True,
    help='Add configuration files to the files specified $CPG_CONFIG_PATH.'
    'Configs are merged left to right, meaning the rightmost file has the'
    'highest priority.',
)
@click.option(
    '--list-workflows',
    'list_workflows',
    is_flag=True,
    help='Only list possible values for WORKFLOW (and available last stages)',
)
@click.option(
    '--list-last-stages',
    'list_last_stages',
    is_flag=True,
    help='Only list possible end stages for a workflow, that can be specified with `workflow/last_stages` in config',
)
@click.option(
    '--dry-run',
    'dry_run',
    is_flag=True,
    help='Dry run: do not actually communicate with Metamist or Hail Batch, '
    'instead only print a final config and stages to be run',
)
@click.option(
    '--verbose',
    'verbose',
    is_flag=True,
)
def main(
    workflow: str,
    config_paths: list[str],
    list_workflows: bool,
    list_last_stages: bool,
    dry_run: bool,
    verbose: bool,
):
    """
    Run a Hail Batch workflow specified as a positional command line argument [WORKFLOW]
    """
    fmt = '%(asctime)s %(levelname)s (%(name)s %(lineno)s): %(message)s'
    coloredlogs.install(level='DEBUG' if verbose else 'INFO', fmt=fmt)

    if not workflow and not list_workflows:
        click.echo('You must specify WORKFLOW as a first positional command line argument.')
    if not workflow or list_workflows or workflow == 'list':
        click.echo('Available values for WORKFLOW (and corresponding last stages):')
        for wfl, last_stages in WORKFLOWS.items():
            click.echo(f'\t{wfl} ({", ".join(s.__name__ for s in last_stages)})')
        return

    if list_last_stages:
        click.echo(
            f'Available last stages that can be listed with '
            f'workflow/last_stages for the current workflow "{workflow}":',
        )
        click.echo(f'{", ".join(s.__name__ for s in WORKFLOWS[workflow])}')
        return

    wfl_conf_path = to_path(__file__).parent / f'configs/defaults/{workflow}.toml'
    assert wfl_conf_path.exists(), wfl_conf_path

    for path in config_paths:
        assert to_path(path).exists(), path

    config_paths = os.environ['CPG_CONFIG_PATH'].split(',') + list(config_paths)
    # Assuming the defaults is already loaded in __init__.py:
    assert to_path(config_paths[0]) == defaults_config_path
    # Inserting after the "defaults" config, but before user configs:
    set_config_paths(config_paths[:1] + [str(wfl_conf_path)] + config_paths[1:])

    run_workflow(stages=WORKFLOWS[workflow], dry_run=dry_run)


if __name__ == '__main__':
    main()<|MERGE_RESOLUTION|>--- conflicted
+++ resolved
@@ -11,12 +11,7 @@
 from cpg_utils import to_path
 from cpg_utils.config import set_config_paths
 from cpg_workflows import defaults_config_path
-<<<<<<< HEAD
-from cpg_workflows.stages.aip import CreateAIPHTML, GenerateSeqrFile, ValidateMOI
 from cpg_workflows.stages.alignment.cram_qc import CramMultiQC, CramQC
-=======
-from cpg_workflows.stages.cram_qc import CramMultiQC
->>>>>>> ca29b91e
 from cpg_workflows.stages.exomiser import ExomiserSeqrTSV, RunExomiser
 from cpg_workflows.stages.fastqc import FastQCMultiQC
 from cpg_workflows.stages.fraser import Fraser
@@ -44,13 +39,9 @@
 from cpg_workflows.workflow import StageDecorator, run_workflow
 
 WORKFLOWS: dict[str, list[StageDecorator]] = {
-<<<<<<< HEAD
     'alignment': [CramQC],
     'genotype': [GvcfQC, GvcfHappy],
-    'aip': [ValidateMOI, CreateAIPHTML, GenerateSeqrFile],
-=======
     'talos': [ValidateMOI, CreateTalosHTML, GenerateSeqrFile],
->>>>>>> ca29b91e
     'exomiser': [RunExomiser, ExomiserSeqrTSV],
     'pre_alignment': [FastQCMultiQC],
     'seqr_loader': [
