"""
Driver for computing structural variants from GATK-SV from WGS data.
"""
import logging
import os
from os.path import join
from typing import Any

import click
import coloredlogs
from analysis_runner.cromwell import (
    run_cromwell_workflow_from_repo_and_get_outputs,
    CromwellOutputType,
)
from hailtop.batch import Resource
from hailtop.batch.job import Job

from cpg_utils import Path
from cpg_utils.config import set_config_paths, get_config
from cpg_utils.hail_batch import command, reference_path, image_path
from cpg_utils.workflows.batch import make_job_name, Batch
from cpg_utils.workflows.inputs import get_cohort
from cpg_utils.workflows.utils import exists
from cpg_utils.workflows.workflow import (
    stage,
    SampleStage,
    StageOutput,
    DatasetStage,
    StageInput,
    Sample,
    Dataset,
    run_workflow,
)

fmt = '%(asctime)s %(levelname)s (%(name)s %(lineno)s): %(message)s'
coloredlogs.install(level='DEBUG', fmt=fmt)


GATK_SV_COMMIT = '50d47e68ad05b29c78cba16606974ef0dca1b113'
SV_CALLERS = ['manta', 'wham', 'scramble']
REF_FASTA_KEY = 'broad/bwa_ref_fasta'  # change to 'broad/ref_fasta' for DRAGMAP CRAMs


def get_images(keys: list[str]) -> dict[str, str]:
    """
    Dict of WDL inputs with docker image paths.
    """
    return {k: image_path(k) for k in get_config()['images'].keys() if k in keys}


def get_references(keys: list[str | dict[str, str]]) -> dict[str, str | list[str]]:
    """
    Dict of WDL inputs with reference file paths.
    """
    res: dict[str, str | list[str]] = {}
    for key in keys:
        # Keys can be maps (e.g. {'MakeCohortVcf.cytobands': 'cytoband'})
        if isinstance(key, dict):
            key, ref_d_key = list(key.items())[0]
        else:
            ref_d_key = key
        # e.g. GATKSVPipelineBatch.rmsk -> rmsk
        ref_d_key = ref_d_key.split('.')[-1]
        try:
            res[key] = str(reference_path(f'broad/sv/resources/{ref_d_key}'))
        except KeyError:
            res[key] = str(reference_path(f'broad/{ref_d_key}'))

    return res


def add_gatk_sv_job(
    batch: Batch,
    dataset: Dataset,
    wfl_name: str,
    # "dict" is invariant (supports updating), "Mapping" is covariant (read-only)
    # we have to support inputs of type dict[str, str], so using Mapping here:
    input_dict: dict[str, Any],
    expected_out_dict: dict[str, Path],
    sample_id: str | None = None,
) -> Job:
    """
    Generic function to add a job that would run one GATK-SV workflow.
    """
    # Where Cromwell writes the output.
    # Will be different from paths in expected_out_dict:
    output_prefix = f'gatk_sv/output/{wfl_name}/{dataset.name}'
    if sample_id:
        output_prefix = join(output_prefix, sample_id)

    outputs_to_collect = dict()
    for key in expected_out_dict.keys():
        outputs_to_collect[key] = CromwellOutputType.single_path(f'{wfl_name}.{key}')

    job_prefix = make_job_name(wfl_name, sample=sample_id, dataset=dataset.name)
    output_dict: dict[str, Resource] = run_cromwell_workflow_from_repo_and_get_outputs(
        b=batch,
        job_prefix=job_prefix,
        dataset=get_config()['workflow']['dataset'],
        access_level=get_config()['workflow']['access_level'],
        repo='gatk-sv',
        commit=GATK_SV_COMMIT,
        cwd='wdl',
        workflow=f'{wfl_name}.wdl',
        libs=['.'],
        output_prefix=output_prefix,
        input_dict={f'{wfl_name}.{k}': v for k, v in input_dict.items()},
        outputs_to_collect=outputs_to_collect,
        driver_image=image_path('hail'),
    )

    copy_j = batch.new_job(f'{job_prefix}: copy outputs')
    copy_j.image(image_path('hail'))
    cmds = []
    for key, resource in output_dict.items():
        out_path = expected_out_dict[key]
        cmds.append(f'gsutil cp $(cat {resource}) {out_path}')
    copy_j.command(command(cmds, setup_gcp=True))
    return copy_j


@stage
class GatherSampleEvidence(SampleStage):
    """
    https://github.com/broadinstitute/gatk-sv#gathersampleevidence
    https://github.com/broadinstitute/gatk-sv/blob/master/wdl/GatherSampleEvidence.wdl
    """

    def expected_outputs(self, sample: Sample) -> dict[str, Path]:
        """
        Expected to produce coverage counts, a VCF for each variant caller,
        and a txt for each type of SV evidence (SR, PE, SD).
        """
        d: dict[str, Path] = dict()

        # Coverage counts
        ending_by_key = {'coverage_counts': 'coverage_counts.tsv.gz'}

        # Caller's VCFs
        for caller in SV_CALLERS:
            ending_by_key[f'{caller}_vcf'] = f'{caller}.vcf.gz'
            ending_by_key[f'{caller}_index'] = f'{caller}.vcf.gz.tbi'

        # SV evidence
        # split reads:
        ending_by_key['sr'] = 'sr.txt.gz'
        ending_by_key['sr_index'] = 'sr.txt.gz.tbi'
        # discordant paired end reads:
        ending_by_key['pe'] = 'pe.txt.gz'
        ending_by_key['pe_index'] = 'pe.txt.gz.tbi'
        # site depth:
        ending_by_key['sd'] = 'sd.txt.gz'
        ending_by_key['sd_index'] = 'sd.txt.gz.tbi'

        for key, ending in ending_by_key.items():
            stage_name = self.name.lower()
            fname = f'{sample.id}.{ending}'  # the dot separator is critical here!!
            # it's critical to separate the ending with a dot above: `*.sr.txt.gz`,
            # `*.pe.txt.gz`, and `*.sd.txt.gz`. These files are passed to
            # `gatk PrintSVEvidence`, that would determine file format based on the
            # file name. It would strongly expect the files to end exactly with either
            # `.sr.txt.gz`, `.pe.txt.gz`, or `.sd.txt.gz`, otherwise it would fail with
            # "A USER ERROR has occurred: Cannot read file:///cromwell_root/... because
            # no suitable codecs found".
            d[key] = sample.dataset.prefix() / 'gatk_sv' / stage_name / fname
        return d

    def queue_jobs(self, sample: Sample, inputs: StageInput) -> StageOutput:
        """Add jobs to batch"""
        assert sample.cram, sample

        input_dict: dict[str, Any] = {
            'bam_or_cram_file': str(sample.cram),
            'bam_or_cram_index': str(sample.cram) + '.crai',
            'sample_id': sample.id,
            # This option forces CRAM localisation, otherwise it would be passed to
            # samtools as a URL (in CramToBam.wdl) and it would fail to read it as
            # GCS_OAUTH_TOKEN is not set.
            'requester_pays_crams': True,
        }

        input_dict |= get_images(
            [
                'sv_pipeline_docker',
                'sv_base_mini_docker',
                'samtools_cloud_docker',
                'gatk_docker',
                'genomes_in_the_cloud_docker',
                'cloud_sdk_docker',
                'wham_docker',
                'manta_docker',
                'scramble_docker',
                'sv_pipeline_base_docker',
                'gatk_docker_pesr_override',
            ]
        )
        input_dict |= get_references(
            [
                'primary_contigs_fai',
                'primary_contigs_list',
                'preprocessed_intervals',
                'manta_region_bed',
                'wham_include_list_bed_file',
                {'sd_locs_vcf': 'dbsnp_vcf'},
            ]
        )
        input_dict |= {
            'reference_fasta': str(ref_fasta := reference_path(REF_FASTA_KEY)),
            'reference_index': str(ref_fasta) + '.fai',
            'reference_dict': str(ref_fasta.with_suffix('.dict')),
        }
        input_dict['reference_version'] = '38'

        expected_d = self.expected_outputs(sample)

        j = add_gatk_sv_job(
            batch=self.b,
            dataset=sample.dataset,
            wfl_name=self.name,
            input_dict=input_dict,
            expected_out_dict=expected_d,
            sample_id=sample.id,
        )
        return self.make_outputs(sample, data=expected_d, jobs=[j])


@stage(required_stages=GatherSampleEvidence)
class EvidenceQC(DatasetStage):
    """
    https://github.com/broadinstitute/gatk-sv#evidenceqc
    """

    def expected_outputs(self, dataset: Dataset) -> dict[str, Path]:
        """
        Expected to return a bunch of batch-level summary files.
        """
        d: dict[str, Path] = dict()
        fname_by_key = {
            'ploidy_matrix': 'ploidy_matrix.bed.gz',
            'ploidy_plots': 'ploidy_plots.tar.gz',
            'WGD_dist': 'WGD_score_distributions.pdf',
            'WGD_matrix': 'WGD_scoring_matrix_output.bed.gz',
            'WGD_scores': 'WGD_scores.txt.gz',
            'bincov_matrix': 'RD.txt.gz',
            'bincov_matrix_index': 'RD.txt.gz.tbi',
        }
        for caller in SV_CALLERS:
            for k in ['low', 'high']:
                fname_by_key[f'{caller}_qc_{k}'] = f'{caller}_QC.outlier.{k}'

        for key, fname in fname_by_key.items():
            d[key] = dataset.prefix() / 'gatk_sv' / self.name.lower() / fname
        return d

    def queue_jobs(self, dataset: Dataset, inputs: StageInput) -> StageOutput:
        """Add jobs to batch"""
        d = inputs.as_dict_by_target(GatherSampleEvidence)

        sids = dataset.get_sample_ids()

        input_dict: dict[str, Any] = {
            'batch': dataset.name,
            'samples': sids,
            'run_vcf_qc': True,  # generates <caller>_qc_low/<caller>_qc_high
            'counts': [str(d[sid]['coverage_counts']) for sid in sids],
        }
        for caller in SV_CALLERS:
            input_dict[f'{caller}_vcfs'] = [
                str(d[sid][f'{caller}_vcf']) for sid in sids
            ]

        input_dict |= get_images(
            [
                'sv_base_mini_docker',
                'sv_base_docker',
                'sv_pipeline_docker',
                'sv_pipeline_qc_docker',
            ]
        )

        input_dict |= get_references(
            [
                'genome_file',
                'wgd_scoring_mask',
            ]
        )

        expected_d = self.expected_outputs(dataset)
        j = add_gatk_sv_job(
            batch=self.b,
            dataset=dataset,
            wfl_name=self.name,
            input_dict=input_dict,
            expected_out_dict=expected_d,
        )
        return self.make_outputs(dataset, data=expected_d, jobs=[j])


def _make_combined_ped(dataset: Dataset) -> Path:
    """
    Create cohort + ref panel PED.
    Since the PED file must include reference panel samples as well, so concatenating
    the `dataset`'s PED file with the reference panel PED file.
    """
    combined_ped_path = (
        dataset.tmp_prefix()
        / 'gatk-sv'
        / 'ped_with_ref_panel'
        / f'{dataset.alignment_inputs_hash()}.ped'
    )
    with combined_ped_path.open('w') as out:
        with dataset.write_ped_file().open() as f:
            out.write(f.read())
        # THe ref panel PED doesn't have any header, so can safely concatenate:
        with reference_path('broad/sv/ref_panel/ped_file').open() as f:
            out.write(f.read())
    return combined_ped_path


@stage(required_stages=[GatherSampleEvidence, EvidenceQC])
class GatherBatchEvidence(DatasetStage):
    """
    https://github.com/broadinstitute/gatk-sv#gather-batch-evidence
    https://github.com/broadinstitute/gatk-sv/blob/master/wdl/GatherBatchEvidence.wdl
    """

    def expected_outputs(self, dataset: Dataset) -> dict[str, Path]:
        d: dict[str, Path] = dict()
        ending_by_key = {
            'cnmops_dup': '.DUP.header.bed.gz',
            'cnmops_dup_index': '.DUP.header.bed.gz.tbi',
            'cnmops_del': '.DEL.header.bed.gz',
            'cnmops_del_index': '.DEL.header.bed.gz.tbi',
            'cnmops_large_del': '.DEL.large.bed.gz',
            'cnmops_large_del_index': '.DEL.large.bed.gz.tb',
            'cnmops_large_dup': '.DUP.large.bed.gz',
            'cnmops_large_dup_index': '.DUP.large.bed.gz.tbi',
            'merged_SR': '.sr.txt.gz',
            'merged_SR_index': '.sr.txt.gz.tbi',
            'merged_PE': '.pe.txt.gz',
            'merged_PE_index': '.pe.txt.gz.tbi',
            'merged_BAF': '.baf.txt.gz',
            'merged_BAF_index': '.baf.txt.gz.tbi',
            'merged_bincov': '.RD.txt.gz',
            'merged_bincov_index': '.RD.txt.gz.tbi',
            'SR_stats': '.SR.QC_matrix.txt',
            'PE_stats': '.PE.QC_matrix.txt',
            'BAF_stats': '.BAF.QC_matrix.txt',
            'RD_stats': '.RD.QC_matrix.txt',
            'median_cov': '_medianCov.transposed.bed',
            'merged_dels': '.DEL.bed.gz',
            'merged_dups': '.DUP.bed.gz',
            'Matrix_QC_plot': '.00_matrix_FC_QC.png',
        }
        for caller in SV_CALLERS:
            ending_by_key[f'std_{caller}_vcf_tar'] = f'.{caller}.tar.gz'

        for key, ending in ending_by_key.items():
            fname = f'{dataset.name}{ending}'
            d[key] = dataset.prefix() / 'gatk_sv' / self.name.lower() / fname
        return d

    def queue_jobs(self, dataset: Dataset, inputs: StageInput) -> StageOutput | None:
        """Add jobs to Batch"""
        sids = dataset.get_sample_ids()

<<<<<<< HEAD
=======
        # PED file must include reference panel samples as well, so concatenating
        # the `dataset` PED file with the reference panel PED file:
        combined_ped_path = (
            self.tmp_prefix
            / 'ped_with_ref_panel'
            / f'{dataset.alignment_inputs_hash()}.ped'
        )
        with combined_ped_path.open('w') as out:
            with dataset.write_ped_file().open() as f:
                out.write(f.read())
            # The ref panel PED doesn't have a header, so can safely concatenate:
            with reference_path('broad/sv/ref_panel/ped_file').open() as f:
                out.write(f.read())

>>>>>>> 3f03076a
        input_by_sid = inputs.as_dict_by_target(stage=GatherSampleEvidence)

        input_dict: dict[str, Any] = {
            'batch': dataset.name,
            'samples': sids,
            'ped_file': str(_make_combined_ped(dataset)),
            'counts': [str(input_by_sid[sid]['coverage_counts']) for sid in sids],
            'SR_files': [str(input_by_sid[sid]['sr']) for sid in sids],
            'PE_files': [str(input_by_sid[sid]['pe']) for sid in sids],
            'SD_files': [str(input_by_sid[sid]['sd']) for sid in sids],
        }
        for caller in SV_CALLERS:
            input_dict[f'{caller}_vcfs'] = [
                str(input_by_sid[sid][f'{caller}_vcf']) for sid in sids
            ]

        input_dict |= {
            'ref_copy_number_autosomal_contigs': 2,
            'allosomal_contigs': ['chrX', 'chrY'],
            'gcnv_qs_cutoff': 30,
            'min_svsize': 50,
            'run_matrix_qc': True,
            'matrix_qc_distance': 1000000,
        }
        input_dict |= get_references(
            [
                'genome_file',
                'primary_contigs_fai',
                {'sd_locs_vcf': 'dbsnp_vcf'},
                {'cnmops_chrom_file': 'autosome_file'},
                'cnmops_exclude_list',
                {'cnmops_allo_file': 'allosome_file'},
                'cytoband',
                'mei_bed',
            ]
        )
        input_dict |= {
            'ref_dict': str(reference_path(f'broad/ref_fasta').with_suffix('.dict')),
        }

        # reference panel gCNV models
        input_dict |= {
            'ref_panel_samples': get_config()['sv_ref_panel']['ref_panel_samples'],
            'ref_panel_bincov_matrix': str(
                reference_path('broad/sv/ref_panel/ref_panel_bincov_matrix')
            ),
            'contig_ploidy_model_tar': str(
                reference_path('broad/sv/ref_panel/contig_ploidy_model_tar')
            ),
            'gcnv_model_tars': [
                str(reference_path('broad/sv/ref_panel/model_tar_tmpl')).format(shard=i)
                for i in range(get_config()['sv_ref_panel']['model_tar_cnt'])
            ],
            'ref_panel_PE_files': [
                str(reference_path('broad/sv/ref_panel/ref_panel_PE_file_tmpl')).format(
                    sample=s
                )
                for s in get_config()['sv_ref_panel']['ref_panel_samples']
            ],
            'ref_panel_SR_files': [
                str(reference_path('broad/sv/ref_panel/ref_panel_SR_file_tmpl')).format(
                    sample=s
                )
                for s in get_config()['sv_ref_panel']['ref_panel_samples']
            ],
            'ref_panel_SD_files': [
                str(reference_path('broad/sv/ref_panel/ref_panel_SD_file_tmpl')).format(
                    sample=s
                )
                for s in get_config()['sv_ref_panel']['ref_panel_samples']
            ],
        }

        input_dict |= get_images(
            [
                'sv_base_mini_docker',
                'sv_base_docker',
                'sv_pipeline_docker',
                'sv_pipeline_qc_docker',
                'linux_docker',
                'condense_counts_docker',
                'gatk_docker',
                'gcnv_gatk_docker',
                'cnmops_docker',
            ]
        )

        expected_d = self.expected_outputs(dataset)
        j = add_gatk_sv_job(
            batch=self.b,
            dataset=dataset,
            wfl_name=self.name,
            input_dict=input_dict,
            expected_out_dict=expected_d,
        )
        return self.make_outputs(dataset, data=expected_d, jobs=[j])


@stage(required_stages=GatherBatchEvidence)
class ClusterBatch(DatasetStage):
    """
    https://github.com/broadinstitute/gatk-sv#clusterbatch
    """

    def expected_outputs(self, dataset: Dataset) -> dict:
        """
        Clustered SV VCFs
        Clustered depth-only call VCF
        """

        ending_by_key = {}
        for caller in SV_CALLERS + ['depth']:
            ending_by_key[f'clustered_{caller}_vcf'] = f'.clustered-{caller}.vcf.gz'
            ending_by_key[
                f'clustered_{caller}_vcf_index'
            ] = f'.clustered-{caller}.vcf.gz.tbi'

        d: dict[str, Path] = {}
        for key, ending in ending_by_key.items():
            fname = f'{dataset.name}{ending}'
            d[key] = dataset.prefix() / 'gatk_sv' / self.name.lower() / fname
        return d

    def queue_jobs(self, dataset: Dataset, inputs: StageInput) -> StageOutput | None:
        """
        Inputs:
        Standardized call VCFs (GatherBatchEvidence)
        Depth-only (DEL/DUP) calls (GatherBatchEvidence)
        """
        batch_evidence_d = inputs.as_dict(dataset, GatherBatchEvidence)

        input_dict: dict[str, Any] = {
            'batch': dataset.name,
            'del_bed': str(batch_evidence_d[f'merged_dels']),
            'dup_bed': str(batch_evidence_d[f'merged_dups']),
            'ped_file': str(_make_combined_ped(dataset)),
        }
        for caller in SV_CALLERS:
            input_dict[f'{caller}_vcf_tar'] = str(
                batch_evidence_d[f'std_{caller}_vcf_tar']
            )

        input_dict |= {
            'depth_exclude_overlap_fraction': 0.5,
            'depth_interval_overlap': 0.8,
            'depth_clustering_algorithm': 'SINGLE_LINKAGE',
            'pesr_interval_overlap': 0.1,
            'pesr_breakend_window': 300,
            'pesr_clustering_algorithm': 'SINGLE_LINKAGE',
        }

        input_dict |= get_images(
            [
                'sv_base_mini_docker',
                'sv_pipeline_docker',
                'gatk_docker',
                'linux_docker',
                'sv_pipeline_base_docker',
            ]
        )

        input_dict |= get_references(
            [
                {'contig_list': 'primary_contigs_list'},
                {'depth_exclude_intervals': 'depth_exclude_list'},
                {'pesr_exclude_intervals': 'pesr_exclude_list'},
            ]
        )
        input_dict |= {
            'reference_fasta': str(ref_fasta := reference_path(REF_FASTA_KEY)),
            'reference_fasta_fai': str(ref_fasta) + '.fai',
            'reference_dict': str(ref_fasta.with_suffix('.dict')),
        }

        expected_d = self.expected_outputs(dataset)
        j = add_gatk_sv_job(
            batch=self.b,
            dataset=dataset,
            wfl_name=self.name,
            input_dict=input_dict,
            expected_out_dict=expected_d,
        )
        return self.make_outputs(dataset, data=expected_d, jobs=[j])


@click.command()
@click.argument('config_paths', nargs=-1)
def main(config_paths: list[str]):
    """
    Run a workflow, using CONFIG_PATHS in the order specified, overriding
    $CPG_CONFIG_PATH if specified.
    """
    if _cpg_config_path_env_var := os.environ.get('CPG_CONFIG_PATH'):
        config_paths = _cpg_config_path_env_var.split(',') + config_paths
    set_config_paths(list(config_paths))
<<<<<<< HEAD
    run_workflow(stages=[ClusterBatch])
=======
    samples_with_no_cram = [s for s in get_cohort().get_samples() if not s.cram]
    if samples_with_no_cram:
        logging.warning(
            f'Found {len(samples_with_no_cram)}/{len(get_cohort().get_samples())} '
            'samples with no CRAM in Metamist. Skipping'
        )
        for s in samples_with_no_cram:
            s.active = False

    run_workflow(stages=[GatherBatchEvidence])
>>>>>>> 3f03076a


if __name__ == '__main__':
    main()  # pylint: disable=E1120<|MERGE_RESOLUTION|>--- conflicted
+++ resolved
@@ -20,7 +20,6 @@
 from cpg_utils.hail_batch import command, reference_path, image_path
 from cpg_utils.workflows.batch import make_job_name, Batch
 from cpg_utils.workflows.inputs import get_cohort
-from cpg_utils.workflows.utils import exists
 from cpg_utils.workflows.workflow import (
     stage,
     SampleStage,
@@ -364,23 +363,6 @@
         """Add jobs to Batch"""
         sids = dataset.get_sample_ids()
 
-<<<<<<< HEAD
-=======
-        # PED file must include reference panel samples as well, so concatenating
-        # the `dataset` PED file with the reference panel PED file:
-        combined_ped_path = (
-            self.tmp_prefix
-            / 'ped_with_ref_panel'
-            / f'{dataset.alignment_inputs_hash()}.ped'
-        )
-        with combined_ped_path.open('w') as out:
-            with dataset.write_ped_file().open() as f:
-                out.write(f.read())
-            # The ref panel PED doesn't have a header, so can safely concatenate:
-            with reference_path('broad/sv/ref_panel/ped_file').open() as f:
-                out.write(f.read())
-
->>>>>>> 3f03076a
         input_by_sid = inputs.as_dict_by_target(stage=GatherSampleEvidence)
 
         input_dict: dict[str, Any] = {
@@ -576,9 +558,6 @@
     if _cpg_config_path_env_var := os.environ.get('CPG_CONFIG_PATH'):
         config_paths = _cpg_config_path_env_var.split(',') + config_paths
     set_config_paths(list(config_paths))
-<<<<<<< HEAD
-    run_workflow(stages=[ClusterBatch])
-=======
     samples_with_no_cram = [s for s in get_cohort().get_samples() if not s.cram]
     if samples_with_no_cram:
         logging.warning(
@@ -588,8 +567,7 @@
         for s in samples_with_no_cram:
             s.active = False
 
-    run_workflow(stages=[GatherBatchEvidence])
->>>>>>> 3f03076a
+    run_workflow(stages=[ClusterBatch])
 
 
 if __name__ == '__main__':
