--- conflicted
+++ resolved
@@ -391,11 +391,7 @@
         use_bazam = False
         r1_param = '$BATCH_TMPDIR/R1.fq.gz'
         r2_param = '$BATCH_TMPDIR/R2.fq.gz'
-<<<<<<< HEAD
-        # Need file names to end with ".gz" for aligner to parse correctly:
-=======
         # Need file names to end with ".gz" for BWA or DRAGMAP to parse correctly:
->>>>>>> 1ac0cb52
         prepare_fastq_cmd = dedent(
             f"""\
         mv {fastq_pair.r1} {r1_param}
