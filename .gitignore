# Byte-compiled / optimized / DLL files
__pycache__/
*.py[cod]
*$py.class

# C extensions
*.so

# Distribution / packaging
.Python
build/
develop-eggs/
dist/
downloads/
eggs/
.eggs/
lib/
lib64/
parts/
sdist/
var/
wheels/
pip-wheel-metadata/
share/python-wheels/
*.egg-info/
.installed.cfg
*.egg
MANIFEST

# PyInstaller
#  Usually these files are written by a python script from a template
#  before PyInstaller builds the exe, so as to inject date/other infos into it.
*.manifest
*.spec

# Installer logs
pip-log.txt
pip-delete-this-directory.txt

# Unit test / coverage reports
htmlcov/
.tox/
.nox/
.coverage
.coverage.*
.cache
nosetests.xml
coverage.xml
*.cover
*.py,cover
.hypothesis/
.pytest_cache/

# Translations
*.mo
*.pot

# Django stuff:
*.log
local_settings.py
db.sqlite3
db.sqlite3-journal

# Flask stuff:
instance/
.webassets-cache

# Scrapy stuff:
.scrapy

# Sphinx documentation
docs/_build/

# PyBuilder
target/

# Jupyter Notebook
.ipynb_checkpoints

# IPython
profile_default/
ipython_config.py

# pyenv
.python-version

# pipenv
#   According to pypa/pipenv#598, it is recommended to include Pipfile.lock in version control.
#   However, in case of collaboration, if having platform-specific dependencies or dependencies
#   having no cross-platform support, pipenv may install dependencies that don't work, or not
#   install all needed dependencies.
#Pipfile.lock

# PEP 582; used by e.g. github.com/David-OConnor/pyflow
__pypackages__/

# Celery stuff
celerybeat-schedule
celerybeat.pid

# SageMath parsed files
*.sage.py

# Environments
.env
.venv
env/
venv/
ENV/
env.bak/
venv.bak/

# Spyder project settings
.spyderproject
.spyproject

# Rope project settings
.ropeproject

# mkdocs documentation
/site

# mypy
.mypy_cache/
.dmypy.json
dmypy.json

# Pyre type checker
.pyre/

.idea
.DS_Store

playground
dockers/cpg_pipes
<<<<<<< HEAD
.vscode/
=======

notebooks
>>>>>>> 67f38ae5
<|MERGE_RESOLUTION|>--- conflicted
+++ resolved
@@ -133,9 +133,6 @@
 
 playground
 dockers/cpg_pipes
-<<<<<<< HEAD
+
 .vscode/
-=======
-
-notebooks
->>>>>>> 67f38ae5
+notebooks