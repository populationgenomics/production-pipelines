--- conflicted
+++ resolved
@@ -128,16 +128,11 @@
 # Pyre type checker
 .pyre/
 
-<<<<<<< HEAD
 .idea
+.DS_Store
 playground/
-.DS_Store
 # has patient data:
 tests/data/check_pedigree
 
 dockers/cpg_pipes/
-scripts/copy_nagim_release.py
-=======
-.DS_Store
-.idea
->>>>>>> 2961054e
+scripts/copy_nagim_release.py