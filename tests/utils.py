import os

from cpg_pipes import to_path
from cpg_pipes.filetypes import GvcfPath

DATASET = 'fewgenomes'
BASE_BUCKET = to_path('gs://cpg-fewgenomes-test/unittest')

# Samples for joint calling
SAMPLES = [
    'CPG196519', 'CPG196527', 'CPG196535', 'CPG196543', 'CPG196550', 
    'CPG196568', 'CPG196576', 'CPG196584', 'CPG196592', 'CPG196600'
]
FULL_GVCF_BY_SID = {
    s: GvcfPath(f'gs://cpg-fewgenomes-test/unittest/inputs/gvcf/{s}.g.vcf.gz')
    for s in SAMPLES
}  # from gs://cpg-thousand-genomes-test/gvcf/nagim/

SUBSET_GVCF_BY_SID = {
    s: GvcfPath(f'gs://cpg-fewgenomes-test/unittest/inputs/chr20/gvcf/{s}.g.vcf.gz')
    for s in SAMPLES
}


def setup_env(
    dataset: str = DATASET,
    dataset_gcp_project: str = DATASET,
    access_level: str = 'test',
):
    """
    Make sure that setup_env() is called before importing cpg_pipes, because 
    cpg_pipes imports analysis_runner.dataproc, which in turns requires
    DATASET_GCP_PROJECT to be set on import time. Also, unittest doesn't pick
    exported environment variables with EnvFile, so have to do it here.
    """
    assert os.environ.get('HAIL_TOKEN')
    os.environ['CPG_DATASET'] = dataset
<<<<<<< HEAD
    os.environ['CPG_DATASET_GCP_PROJECT'] = dataset_gcp_project
    os.environ['CPG_ACCESS_LEVEL'] = access_level
    os.environ['HAIL_BUCKET'] = f'cpg-{dataset}-test-tmp/hail'
    os.environ['HAIL_BILLING_PROJECT'] = dataset
    os.environ['CPG_OUTPUT_PREFIX'] = 'unittests'
=======
    os.environ['CPG_OUTPUT_PREFIX'] = 'unittests'
    os.environ['CPG_ACCESS_LEVEL'] = access_level
    os.environ['CPG_DATASET_GCP_PROJECT'] = dataset_gcp_project
    os.environ['HAIL_BILLING_PROJECT'] = dataset
>>>>>>> d036f232


setup_env()<|MERGE_RESOLUTION|>--- conflicted
+++ resolved
@@ -35,18 +35,10 @@
     """
     assert os.environ.get('HAIL_TOKEN')
     os.environ['CPG_DATASET'] = dataset
-<<<<<<< HEAD
-    os.environ['CPG_DATASET_GCP_PROJECT'] = dataset_gcp_project
-    os.environ['CPG_ACCESS_LEVEL'] = access_level
-    os.environ['HAIL_BUCKET'] = f'cpg-{dataset}-test-tmp/hail'
-    os.environ['HAIL_BILLING_PROJECT'] = dataset
-    os.environ['CPG_OUTPUT_PREFIX'] = 'unittests'
-=======
     os.environ['CPG_OUTPUT_PREFIX'] = 'unittests'
     os.environ['CPG_ACCESS_LEVEL'] = access_level
     os.environ['CPG_DATASET_GCP_PROJECT'] = dataset_gcp_project
     os.environ['HAIL_BILLING_PROJECT'] = dataset
->>>>>>> d036f232
 
 
 setup_env()