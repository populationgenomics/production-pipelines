--- conflicted
+++ resolved
@@ -1,9 +1,5 @@
 [bumpversion]
-<<<<<<< HEAD
-current_version = 1.32.13
-=======
 current_version = 1.32.14
->>>>>>> fcc51354
 commit = True
 tag = False
 
