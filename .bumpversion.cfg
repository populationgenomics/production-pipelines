[bumpversion]
<<<<<<< HEAD
current_version = 1.36.26
=======
current_version = 1.37.4
>>>>>>> 9ebc7e65
commit = True
tag = False

[bumpversion:file:setup.py]

[bumpversion:file:.github/workflows/docker.yaml]
search = VERSION: {current_version}
replace = VERSION: {new_version}<|MERGE_RESOLUTION|>--- conflicted
+++ resolved
@@ -1,9 +1,5 @@
 [bumpversion]
-<<<<<<< HEAD
-current_version = 1.36.26
-=======
 current_version = 1.37.4
->>>>>>> 9ebc7e65
 commit = True
 tag = False
 
