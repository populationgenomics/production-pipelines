--- conflicted
+++ resolved
@@ -1,9 +1,5 @@
 [bumpversion]
-<<<<<<< HEAD
-current_version = 1.36.30
-=======
 current_version = 1.36.31
->>>>>>> a54ff1be
 commit = True
 tag = False
 
