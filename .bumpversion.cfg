--- conflicted
+++ resolved
@@ -1,9 +1,5 @@
 [bumpversion]
-<<<<<<< HEAD
-current_version = 1.34.0
-=======
-current_version = 1.33.3
->>>>>>> 04868d20
+current_version = 1.34.1
 commit = True
 tag = False
 
