--- conflicted
+++ resolved
@@ -1,9 +1,5 @@
 [bumpversion]
-<<<<<<< HEAD
-current_version = 1.17.0
-=======
 current_version = 1.17.1
->>>>>>> 7db68121
 commit = True
 tag = False
 
