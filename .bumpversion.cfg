[bumpversion]
<<<<<<< HEAD
current_version = 1.26.0
=======
current_version = 1.26.1
>>>>>>> 41a3c01e
commit = True
tag = False

[bumpversion:file:setup.py]

[bumpversion:file:.github/workflows/docker.yaml]
search = VERSION: {current_version}
replace = VERSION: {new_version}<|MERGE_RESOLUTION|>--- conflicted
+++ resolved
@@ -1,9 +1,5 @@
 [bumpversion]
-<<<<<<< HEAD
-current_version = 1.26.0
-=======
 current_version = 1.26.1
->>>>>>> 41a3c01e
 commit = True
 tag = False
 
