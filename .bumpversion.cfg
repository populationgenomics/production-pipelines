[bumpversion]
<<<<<<< HEAD
current_version = 1.32.15
=======
current_version = 1.33.0
>>>>>>> caf22896
commit = True
tag = False

[bumpversion:file:setup.py]

[bumpversion:file:.github/workflows/docker.yaml]
search = VERSION: {current_version}
replace = VERSION: {new_version}<|MERGE_RESOLUTION|>--- conflicted
+++ resolved
@@ -1,9 +1,5 @@
 [bumpversion]
-<<<<<<< HEAD
-current_version = 1.32.15
-=======
-current_version = 1.33.0
->>>>>>> caf22896
+current_version = 1.33.1
 commit = True
 tag = False
 
