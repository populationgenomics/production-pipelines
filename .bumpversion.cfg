--- conflicted
+++ resolved
@@ -1,9 +1,5 @@
 [bumpversion]
-<<<<<<< HEAD
-current_version = 1.1.0
-=======
 current_version = 1.1.1
->>>>>>> 39e3ec14
 commit = True
 tag = False
 
